namespace global

open System
open System.Reflection
open System.Windows.Forms
open Aardvark.Base
open Aardvark.Base.Incremental
open Aardvark.SceneGraph
open Aardvark.SceneGraph.IO
open Aardvark.Application
open Aardvark.Application.WinForms
open Aardvark.Rendering.NanoVg

type private ChangeableRenderTask() =
    inherit AbstractRenderTask()

    let mutable current = RenderTask.empty

    member x.Inner
        with get() = current
        and set v =
            current <- v
            transact (fun () -> x.MarkOutdated())

    override x.Run o = current.Run(x, o)

    override x.Dispose() = current <- RenderTask.empty

    override x.Update() = current.Update(x)

    override x.Use(f) = current.Use(f)

    override x.FramebufferSignature = current.FramebufferSignature

    override x.Runtime = current.Runtime

[<AttributeUsage(AttributeTargets.Method)>]
type DemoAttribute(name : Option<string>) = 
    inherit System.Attribute()   
    member x.Name = name
    
    new(name) = DemoAttribute(Some name)
    new() = DemoAttribute(None)    

[<AllowNullLiteral; AttributeUsage(AttributeTargets.Method)>]
type CategoryAttribute(name : string) = 
    inherit System.Attribute()   
    member x.Name = name
     


[<AllowNullLiteral; AttributeUsage(AttributeTargets.Method)>]
type DescriptionAttribute(desc : string) = 
    inherit System.Attribute()   
    member x.Description = desc
    

type App private () =
    
    static let app = lazy ( new OpenGlApplication() )
    static let mutable win : Option<SimpleRenderWindow> = None
    static let realTask = new ChangeableRenderTask()

    static let getWin() =
        match win with
            | Some w when not w.IsDisposed -> 
                w 
            | _ -> 
                let w = app.Value.CreateSimpleRenderWindow()
                w.RenderTask <- realTask
                win <- Some w
                w 

    static let withCam (sg : ISg) =
        let win = getWin()
        let cam = CameraView.lookAt (V3d(6,6,6)) V3d.Zero V3d.OOI
        let view = cam |> DefaultCameraController.control win.Mouse win.Keyboard win.Time
        let proj = win.Sizes |> Mod.map (fun s -> Frustum.perspective 60.0 0.1 1000.0 (float s.X / float s.Y))

        sg |> Sg.viewTrafo (view |> Mod.map CameraView.viewTrafo)
           |> Sg.projTrafo (proj |> Mod.map Frustum.projTrafo)

    static member Runtime = app.Value.Runtime :> IRuntime
    static member FramebufferSignature = getWin().FramebufferSignature
    static member Keyboard = getWin().Keyboard
    static member Mouse = getWin().Mouse
    static member Time = getWin().Time
<<<<<<< HEAD
    static member Size = getWin().Sizes
=======
    static member WithCam sg = withCam sg
>>>>>>> fd95aed3

    static member run (task : IRenderTask) =
        realTask.Inner <- task
        System.Windows.Forms.Application.Run(getWin())
        realTask.Inner <- RenderTask.empty
        win <- None

    static member run (sg : ISg) =
        use task = App.Runtime.CompileRender(App.FramebufferSignature, withCam sg)
        App.run task


    static member run() =
        let self = typeof<App>.Assembly
        let allDemos = Introspection.GetAllMethodsWithAttribute<DemoAttribute>(self)
        
        let demos =
            allDemos
                |> Seq.map (fun t -> t.E0, t.E1.[0])
                |> Seq.filter (fun (mi,_) -> mi.IsStatic)
                |> Seq.map (fun (mi, n) ->
                    let att = mi.GetCustomAttribute<DescriptionAttribute>()
                    let desc = if isNull att then None else Some att.Description
                    
                    let cat = mi.GetCustomAttribute<CategoryAttribute>()
                    let cat = if isNull cat then "Global" else cat.Name
                    
                    match n.Name with
                        | Some n -> cat, n, desc, mi
                        | None -> cat, mi.Name, desc, mi
                   )
                |> HashSet.ofSeq
                |> Seq.groupBy (fun (c,_,_,_) -> c)
                |> Seq.sortBy (fun (c,_) -> c)
                |> Seq.map (fun (c,demos) -> c, demos |> Seq.map (fun (_,a,b,c) -> (a,b,c)) |> Seq.sortBy (fun (a,_,_) -> a) |> Seq.toList )
                |> Seq.toList

        let runDemo(mi : MethodInfo) =
            let res = mi.Invoke(null, [||])
            match res with
                | :? ISg as s ->
                    let w = getWin()
<<<<<<< HEAD
                    let task = app.Value.Runtime.CompileRender(w.FramebufferSignature, withCam s)
                    realTask.Inner <- task |> DefaultOverlays.withStatistics
=======
                    let task = app.Value.Runtime.CompileRender(w.FramebufferSignature, BackendConfiguration.NativeOptimized, withCam s)
                    realTask.Inner <- task
>>>>>>> fd95aed3
                    w.Show()

                | :? IRenderTask as r -> 
                    realTask.Inner <- r
                    let w = getWin()
                    w.Show()
                | _ -> ()


        let form = new Form(Text = "Demo")
        form.Width <- 280
        form.Height <- 400

        let list = new DataGridView()
        //let list = new ListView(Dock = DockStyle.Fill)
        let panel = new Panel(Dock = DockStyle.Bottom, Height = 30)
        let run = new Button(Text = "Run", Dock = DockStyle.Fill, Height = 30)
        panel.Controls.Add(run)

        form.Controls.Add list
        //form.Controls.Add panel
        form.StartPosition <- FormStartPosition.CenterScreen
        form.AcceptButton <- run
        form.SuspendLayout()
        
        list.Width <- form.ClientSize.Width
        list.MultiSelect <- false
        list.AllowUserToAddRows <- false
        list.AllowUserToDeleteRows <- false
        list.AllowUserToOrderColumns <- false
        list.AllowUserToResizeRows <- false
        list.AllowUserToResizeColumns <- false
        list.ReadOnly <- true
        

        list.Dock <- DockStyle.Fill
        let image = list.Columns.Add("a", "a")
        let col = list.Columns.Add("b", "b")
        list.Columns.[image].AutoSizeMode <- DataGridViewAutoSizeColumnMode.None
        list.Columns.[image].Width <- form.Icon.Width
        list.Columns.[col].AutoSizeMode <- DataGridViewAutoSizeColumnMode.Fill
        list.RowHeadersVisible <- false
        list.ColumnHeadersVisible <- false
        list.BackColor <- System.Drawing.Color.White
        list.BackgroundColor <- System.Drawing.Color.White
        list.SelectionMode <- DataGridViewSelectionMode.FullRowSelect


        let start() =
            if list.SelectedRows.Count = 1 then
                let item = list.SelectedRows.[0].Cells.[1]
                let mi = item.Tag |> unbox<MethodInfo>
                runDemo mi

        list.KeyDown.Add (fun e ->
            if e.KeyCode = System.Windows.Forms.Keys.Enter then
                start()
                e.SuppressKeyPress <- true
            elif e.KeyCode = System.Windows.Forms.Keys.Escape then
                form.Close()
                e.SuppressKeyPress <- true
                
        )

        let newRow() =
            let row = new DataGridViewRow()
            let c0 = new DataGridViewImageCell(true)
            c0.ImageLayout <- DataGridViewImageCellLayout.Normal
            c0.Value <- form.Icon
            row.Cells.Add(c0) |> ignore
            row.Height <- form.Icon.Height
            c0.ReadOnly <- true
            row

        let mutable i = 0
        for cat, demos in demos do
//            let row = newRow()
//
////            let cell = new DataGridViewTextBoxCell()
////            cell.Value <- cat
////            
//            
//            row.Cells.Add(cell) |> ignore
//            cell.ReadOnly <- true


            for (name, desc, mi) in demos do
                let row = newRow()

                let cell = new DataGridViewTextBoxCell()
            
                cell.Tag <- mi
                cell.Value <- name
                let name = mi.DeclaringType.FullName + "." + mi.Name
            
                cell.ToolTipText <-
                    match desc with 
                        | Some desc ->  name + "\r\n\r\n" + desc
                        | _ -> name

            

                row.Cells.Add(cell) |> ignore

            
            

                list.Rows.Add(row) |> ignore
                cell.ReadOnly <- true



        list.CellMouseDoubleClick.Add (fun c ->
            let mi = list.Rows.[c.RowIndex].Cells.[1].Tag |> unbox<MethodInfo>
            runDemo mi
            ()
        )

        run.Click.Add (fun _ -> start())

        form.ResumeLayout()
        Application.Run(form)

        ()
 <|MERGE_RESOLUTION|>--- conflicted
+++ resolved
@@ -85,11 +85,8 @@
     static member Keyboard = getWin().Keyboard
     static member Mouse = getWin().Mouse
     static member Time = getWin().Time
-<<<<<<< HEAD
     static member Size = getWin().Sizes
-=======
     static member WithCam sg = withCam sg
->>>>>>> fd95aed3
 
     static member run (task : IRenderTask) =
         realTask.Inner <- task
@@ -132,13 +129,8 @@
             match res with
                 | :? ISg as s ->
                     let w = getWin()
-<<<<<<< HEAD
-                    let task = app.Value.Runtime.CompileRender(w.FramebufferSignature, withCam s)
+                    let task = app.Value.Runtime.CompileRender(w.FramebufferSignature, BackendConfiguration.NativeOptimized, withCam s)
                     realTask.Inner <- task |> DefaultOverlays.withStatistics
-=======
-                    let task = app.Value.Runtime.CompileRender(w.FramebufferSignature, BackendConfiguration.NativeOptimized, withCam s)
-                    realTask.Inner <- task
->>>>>>> fd95aed3
                     w.Show()
 
                 | :? IRenderTask as r -> 
