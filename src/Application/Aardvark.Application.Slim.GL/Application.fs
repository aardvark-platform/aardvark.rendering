namespace Aardvark.Application.Slim

open System.Reflection
open System.Runtime.InteropServices
open Aardvark.Base
open Silk.NET.GLFW
open Aardvark.Rendering
open Aardvark.Rendering.GL
open OpenTK
open OpenTK.Platform
open OpenTK.Graphics
open OpenTK.Graphics.OpenGL4
open Microsoft.FSharp.NativeInterop
open Aardvark.Application
open Aardvark.Glfw

#nowarn "9"

[<AutoOpen>]
module private WindowHintExtensions =
    
    type WindowHintBool with
        static member CocoaRetinaFramebuffer = unbox<WindowHintBool> 0x00023001
        static member ScaleToMonitor = unbox<WindowHintBool> 0x0002200C

module private OpenGL =
    open System
    open FSharp.Data.Adaptive

    let mutable version = System.Version(3,3)
    let mutable supportsNoError = false

    let private tryCreateOffscreenWindow (version : Version) (useNoError : bool) (glfw : Glfw) =
        glfw.DefaultWindowHints()
        glfw.WindowHint(WindowHintClientApi.ClientApi, ClientApi.OpenGL)
        glfw.WindowHint(WindowHintInt.ContextVersionMajor, version.Major)
        glfw.WindowHint(WindowHintInt.ContextVersionMinor, version.Minor)
        glfw.WindowHint(WindowHintBool.ContextNoError, useNoError)
        glfw.WindowHint(WindowHintRobustness.ContextRobustness, Robustness.LoseContextOnReset)
        glfw.WindowHint(WindowHintBool.OpenGLForwardCompat, true)
        glfw.WindowHint(WindowHintOpenGlProfile.OpenGlProfile, OpenGlProfile.Core)
        glfw.WindowHint(WindowHintBool.Visible, false)

        let w =
            try glfw.CreateWindow(1, 1, "", NativePtr.zero, NativePtr.zero)
            with _ -> NativePtr.zero

        if w = NativePtr.zero then
            false
        else
            glfw.DestroyWindow w
            true

    let queryNoErrorSupport (version : Version) (glfw : Glfw) =
        if tryCreateOffscreenWindow version true glfw then
            true
        else
            let error, _ = glfw.GetError()
            Report.Line(2, $"OpenGL does not support KHR_no_error ({error})")
            false

    let initVersion (glfw : Glfw) =
        let defaultVersion = Version(Config.MajorVersion, Config.MinorVersion)

        let versions =
            [
                Version(4,6)
                Version(4,5)
                Version(4,4)
                Version(4,3)
                Version(4,2)
                Version(4,1)
                Version(4,0)
                Version(3,3)
            ]

        let best =
            versions
            |> List.skipWhile ((<>) defaultVersion)
            |> List.tryFind (fun v ->
                if tryCreateOffscreenWindow v false glfw then
                    Log.line "OpenGL %A working" v
                    true
                else
                    let error, _ = glfw.GetError()
                    Log.warn "OpenGL %A not working: %A" v error
                    false

            )
        match best with
        | Some b ->
            version <- b
            supportsNoError <- glfw |> queryNoErrorSupport b
        | None -> failwith "no compatible OpenGL version found"

    type MyWindowInfo(win : nativeptr<WindowHandle>) =
        let mutable win = win
        interface IWindowInfo with
            member x.Dispose(): unit = 
                win <- NativePtr.zero

            member x.Handle: nativeint = 
                NativePtr.toNativeInt win
    
    [<AllowNullLiteral>]
    type MyGraphicsContext(glfw : Glfw, win : nativeptr<WindowHandle>) as this =
        let mutable win = win

        static let addContext = typeof<GraphicsContext>.GetMethod("AddContext", BindingFlags.NonPublic ||| BindingFlags.Static)
        static let remContext = typeof<GraphicsContext>.GetMethod("RemoveContext", BindingFlags.NonPublic ||| BindingFlags.Static)

        let handle = ContextHandle(NativePtr.toNativeInt win)

        do addContext.Invoke(null, [| this :> obj |]) |> ignore

        member x.LoadAll(): unit = 
            let t = typeof<OpenTK.Graphics.OpenGL4.GL>
            let m = t.GetMethod("LoadEntryPoints", BindingFlags.NonPublic ||| BindingFlags.Instance)
            let gl = OpenTK.Graphics.OpenGL4.GL()
            m.Invoke(gl, null) |> ignore

            let t = typeof<OpenTK.Graphics.OpenGL.GL>
            let m = t.GetMethod("LoadEntryPoints", BindingFlags.NonPublic ||| BindingFlags.Instance)
            let gl = OpenTK.Graphics.OpenGL.GL()
            m.Invoke(gl, null) |> ignore

        member x.Dispose() =
            remContext.Invoke(null, [| x :> obj |]) |> ignore
            win <- NativePtr.zero

        interface IGraphicsContext with
            member x.Dispose() =
                x.Dispose()

            member x.ErrorChecking
                with get () = false
                and set _ = ()

            member x.GraphicsMode = 
                GraphicsMode.Default

            member x.IsCurrent =
                glfw.GetCurrentContext() = win
            member x.IsDisposed: bool = 
                win = NativePtr.zero
            member x.LoadAll() = x.LoadAll()
            member x.MakeCurrent(window: IWindowInfo): unit = 
                if isNull window then 
                    if OpenTK.Graphics.GraphicsContext.CurrentContextHandle <> handle then
                        failwith "overriding context"
                    glfw.MakeContextCurrent(NativePtr.zero)
                else 
                    if OpenTK.Graphics.GraphicsContext.CurrentContextHandle.Handle <> 0n then
                        failwith "overriding context"
                    glfw.MakeContextCurrent(win)

            member x.SwapBuffers(): unit = 
                glfw.SwapBuffers(win)
            member x.SwapInterval
                with get() = 0
                and set v = ()
            member x.Update(window: IWindowInfo): unit = 
                ()

        interface IGraphicsContextInternal with
            member x.Context = 
                handle
            member x.GetAddress(name : string): nativeint = 
                glfw.GetProcAddress name
            member x.GetAddress(name: nativeint): nativeint = 
                let str = Marshal.PtrToStringAnsi name
                glfw.GetProcAddress str
            member x.Implementation: IGraphicsContext = 
                x :> _
            member x.LoadAll() = x.LoadAll()
        




    let createSwapchain (runtime : Runtime) (signature : IFramebufferSignature) (ctx : Aardvark.Rendering.GL.ContextHandle) (glfw : Glfw) (win : nativeptr<WindowHandle>) (size : V2i) =
        
        let defaultFramebuffer = 
            new Framebuffer(
                runtime.Context, signature, 
                (fun _ -> 0), 
                ignore, 
                [0, DefaultSemantic.Colors, new Renderbuffer(runtime.Context, 0, size, TextureFormat.Rgba8, signature.Samples, 0L) :> IFramebufferOutput], None
            ) 

        { new ISwapchain with
            override this.Dispose() = 
                ()
            override this.Run(task : IRenderTask, queries : IQuery list)  = 
                use __ = runtime.Context.RenderingLock ctx

                let output = OutputDescription.ofFramebuffer defaultFramebuffer

                GL.ColorMask(true, true, true, true)
                GL.DepthMask(true)
                GL.Viewport(0, 0, size.X, size.Y)
                GL.ClearColor(0.0f, 0.0f, 0.0f, 1.0f)
                GL.ClearDepth(1.0)
                GL.Clear(ClearBufferMask.ColorBufferBit ||| ClearBufferMask.DepthBufferBit ||| ClearBufferMask.StencilBufferBit)

                let rt = { RenderToken.Empty with Queries = queries}
                task.Run(AdaptiveToken.Top, rt, output)

                glfw.SwapBuffers(win)
                true

            override this.Size = 
                size
        }

    let getFramebufferSamples() =
        if GL.getVersion() >= System.Version(4, 5) then
            GL.BindFramebuffer(FramebufferTarget.DrawFramebuffer, 0)
            GL.Check "could not bind default framebuffer"

            let samples = GL.Dispatch.GetFramebufferParameter(FramebufferTarget.DrawFramebuffer, unbox GetFramebufferParameter.Samples)
            GL.Check "could not retrieve framebuffer samples"

            if samples = 0 then Some 1
            else
                if ResourceValidation.Framebuffers.validSampleCounts |> Set.contains samples then
                    Some samples
                else
                    None
        else
            Log.warn "[GL] could not query sample count of default framebuffer."
            None

    let createSurface (runtime : Runtime) (cfg: WindowConfig) (glfw : Glfw) (win : nativeptr<WindowHandle>) =
        let old = glfw.GetCurrentContext()
        
        glfw.MakeContextCurrent(NativePtr.zero)

        let ctx =
            new MyGraphicsContext(glfw, win)

        let info =
            new MyWindowInfo(win)

        let mutable samples = cfg.samples

        if not (isNull ctx) then  
            glfw.MakeContextCurrent(win)
            let current = glfw.GetCurrentContext() 
            let mutable desc = Unchecked.defaultof<_>
            let error = glfw.GetError(&desc)
            if error <> Silk.NET.GLFW.ErrorCode.NoError then
                Log.error "[GLFW] error after making trying to make context current: %A" error
            if current <> win then
                Log.error "[GLFW] could not make context current"
            ctx.LoadAll()          
            glfw.SwapInterval(if cfg.vsync then 1 else 0)
            samples <- getFramebufferSamples() |> Option.defaultValue cfg.samples
            glfw.MakeContextCurrent(NativePtr.zero)

        if old <> NativePtr.zero then
            glfw.MakeContextCurrent old

        let handle = new Aardvark.Rendering.GL.ContextHandle(ctx, info)

        let signature =
            handle.Use (fun _ ->
                handle.Initialize(runtime.DebugConfig, setDefaultStates = true)

                runtime.CreateFramebufferSignature([
                    DefaultSemantic.Colors, TextureFormat.Rgba8
                    DefaultSemantic.DepthStencil, TextureFormat.Depth24Stencil8
                ], samples)
            )

        { new IWindowSurface with
            override x.Signature = signature
            override this.Handle =
                handle :> obj
            override this.CreateSwapchain(size: V2i) = 
                createSwapchain runtime signature handle glfw win size
            override this.Dispose() =
                signature.Dispose()
                ctx.Dispose()
        }

    let getInterop (debug : DebugConfig) =
        let disableErrorChecks =
            debug.ErrorFlagCheck = ErrorFlagCheck.Disabled

        let getCurrentContext = typeof<GraphicsContext>.GetField("GetCurrentContext", BindingFlags.NonPublic ||| BindingFlags.Static)
        let mutable getCurrentContextDelegate = null

        let install (glfw: Glfw) =
            getCurrentContextDelegate <-
                GraphicsContext.GetCurrentContextDelegate(
                    fun () -> ContextHandle(NativePtr.toNativeInt <| glfw.GetCurrentContext())
                )

            if getCurrentContext.GetValue(null) <> null then
                Log.warn "[GLFW] Overriding OpenTK GetCurrentContext"

            getCurrentContext.SetValue(null, getCurrentContextDelegate)

        let cleanup() =
            if not <| isNull getCurrentContextDelegate then
                if getCurrentContext.GetValue(null) = getCurrentContextDelegate then
                    getCurrentContext.SetValue(null, null)
                    getCurrentContextDelegate <- null

        { new IWindowInterop with
            override __.Boot(glfw) =
                initVersion glfw
                install glfw

            override __.CreateSurface(runtime : IRuntime, cfg: WindowConfig, glfw: Glfw, win: nativeptr<WindowHandle>) = 
                createSurface (runtime :?> _) cfg glfw win

            override __.WindowHints(cfg: WindowConfig, glfw: Glfw) =
                glfw.WindowHint(WindowHintClientApi.ClientApi, ClientApi.OpenGL)
                glfw.WindowHint(WindowHintInt.ContextVersionMajor, version.Major)
                glfw.WindowHint(WindowHintInt.ContextVersionMinor, version.Minor)
                glfw.WindowHint(WindowHintInt.DepthBits, 24)
                glfw.WindowHint(WindowHintInt.StencilBits, 8)

                let m = glfw.GetPrimaryMonitor()
                let mode = glfw.GetVideoMode(m) |> NativePtr.read
                glfw.WindowHint(WindowHintInt.RedBits, 8)
                glfw.WindowHint(WindowHintInt.GreenBits, 8)
                glfw.WindowHint(WindowHintInt.BlueBits, 8)
                glfw.WindowHint(WindowHintInt.AlphaBits, 8)
                glfw.WindowHint(WindowHintInt.RefreshRate, mode.RefreshRate)
                glfw.WindowHint(WindowHintOpenGlProfile.OpenGlProfile, OpenGlProfile.Core)
                glfw.WindowHint(WindowHintRobustness.ContextRobustness, Robustness.LoseContextOnReset)
                glfw.WindowHint(WindowHintBool.OpenGLForwardCompat, true)
                glfw.WindowHint(WindowHintBool.DoubleBuffer, true)
                glfw.WindowHint(WindowHintBool.OpenGLDebugContext, false)
                glfw.WindowHint(WindowHintBool.ContextNoError, disableErrorChecks && supportsNoError)
                glfw.WindowHint(WindowHintBool.SrgbCapable, false)
                if RuntimeInformation.IsOSPlatform(OSPlatform.OSX) then
                    glfw.WindowHint(WindowHintBool.CocoaRetinaFramebuffer, cfg.physicalSize)

                glfw.WindowHint(WindowHintBool.ScaleToMonitor, true)
                glfw.WindowHint(WindowHintInt.Samples, if cfg.samples = 1 then 0 else cfg.samples)

            override x.Dispose() = cleanup()
        }

<<<<<<< HEAD
type OpenGlApplication private (runtime : Runtime, shaderCachePath : Option<string>, hideCocoaMenuBar : bool) as this =
    inherit Application(runtime, OpenGL.getInterop runtime.DebugConfig, hideCocoaMenuBar)
=======
module StereoExperimental =

    open OpenGL
    open FSharp.Data.Adaptive

    let createSwapchain (runtime : Runtime) (signature : IFramebufferSignature) (ctx : Aardvark.Rendering.GL.ContextHandle) (glfw : Glfw) (win : nativeptr<WindowHandle>) (size : V2i) =
        
        let colors =
            runtime.CreateTexture2DArray(size, TextureFormat.Rgba8, samples = signature.Samples, count = 2) |> unbox<Texture>

        let depth =
            runtime.CreateTexture2DArray(size, TextureFormat.Depth24Stencil8, samples = signature.Samples, count = 2) |> unbox<Texture>

        let framebuffer =
            runtime.CreateFramebuffer(signature, [
                DefaultSemantic.Colors, colors.[TextureAspect.Color,0,*] :> IFramebufferOutput
                DefaultSemantic.DepthStencil, depth.[TextureAspect.Depth,0,*] :> IFramebufferOutput
            ])


        { new ISwapchain with
            override this.Dispose() = 
                framebuffer.Dispose()
                colors.Dispose()
                depth.Dispose()
                //temp.Dispose()

            override this.Run(task : IRenderTask, queries : IQuery list)  = 
                use __ = runtime.Context.RenderingLock ctx

                let output = OutputDescription.ofFramebuffer framebuffer
                
                GL.BindFramebuffer(FramebufferTarget.DrawFramebuffer, (framebuffer |> unbox<Framebuffer>).Handle)
                GL.ColorMask(true, true, true, true)
                GL.DepthMask(true)
                GL.Viewport(0, 0, size.X, size.Y)
                GL.ClearColor(0.0f, 0.0f, 0.0f, 1.0f)
                GL.ClearDepth(1.0)
                GL.Clear(ClearBufferMask.ColorBufferBit ||| ClearBufferMask.DepthBufferBit ||| ClearBufferMask.StencilBufferBit)

                let rt = { RenderToken.Empty with Queries = queries}
                task.Run(AdaptiveToken.Top, rt, output)

                let fSrc = GL.GenFramebuffer()
                let fDst = GL.GenFramebuffer()
                    
                let mutable temp = 0
                GL.CreateTextures(TextureTarget.Texture2D, 1, &temp)
                if temp = 0 then failwith ""
                GL.TextureStorage2D(temp, 1, unbox (int colors.Format), size.X, size.Y)

                GL.BindFramebuffer(FramebufferTarget.ReadFramebuffer, fSrc)
                GL.BindFramebuffer(FramebufferTarget.DrawFramebuffer, fDst)
                GL.FramebufferTextureLayer(FramebufferTarget.ReadFramebuffer, FramebufferAttachment.ColorAttachment0, colors.Handle, 0, 0)
                GL.FramebufferTexture2D(FramebufferTarget.DrawFramebuffer, FramebufferAttachment.ColorAttachment0, TextureTarget.Texture2D, temp, 0)
                GL.BlitFramebuffer(0, 0, colors.Size.X, colors.Size.Y, 0, 0, size.X, size.Y, ClearBufferMask.ColorBufferBit, BlitFramebufferFilter.Linear)
                    
                GL.BindFramebuffer(FramebufferTarget.ReadFramebuffer, fDst)
                GL.BindFramebuffer(FramebufferTarget.DrawFramebuffer, 0)
                GL.DrawBuffer(DrawBufferMode.BackLeft)
                GL.BlitFramebuffer(0, 0, size.X, size.Y, 0, 0, size.X, size.Y, ClearBufferMask.ColorBufferBit, BlitFramebufferFilter.Linear)

                    
                GL.BindFramebuffer(FramebufferTarget.ReadFramebuffer, fSrc)
                GL.BindFramebuffer(FramebufferTarget.DrawFramebuffer, fDst)
                GL.FramebufferTextureLayer(FramebufferTarget.ReadFramebuffer, FramebufferAttachment.ColorAttachment0, colors.Handle, 0, 1)
                GL.FramebufferTexture2D(FramebufferTarget.DrawFramebuffer, FramebufferAttachment.ColorAttachment0, TextureTarget.Texture2D, temp, 0)
                GL.BlitFramebuffer(0, 0, colors.Size.X, colors.Size.Y, 0, 0, size.X, size.Y, ClearBufferMask.ColorBufferBit, BlitFramebufferFilter.Linear)
                    
                GL.BindFramebuffer(FramebufferTarget.ReadFramebuffer, fDst)
                GL.BindFramebuffer(FramebufferTarget.DrawFramebuffer, 0)
                GL.DrawBuffer(DrawBufferMode.BackRight)
                GL.BlitFramebuffer(0, 0, size.X, size.Y, 0, 0, size.X, size.Y, ClearBufferMask.ColorBufferBit, BlitFramebufferFilter.Linear)

                GL.DeleteFramebuffer fSrc
                GL.DeleteFramebuffer fDst
                GL.DeleteTexture temp

                glfw.SwapBuffers(win)
                true

            override this.Size = 
                size
        }

    let private createStereoSurface (runtime : Runtime) (cfg: WindowConfig) (glfw : Glfw) (win : nativeptr<WindowHandle>) =
        let old = glfw.GetCurrentContext()
        
        glfw.MakeContextCurrent(NativePtr.zero)

        let ctx =
            new MyGraphicsContext(glfw, win)

        let info =
            new MyWindowInfo(win)

        let mutable samples = cfg.samples

        if not (isNull ctx) then  
            glfw.MakeContextCurrent(win)
            let current = glfw.GetCurrentContext() 
            let mutable desc = Unchecked.defaultof<_>
            let error = glfw.GetError(&desc)
            if error <> Silk.NET.GLFW.ErrorCode.NoError then
                Log.error "[GLFW] error after making trying to make context current: %A" error
            if current <> win then
                Log.error "[GLFW] could not make context current"
            ctx.LoadAll()          
            glfw.SwapInterval(if cfg.vsync then 1 else 0)
            samples <- getFramebufferSamples() |> Option.defaultValue cfg.samples
            glfw.MakeContextCurrent(NativePtr.zero)

        if old <> NativePtr.zero then
            glfw.MakeContextCurrent old

        let handle = new Aardvark.Rendering.GL.ContextHandle(ctx, info)

        let signature =
            handle.Use (fun _ ->
                handle.Initialize(runtime.DebugConfig, setDefaultStates = true)

                let perLayerUniforms =
                        Set.ofList [
                            "ProjTrafo"; 
                            "ViewTrafo"; 
                            "ModelViewTrafo"; 
                            "ViewProjTrafo"; 
                            "ModelViewProjTrafo"
                    
                            "ProjTrafoInv"; 
                            "ViewTrafoInv"; 
                            "ModelViewTrafoInv"; 
                            "ViewProjTrafoInv"; 
                            "ModelViewProjTrafoInv"
                        ]

                runtime.CreateFramebufferSignature([
                    DefaultSemantic.Colors, TextureFormat.Rgba8
                    DefaultSemantic.DepthStencil, TextureFormat.Depth24Stencil8
                ], samples, 2, perLayerUniforms)
            )

        { new IWindowSurface with
            override x.Signature = signature
            override this.Handle =
                handle :> obj
            override this.CreateSwapchain(size: V2i) = 
                createSwapchain runtime signature handle glfw win size
            override this.Dispose() =
                signature.Dispose()
                ctx.Dispose()
        }

    let stereo (debug : DebugConfig) =
        let disableErrorChecks =
            debug.ErrorFlagCheck = ErrorFlagCheck.Disabled

        { new IWindowInterop with
            member x.Boot(glfw : Glfw) = 
                initVersion(glfw)

            member x.CreateSurface(runtime : IRuntime, cfg : WindowConfig, glfw : Glfw, win : nativeptr<WindowHandle>)=
                createStereoSurface (runtime :?> _) cfg glfw win

            member x.WindowHints(cfg : WindowConfig, glfw) =
                glfw.WindowHint(WindowHintClientApi.ClientApi, ClientApi.OpenGL)
                glfw.WindowHint(WindowHintInt.ContextVersionMajor, version.Major)
                glfw.WindowHint(WindowHintInt.ContextVersionMinor, version.Minor)
                glfw.WindowHint(WindowHintInt.DepthBits, 24)
                glfw.WindowHint(WindowHintInt.StencilBits, 8)

                let m = glfw.GetPrimaryMonitor()
                let mode = glfw.GetVideoMode(m) |> NativePtr.read
                glfw.WindowHint(WindowHintInt.RedBits, 8)
                glfw.WindowHint(WindowHintInt.GreenBits, 8)
                glfw.WindowHint(WindowHintInt.BlueBits, 8)
                glfw.WindowHint(WindowHintInt.AlphaBits, 8)
                glfw.WindowHint(WindowHintInt.RefreshRate, mode.RefreshRate)
                glfw.WindowHint(WindowHintOpenGlProfile.OpenGlProfile, OpenGlProfile.Core)
                glfw.WindowHint(WindowHintRobustness.ContextRobustness, Robustness.LoseContextOnReset)
                glfw.WindowHint(WindowHintBool.OpenGLForwardCompat, true)
                glfw.WindowHint(WindowHintBool.Stereo, true)
                glfw.WindowHint(WindowHintBool.DoubleBuffer, true)
                glfw.WindowHint(WindowHintBool.OpenGLDebugContext, false)
                glfw.WindowHint(WindowHintBool.ContextNoError, disableErrorChecks && supportsNoError)
                glfw.WindowHint(WindowHintBool.SrgbCapable, false)
                if RuntimeInformation.IsOSPlatform(OSPlatform.OSX) then
                    glfw.WindowHint(WindowHintBool.CocoaRetinaFramebuffer, cfg.physicalSize)

                glfw.WindowHint(WindowHintBool.ScaleToMonitor, true)
                glfw.WindowHint(WindowHintInt.Samples, if cfg.samples = 1 then 0 else cfg.samples)
        }

type OpenGlApplication private (runtime : Runtime, shaderCachePath : Option<string>, windowInterop : IWindowInterop, hideCocoaMenuBar : bool) as this =
    inherit Application(runtime, windowInterop, hideCocoaMenuBar)
>>>>>>> 4746ff8e

    // Note: We ignore the passed parent since we determine the parent context in the CreateWindow method.
    // This is always the first created context and should therefore match the passed one anyway.
    let createContext (_parent : Aardvark.Rendering.GL.ContextHandle option) =
        this.Instance.Invoke (fun _ ->
            let w = this.Instance.CreateWindow WindowConfig.Default
            let h = w.Surface.Handle :?> Aardvark.Rendering.GL.ContextHandle
            this.Instance.RemoveExistingWindow w
            h.OnDisposed.Add w.Dispose
            h
        )

    let ctx = new Context(runtime, createContext)

    do ctx.ShaderCachePath <- shaderCachePath
       runtime.Initialize(ctx)

    new(forceNvidia : bool, debug : IDebugConfig, shaderCachePath : Option<string>,
        [<Optional; DefaultParameterValue(false)>] hideCocoaMenuBar : bool) =
        if forceNvidia && RuntimeInformation.IsOSPlatform OSPlatform.Windows then
            DynamicLinker.tryLoadLibrary "nvapi64.dll" |> ignore

        let runtime = new Runtime(debug)
        let interop = OpenGL.interop runtime.DebugConfig
        new OpenGlApplication(runtime, shaderCachePath, interop, hideCocoaMenuBar)

    new(debug : IDebugConfig, windowInterop: IWindowInterop, shaderCachePath : Option<string>,
        [<Optional; DefaultParameterValue(false)>] hideCocoaMenuBar : bool) =
        
        let runtime = new Runtime(debug)
        new OpenGlApplication(runtime, shaderCachePath, windowInterop, hideCocoaMenuBar)

    new(forceNvidia : bool, debug : bool, shaderCachePath : Option<string>) =
        new OpenGlApplication(forceNvidia, DebugLevel.ofBool debug, shaderCachePath)

    new(forceNvidia : bool, debug : IDebugConfig) = new OpenGlApplication(forceNvidia, debug, Context.DefaultShaderCachePath)
    new(forceNvidia : bool, debug : bool) = new OpenGlApplication(forceNvidia, DebugLevel.ofBool debug, Context.DefaultShaderCachePath)

    new(debug : IDebugConfig) = new OpenGlApplication(true, debug)
    new(debug : bool) = new OpenGlApplication(true, DebugLevel.ofBool debug)

    new() = new OpenGlApplication(true, DebugLevel.None)

    member x.Context = ctx
    member x.Runtime = runtime

    member x.Initialize(ctrl : IRenderControl, samples : int) = 
        failwithf "unknown control type: %A" ctrl

    override x.Destroy() =
        runtime.Dispose()

    override x.CreateGameWindow(config : WindowConfig) =
        base.CreateGameWindow { config with opengl = true }

    interface IApplication with
        member x.Initialize(ctrl : IRenderControl, samples : int) = x.Initialize(ctrl, samples)
        member x.Runtime = x.Runtime :> IRuntime
        member x.Dispose() = x.Dispose()<|MERGE_RESOLUTION|>--- conflicted
+++ resolved
@@ -346,10 +346,6 @@
             override x.Dispose() = cleanup()
         }
 
-<<<<<<< HEAD
-type OpenGlApplication private (runtime : Runtime, shaderCachePath : Option<string>, hideCocoaMenuBar : bool) as this =
-    inherit Application(runtime, OpenGL.getInterop runtime.DebugConfig, hideCocoaMenuBar)
-=======
 module StereoExperimental =
 
     open OpenGL
@@ -545,7 +541,6 @@
 
 type OpenGlApplication private (runtime : Runtime, shaderCachePath : Option<string>, windowInterop : IWindowInterop, hideCocoaMenuBar : bool) as this =
     inherit Application(runtime, windowInterop, hideCocoaMenuBar)
->>>>>>> 4746ff8e
 
     // Note: We ignore the passed parent since we determine the parent context in the CreateWindow method.
     // This is always the first created context and should therefore match the passed one anyway.
