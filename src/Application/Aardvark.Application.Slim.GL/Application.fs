--- conflicted
+++ resolved
@@ -9,15 +9,9 @@
 
 type OpenGlApplication(forceNvidia : bool, enableDebug : bool, shaderCachePath : Option<string>) =
     do if forceNvidia then Aardvark.Base.DynamicLinker.tryLoadLibrary "nvapi64.dll" |> ignore
-<<<<<<< HEAD
-       OpenTK.Toolkit.Init(new OpenTK.ToolkitOptions(Backend=OpenTK.PlatformBackend.PreferNative)) |> ignore
-       
-=======
        // hs, 01-02.2021, this should NOT be necessary in slim. 
        //OpenTK.Toolkit.Init(new OpenTK.ToolkitOptions(Backend=OpenTK.PlatformBackend.PreferNative)) |> ignore
-
-
->>>>>>> c5c5d21f
+       
     let runtime = new Runtime()
     let glfw = Glfw.Application(runtime)
     
