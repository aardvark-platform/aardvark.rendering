--- conflicted
+++ resolved
@@ -18,33 +18,6 @@
             // TODO: improve for non-standard types (e.g. M23f)
             System.Runtime.InteropServices.Marshal.SizeOf(x)
 
-<<<<<<< HEAD
-type Driver = { device : GPUVendor; vendor : string; renderer : string; glsl : Version; version : Version; versionString : string; extensions : Set<string> }
-=======
-//type ExtensionSet(s : seq<string>) =
-//    let extPrefix (e : string) =
-//        let id = e.IndexOf '_'
-//        if id > 0 then
-//            e.Substring(0, id)
-//        else
-//            ""
-//
-//    let extName(e : string) =
-//        let id = e.IndexOf '_'
-//        if id > 0 then
-//            e.Substring(id + 1)
-//        else
-//            e
-//
-//    let children = s |> Seq.groupBy extPrefix |> Seq.filter (fun (g,_) -> g <> "") |> Seq.map (fun (g,v) -> g, ExtensionSet (v |> Seq.map extName)) |> Map.ofSeq
-//    let entries = s |> Seq.filter (fun s -> s |> extPrefix = "") |> Set.ofSeq
-//
-//    [<System.Diagnostics.DebuggerBrowsable(System.Diagnostics.DebuggerBrowsableState.RootHidden)>]
-//    member x.Children = children
-//
-//    [<System.Diagnostics.DebuggerBrowsable(System.Diagnostics.DebuggerBrowsableState.RootHidden)>]
-//    member x.Entries = children
-
 
 // profileMask: 
 // GL_CONTEXT_CORE_PROFILE_BIT          1
@@ -55,7 +28,6 @@
 // GL_CONTEXT_FLAG_ROBUST_ACCESS_BIT      4
 // GL_CONTEXT_FLAG_NO_ERROR_BIT           8
 type Driver = { device : GPUVendor; vendor : string; renderer : string; glsl : Version; version : Version; versionString : string; profileMask : int; contextFlags : int; extensions : Set<string> }
->>>>>>> 8e846e3d
 
 [<CompilationRepresentation(CompilationRepresentationFlags.ModuleSuffix)>]
 module Driver =
