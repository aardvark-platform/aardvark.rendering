--- conflicted
+++ resolved
@@ -117,21 +117,6 @@
             | _ -> failwithf "unknown FillMode: %A" f
 
     let toGLTarget (d : TextureDimension) (isArray : bool) (samples : int) =
-<<<<<<< HEAD
-        match (d, isArray, false) with
-            | (TextureDimension.Texture1D, false, false) -> int TextureTarget.Texture1D
-            | (TextureDimension.Texture1D, true, false) -> int TextureTarget.Texture1DArray
-            | (TextureDimension.Texture2D, false, false) -> int TextureTarget.Texture2D
-            | (TextureDimension.Texture2D, true, false) -> int TextureTarget.Texture2DArray
-            | (TextureDimension.Texture3D, false, false) -> int TextureTarget.Texture3D
-            | (TextureDimension.TextureCube, false, false) -> int TextureTarget.TextureCubeMap
-            | (TextureDimension.TextureCube, true, false) -> int TextureTarget.TextureCubeMapArray
-
-            
-            | (TextureDimension.Texture2D, false, true) -> int TextureTarget.Texture2DMultisample
-            | (TextureDimension.Texture2D, true, true) -> int TextureTarget.Texture2DMultisampleArray
-
-=======
         match (d, isArray, samples > 1) with
             | (TextureDimension.Texture1D, false, _) -> int TextureTarget.Texture1D
             | (TextureDimension.Texture1D, true, _) -> int TextureTarget.Texture1DArray
@@ -142,5 +127,4 @@
             | (TextureDimension.Texture3D, false, _) -> int TextureTarget.Texture3D
             | (TextureDimension.TextureCube, false, _) -> int TextureTarget.TextureCubeMap
             | (TextureDimension.TextureCube, true, _) -> int TextureTarget.TextureCubeMapArray
->>>>>>> 63a149f9
             | _ -> failwithf "unknown TextureDimension: %A" d