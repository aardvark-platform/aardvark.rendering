--- conflicted
+++ resolved
@@ -916,9 +916,7 @@
         let attachmentCount = if attachments.Length > 0 then 1 + (attachments |> List.map (fun (i,_) -> i) |> List.max) else 0
 
         let isActive = x.CreateIsActive rj.IsActive
-        let beginMode = 
-            let hasTessMod = program.Handle |> Mod.map (fun p -> p.HasTessellation)
-            x.CreateBeginMode(hasTessMod, rj.Mode)
+        let beginMode = x.CreateBeginMode(program.Handle, rj.Mode)
         let drawCalls = if isNull rj.DrawCallInfos then Unchecked.defaultof<_> else x.CreateDrawCallInfoList rj.DrawCallInfos
 
 
@@ -1056,7 +1054,6 @@
     override x.EntryState = Some state
     override x.ExitState = Some state
 
-<<<<<<< HEAD
 type MultiCommand(ctx : Context, cmds : list<PreparedCommand>, renderPass : RenderPass) =
     inherit PreparedCommand(ctx, renderPass)
     
@@ -1068,18 +1065,6 @@
         
     override x.GetResources() =
         cmds |> Seq.collect (fun c -> c.Resources)
-=======
-        let isActive = x.CreateIsActive rj.IsActive
-        let beginMode = x.CreateBeginMode(program.Handle, rj.Mode)
-        let drawCalls = if isNull rj.DrawCallInfos then Unchecked.defaultof<_> else x.CreateDrawCallInfoList rj.DrawCallInfos
-        let depthTest = x.CreateDepthTest rj.DepthTest
-        let cullMode = x.CreateCullMode rj.CullMode
-        let polygonMode = x.CreatePolygonMode rj.FillMode
-        let blendMode = x.CreateBlendMode rj.BlendMode
-        let stencilMode = x.CreateStencilMode rj.StencilMode
-        let conservativeRaster = x.CreateFlag rj.ConservativeRaster
-        let multisample = x.CreateFlag rj.Multisample
->>>>>>> 0bbe381d
 
     override x.Compile(info, stream, prev) =
         let mutable prev = prev
