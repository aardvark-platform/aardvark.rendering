﻿namespace Aardvark.Rendering.GL

open System
open System.Threading
open System.Runtime.InteropServices
open Microsoft.FSharp.NativeInterop
open FShade
open FShade.GLSL
open OpenTK.Graphics.OpenGL4
open Aardvark.Base
open FSharp.Data.Adaptive
open Aardvark.Rendering
open Aardvark.Rendering.Management
open Aardvark.Base.Runtime
open Aardvark.Rendering.GL

#nowarn "9"


[<ReflectedDefinition>]
module CullingShader =
    open FShade

    //typedef  struct {
    //    uint  count;
    //    uint  primCount;
    //    uint  firstIndex;
    //    uint  baseVertex;
    //    uint  baseInstance;
    //} DrawElementsIndirectCommand;

    type DrawInfo =
        struct
            val mutable public FaceVertexCount : int
            val mutable public InstanceCount : int
            val mutable public FirstIndex : int
            val mutable public BaseVertex : int
            val mutable public FirstInstance : int
        end

    [<StructLayout(LayoutKind.Sequential)>]
    type CullingInfo =
        struct
            val mutable public Min : V4f
            val mutable public Max : V4f
            val mutable public CellMin : V4f
            val mutable public CellMax : V4f
        end

    module CullingInfo =
        let instanceCount (i : CullingInfo) =
            int i.Min.W

        let getMinMaxInDirection (v : V3d) (i : CullingInfo) =
            let mutable l = V3d.Zero
            let mutable h = V3d.Zero

            if v.X >= 0.0 then
                l.X <- float i.Min.X
                h.X <- float i.Max.X
            else
                l.X <- float i.Max.X
                h.X <- float i.Min.X

            if v.Y >= 0.0 then
                l.Y <- float i.Min.Y
                h.Y <- float i.Max.Y
            else
                l.Y <- float i.Max.Y
                h.Y <- float i.Min.Y

            if v.Z >= 0.0 then
                l.Z <- float i.Min.Z
                h.Z <- float i.Max.Z
            else
                l.Z <- float i.Max.Z
                h.Z <- float i.Min.Z

            (l,h)

        let onlyBelow (plane : V4d) (i : CullingInfo) =
            let l, h = i |> getMinMaxInDirection plane.XYZ
            Vec.dot l plane.XYZ + plane.W < 0.0 && Vec.dot h plane.XYZ + plane.W < 0.0

        let intersectsViewProj (viewProj : M44d) (i : CullingInfo) =
            let r0 = viewProj.R0
            let r1 = viewProj.R1
            let r2 = viewProj.R2
            let r3 = viewProj.R3

            if  onlyBelow (r3 + r0) i || onlyBelow (r3 - r0) i ||
                onlyBelow (r3 + r1) i || onlyBelow (r3 - r1) i ||
                onlyBelow (r3 + r2) i || onlyBelow (r3 - r2) i then
                false
            else
                true

    [<LocalSize(X = 64)>]
    let culling (infos : DrawInfo[]) (bounds : CullingInfo[]) (isActive : int[]) (count : int) (viewProjs : M44d[]) =
        compute {
            let id = getGlobalId().X
            if id < count then
                let b = bounds.[id]
                let rootId = int (b.Max.W + 0.5f)

                if isActive.[rootId] <> 0 && CullingInfo.intersectsViewProj viewProjs.[rootId] b then
                    infos.[id].InstanceCount <- CullingInfo.instanceCount b
                else
                    infos.[id].InstanceCount <- 0
        }

    type UniformScope with
        member x.Bounds : CullingInfo[] = uniform?StorageBuffer?Bounds
        member x.ViewProjs : M44d[] = uniform?StorageBuffer?ViewProjs

    type Vertex =
        {
            [<InstanceId>] id : int
            [<VertexId>] vid : int
            [<Position>] pos : V4d
        }

    let data =
        [|
            V3d.OOO; V3d.IOO
            V3d.OOI; V3d.IOI
            V3d.OIO; V3d.IIO
            V3d.OII; V3d.III

            V3d.OOO; V3d.OIO
            V3d.OOI; V3d.OII
            V3d.IOO; V3d.IIO
            V3d.IOI; V3d.III

            V3d.OOO; V3d.OOI
            V3d.OIO; V3d.OII
            V3d.IOO; V3d.IOI
            V3d.IIO; V3d.III
        |]

    let renderBounds (v : Vertex) =
        vertex {
            let bounds = uniform.Bounds.[v.id]
            let rootId = int (bounds.Max.W + 0.5f)

            let off = V3d bounds.CellMin.XYZ
            let size = V3d bounds.CellMax.XYZ - off

            let p = data.[v.vid]

            let wp = off + p * size
            let p = uniform.ViewProjs.[rootId] * V4d(wp, 1.0)
            return { v with pos = p }
        }


type InstanceSignature = MapExt<string, GLSLType * Type>
type VertexSignature = MapExt<string, Type>

type GeometryPoolSignature =
    {
        mode            : IndexedGeometryMode
        indexType       : Option<Type>
        uniformTypes    : InstanceSignature
        attributeTypes  : VertexSignature
        textureTypes    : MapExt<int, string * TextureFormat * SamplerState>
    }


module GeometryPoolSignature =
    let ofGeometry (iface : GLSLProgramInterface) (uniforms : MapExt<string, Array>) (g : IndexedGeometry) (images : MapExt<string, INativeTexture>) =
        let mutable uniformTypes = MapExt.empty
        let mutable attributeTypes = MapExt.empty

        for i in iface.inputs do
            let sym = Symbol.Create i.paramSemantic
            let sem =
                if i.paramSemantic.EndsWith "Trafo" then [i.paramSemantic; i.paramSemantic.Substring(0, i.paramSemantic.Length - 5)]
                else [i.paramSemantic]

            match sem |> List.tryPick (fun sem -> MapExt.tryFind sem uniforms) with
                | Some arr when not (isNull arr) ->
                    let t = arr.GetType().GetElementType()
                    if i.paramSemantic.EndsWith "Trafo" && typeof<INativeTexture>.IsAssignableFrom t then
                        uniformTypes <- MapExt.add i.paramSemantic (i.paramType, typeof<V4d>) uniformTypes
                    else
                        uniformTypes <- MapExt.add i.paramSemantic (i.paramType, t) uniformTypes
                | _ ->
                    let t = if isNull g.SingleAttributes then (false, Unchecked.defaultof<_>) else g.SingleAttributes.TryGetValue sym
                    match t with
                        | (true, uniform) ->
                            assert(not (isNull uniform))
                            let t = uniform.GetType()
                            uniformTypes <- MapExt.add i.paramSemantic (i.paramType, t) uniformTypes
                        | _ ->
                            match g.IndexedAttributes.TryGetValue sym with
                                | (true, arr) ->
                                    assert(not (isNull arr))
                                    let t = arr.GetType().GetElementType()
                                    attributeTypes <- MapExt.add i.paramSemantic t attributeTypes
                                | _ ->
                                    ()

        let indexType =
            if isNull g.IndexArray then
                None
            else
                let t = g.IndexArray.GetType().GetElementType()
                Some t

        let textures =
            iface.samplers |> MapExt.toSeq |> Seq.map (fun (_, sam) ->
                if sam.samplerCount > 1 then failwith "no array textures"
                let (name, state) = sam.samplerTextures |> List.head

                let fmt =
                    match MapExt.tryFind name images with
                    | Some tex -> tex.Format
                    | None -> TextureFormat.Rgba8 // TODO: other formats????

                sam.samplerBinding,
                (
                    name,
                    fmt,
                    state.SamplerState
                )
            )

        {
            mode = g.Mode
            indexType = indexType
            uniformTypes = uniformTypes
            attributeTypes = attributeTypes
            textureTypes = MapExt.ofSeq textures
        }


type private Regression(degree : int, maxSamples : int) =
    let samples : array<int * MicroTime> = Array.zeroCreate maxSamples
    let mutable count = 0
    let mutable index = 0
    let mutable model : float[] = null

    let getModel() =
        if count <= 0  then
            [| |]
        elif count = 1 then
            let (x,y) = samples.[0]
            [| 0.0; y.TotalSeconds / float x |]
        else
            let degree = min (count - 1) degree
            let arr =
                Array2D.init count (degree + 1) (fun r c ->
                    let (s,_) = samples.[r]
                    float s ** float c
                )

            let r = samples |> Array.take count |> Array.map (fun (_,t) -> t.TotalSeconds)

            let diag = arr.QrFactorize()
            arr.QrSolve(diag, r)

    member private x.GetModel() =
        lock x (fun () ->
            if isNull model then model <- getModel()
            model
        )

    member x.Add(size : int, value : MicroTime) =
        lock x (fun () ->
            let mutable found = false
            let mutable i = (maxSamples + index - count) % maxSamples
            while not found && i <> index do
                let (x,y) = samples.[i]
                if x = size then
                    if y <> value then model <- null
                    samples.[i] <- (size, value)
                    found <- true
                i <- (i + 1) % maxSamples

            if not found then
                samples.[index] <- (size,value)
                index <- (index + 1) % maxSamples
                if count < maxSamples then count <- count + 1
                model <- null
        )

    member x.Evaluate(size : int) =
        let model = x.GetModel()
        if model.Length > 0 then
            Polynomial.Evaluate(model, float size) |> MicroTime.FromSeconds
        else
            MicroTime.Zero

[<AutoOpen>]
module private ContextMappingExtensions =
    type Context with
        member x.MapBufferRange(b : Buffer, offset : nativeint, size : nativeint, access : BufferAccessMask) =
            let ptr = GL.Dispatch.MapNamedBufferRange(b.Handle, offset, size, access)
            if ptr = 0n then
                let err = GL.GetError()
                failwithf "[GL] cannot map buffer %d: %A" b.Handle err
            ptr

        member x.UnmapBuffer(b : Buffer) =
            let worked = GL.Dispatch.UnmapNamedBuffer(b.Handle)
            if not worked then failwithf "[GL] cannot unmap buffer %d" b.Handle

module GeometryPoolData =
    open Aardvark.Geometry

    type InstanceBuffer(ctx : Context, semantics : MapExt<string, GLSLType * Type>, count : int) =
        let buffers, totalSize =
            let mutable totalSize = 0L
            let buffers =
                semantics |> MapExt.map (fun sem (glsl, input) ->
                    let elemSize = GLSLType.sizeof glsl
                    let write = UniformWriters.getWriter 0 glsl input
                    totalSize <- totalSize + int64 count * int64 elemSize

                    let buffer =
                        if count = 0 then new Aardvark.Rendering.GL.Buffer(ctx, 0n, 0)
                        else ctx.CreateBuffer(nativeint elemSize * nativeint count)

                    buffer, elemSize, write
                )
            buffers, totalSize



        member x.TotalSize = totalSize
        member x.ElementSize = totalSize / int64 count
        member x.Context = ctx
        member x.Data = buffers
        member x.Buffers = buffers |> MapExt.map (fun _ (b,_,_) -> b)

        member x.Upload(index : int, count : int, data : MapExt<string, Array>) =
            lock x (fun () ->
                use __ = ctx.ResourceLock
                buffers |> MapExt.iter (fun sem (buffer, elemSize, write) ->
                    let offset = nativeint index * nativeint elemSize
                    let size = nativeint count * nativeint elemSize
                    let ptr = ctx.MapBufferRange(buffer, offset, size, BufferAccessMask.MapWriteBit ||| BufferAccessMask.MapInvalidateRangeBit ||| BufferAccessMask.MapUnsynchronizedBit)
                    match MapExt.tryFind sem data with
                        | Some data ->
                            let mutable ptr = ptr
                            for i in 0 .. count - 1 do
                                write.WriteUnsafeValue(data.GetValue i, ptr)
                                ptr <- ptr + nativeint elemSize
                        | _ ->
                            Marshal.Set(ptr, 0, elemSize)
                    ctx.UnmapBuffer(buffer)
                )
            )

        static member Copy(src : InstanceBuffer, srcOffset : int, dst : InstanceBuffer, dstOffset : int, count : int) =
            // TODO: locking????
            use __ = src.Context.ResourceLock
            src.Data |> MapExt.iter (fun sem (srcBuffer, elemSize, _) ->
                let (dstBuffer,_,_) = dst.Data.[sem]
                let srcOff = nativeint srcOffset * nativeint elemSize
                let dstOff = nativeint dstOffset * nativeint elemSize
                let s = nativeint elemSize * nativeint count
                GL.Dispatch.CopyNamedBufferSubData(srcBuffer.Handle, dstBuffer.Handle, srcOff, dstOff, s)
            )

        member x.Dispose() =
            use __ = ctx.ResourceLock
            buffers |> MapExt.iter (fun _ (b,_,_) -> if b.SizeInBytes > 0n then ctx.Delete b)

        interface IDisposable with
            member x.Dispose() = x.Dispose()

    type VertexBuffer(ctx : Context, semantics : MapExt<string, Type>, count : int) =

        let totalSize, buffers =
            let mutable totalSize = 0L
            let buffers =
                semantics |> MapExt.map (fun sem typ ->
                    let elemSize = Marshal.SizeOf typ
                    totalSize <- totalSize + int64 elemSize * int64 count
                    let buffer =
                        if count = 0 then new Aardvark.Rendering.GL.Buffer(ctx, 0n, 0)
                        else ctx.CreateBuffer(nativeint elemSize * nativeint count)
                    buffer, elemSize, typ
                )
            totalSize, buffers

        member x.ElementSize = totalSize / int64 count
        member x.TotalSize = totalSize
        member x.Context = ctx
        member x.Data = buffers
        member x.Buffers = buffers |> MapExt.map (fun _ (b,_,t) -> b,t)

        member x.Write(startIndex : int, data : MapExt<string, Array>) =
            lock x (fun () ->
                use __ = ctx.ResourceLock

                let count = data |> MapExt.toSeq |> Seq.map (fun (_,a) -> a.Length) |> Seq.min
                buffers |> MapExt.iter (fun sem (buffer, elemSize,_) ->
                    let size = nativeint count * nativeint elemSize
                    if size > 0n then
                        let offset = nativeint startIndex * nativeint elemSize
                        let ptr = ctx.MapBufferRange(buffer, offset, size, BufferAccessMask.MapWriteBit ||| BufferAccessMask.MapInvalidateRangeBit ||| BufferAccessMask.MapUnsynchronizedBit)

                        match MapExt.tryFind sem data with
                            | Some data ->
                                let gc = GCHandle.Alloc(data, GCHandleType.Pinned)
                                try Marshal.Copy(gc.AddrOfPinnedObject(), ptr, size)
                                finally gc.Free()
                            | _ ->
                                Marshal.Set(ptr, 0, size)
                        ctx.UnmapBuffer(buffer)
                )
            )

        static member Copy(src : VertexBuffer, srcOffset : int, dst : VertexBuffer, dstOffset : int, count : int) =
            // TODO: locking???
            use __ = src.Context.ResourceLock
            src.Data |> MapExt.iter (fun sem (srcBuffer, elemSize,_) ->
                let (dstBuffer,_,_) = dst.Data.[sem]
                let srcOff = nativeint srcOffset * nativeint elemSize
                let dstOff = nativeint dstOffset * nativeint elemSize
                let s = nativeint elemSize * nativeint count
                GL.Dispatch.CopyNamedBufferSubData(srcBuffer.Handle, dstBuffer.Handle, srcOff, dstOff, s)
            )

        member x.Dispose() =
            use __ = ctx.ResourceLock
            buffers |> MapExt.iter (fun _ (b,_,_) -> if b.SizeInBytes > 0n then ctx.Delete b)

        interface IDisposable with
            member x.Dispose() = x.Dispose()

    type internal VertexManager(ctx : Context, semantics : MapExt<string, Type>, chunkSize : int, usedMemory : ref<int64>, totalMemory : ref<int64>) =
        let elementSize =
            semantics |> MapExt.toSeq |> Seq.sumBy (fun (_,t) -> int64 (Marshal.SizeOf t))

        let mem : Memory<VertexBuffer> =
            let malloc (size : nativeint) =
                //Log.warn "alloc VertexBuffer"
                let res = new VertexBuffer(ctx, semantics, int size)
                Interlocked.Add(&totalMemory.contents, res.TotalSize) |> ignore
                res

            let mfree (ptr : VertexBuffer) (size : nativeint) =
                //Log.warn "free VertexBuffer"
                Interlocked.Add(&totalMemory.contents, -ptr.TotalSize) |> ignore
                ptr.Dispose()

            {
                malloc = malloc
                mfree = mfree
                mcopy = fun _ _ _ _ _ -> failwith "cannot copy"
                mrealloc = fun _ _ _ -> failwith "cannot realloc"
            }

        let mutable used = 0L

        let addMem (v : int64) =
            Interlocked.Add(&usedMemory.contents, v) |> ignore
            Interlocked.Add(&used, v) |> ignore


        let manager = new ChunkedMemoryManager<VertexBuffer>(mem, nativeint chunkSize)

        member x.Alloc(count : int) =
            addMem (elementSize * int64 count)
            manager.Alloc(nativeint count)

        member x.Free(b : Block<VertexBuffer>) =
            if not b.IsFree then
                addMem (elementSize * int64 -b.Size)
                manager.Free b

        member x.Dispose() =
            addMem (-used)
            manager.Dispose()

        interface IDisposable with
            member x.Dispose() = x.Dispose()

    type internal InstanceManager(ctx : Context, semantics : MapExt<string, GLSLType * Type>, chunkSize : int, usedMemory : ref<int64>, totalMemory : ref<int64>) =
        let elementSize =
            semantics |> MapExt.toSeq |> Seq.sumBy (fun (_,(t,_)) -> int64 (GLSLType.sizeof t))

        let mem : Memory<InstanceBuffer> =
            let malloc (size : nativeint) =
                //Log.warn "alloc InstanceBuffer"
                let res = new InstanceBuffer(ctx, semantics, int size)
                Interlocked.Add(&totalMemory.contents, res.TotalSize) |> ignore
                res

            let mfree (ptr : InstanceBuffer) (size : nativeint) =
                //Log.warn "free InstanceBuffer"
                Interlocked.Add(&totalMemory.contents, -ptr.TotalSize) |> ignore
                ptr.Dispose()

            {
                malloc = malloc
                mfree = mfree
                mcopy = fun _ _ _ _ _ -> failwith "cannot copy"
                mrealloc = fun _ _ _ -> failwith "cannot realloc"
            }

        let manager = new ChunkedMemoryManager<InstanceBuffer>(mem, nativeint chunkSize)
        let mutable used = 0L

        let addMem (v : int64) =
            Interlocked.Add(&usedMemory.contents, v) |> ignore
            Interlocked.Add(&used, v) |> ignore


        member x.Alloc(count : int) =
            addMem (int64 count * elementSize)
            manager.Alloc(nativeint count)

        member x.Free(b : Block<InstanceBuffer>) =
            if not b.IsFree then
                addMem (int64 -b.Size * elementSize)
                manager.Free b

        member x.Dispose() =
            addMem -used
            manager.Dispose()

        interface IDisposable with
            member x.Dispose() = x.Dispose()

    type internal IndexManager(ctx : Context, chunkSize : int, usedMemory : ref<int64>, totalMemory : ref<int64>) =

        let mem : Memory<Buffer> =
            let malloc (size : nativeint) =
                let res = ctx.CreateBuffer(size)
                Interlocked.Add(&totalMemory.contents, int64 res.SizeInBytes) |> ignore
                res

            let mfree (ptr : Buffer) (size : nativeint) =
                Interlocked.Add(&totalMemory.contents, -int64 ptr.SizeInBytes) |> ignore
                ctx.Delete ptr

            {
                malloc = malloc
                mfree = mfree
                mcopy = fun _ _ _ _ _ -> failwith "cannot copy"
                mrealloc = fun _ _ _ -> failwith "cannot realloc"
            }

        let manager = new ChunkedMemoryManager<Buffer>(mem, nativeint (sizeof<int> * chunkSize))

        let mutable used = 0L

        let addMem (v : int64) =
            Interlocked.Add(&usedMemory.contents, v) |> ignore
            Interlocked.Add(&used, v) |> ignore

        member x.Alloc(t : Type, count : int) =
            let size = nativeint (Marshal.SizeOf t) * nativeint count
            addMem (int64 size)
            manager.Alloc(size)

        member x.Free(b : Block<Buffer>) =
            if not b.IsFree then
                addMem (int64 -b.Size)
                manager.Free b

        member x.Dispose() =
            addMem -used
            manager.Dispose()

        interface IDisposable with
            member x.Dispose() = x.Dispose()

    module private AtlasTextureUpload =

        type ITextureFormatVisitor<'r> =
            abstract member Accept<'a when 'a : unmanaged> : Col.Format * int -> 'r

        type TextureFormat with
            member x.Visit(v : ITextureFormatVisitor<'r>) =
                match x with
                | TextureFormat.Rgb8 -> v.Accept<byte>(Col.Format.RGB, 3)
                | TextureFormat.Rgb16 -> v.Accept<uint16>(Col.Format.RGB, 3)
                | TextureFormat.Rgb32f -> v.Accept<float32>(Col.Format.RGB, 3)
                | TextureFormat.Rgba8 -> v.Accept<byte>(Col.Format.RGBA, 4)
                | TextureFormat.Rgba16 -> v.Accept<uint16>(Col.Format.RGBA, 4)
                | TextureFormat.Rgba32f -> v.Accept<float32>(Col.Format.RGBA, 4)
                | _ -> failwith "not implemented"


        type NativeVolume<'a when 'a : unmanaged> with
            member this.SetSliceX(x : int, value : NativeMatrix<'a>) =
                ()


        let upload (texture : Texture) (bounds : Box2i) (image : INativeTexture) (rotated : bool) =

            if image.Format.IsCompressed then
                failwith ""
            else
                let ctx = texture.Context
                let levels = min image.MipMapLevels texture.MipMapLevels
                let mutable offset = bounds.Min
                let mutable size = V2i.II + bounds.Max - bounds.Min
                let mutable lastOffset = offset
                let mutable lastSize = size


                let fmt, typ = TextureFormat.toFormatAndType image.Format

                let sizeInBytes = nativeint size.X * nativeint size.Y * (nativeint (TextureFormat.pixelSizeInBytes image.Format))
                let buffer = ctx.CreateBuffer sizeInBytes



                for level in 0 .. levels - 1 do
                    let data = image.[0, level]

                    data.Use (fun srcPtr ->
                        image.Format.Visit {
                            new ITextureFormatVisitor<int> with
                                member x.Accept<'a when 'a : unmanaged>(col : Col.Format, channels : int) =
                                    let sizeInBytes = int64 size.X * int64 size.Y * int64 (TextureFormat.pixelSizeInBytes image.Format)

                                    let dstPtr = GL.Dispatch.MapNamedBufferRange(buffer.Handle, 0n, nativeint sizeInBytes, BufferAccessMask.MapInvalidateRangeBit ||| BufferAccessMask.MapWriteBit)

                                    let src =
                                        NativeVolume<'a>(
                                            NativePtr.ofNativeInt srcPtr,
                                            VolumeInfo(
                                                0L,
                                                V3l(data.Size.XY, channels),
                                                V3l(int64 channels, int64 data.Size.X * int64 channels, 1L)
                                            )
                                        )

                                    let dst =
                                        NativeVolume<'a>(
                                            NativePtr.ofNativeInt dstPtr,
                                            VolumeInfo(
                                                0L,
                                                V3l(size.X, size.Y, channels),
                                                V3l(int64 channels, int64 channels * int64 size.X, 1L)
                                            )
                                        )

                                    let dst =
                                        if rotated then
                                            let info = dst.Info
                                            dst.SubVolume(info.SX - 1L, 0L, 0L, info.SY, info.SX, info.SZ, info.DY, -info.DX, info.DZ)
                                        else
                                            dst

                                    let padding = dst.Size.XY - src.Size.XY
                                    let l = padding / 2L
                                    let h = padding - l



                                    NativeVolume.copy src (dst.SubVolume(V3l(l.X, l.Y, 0L), src.Size))

                                    let s = l
                                    let e = dst.Size.XY - h - V2l.II

                                    // fix borders (if any)
                                    if l.X > 0L then
                                        let p = dst.[s.X.., s.Y .. e.Y, *]
                                        let fst = NativeVolume<'a>(p.Pointer, VolumeInfo(p.Origin, V3l(s.X, 1L + e.Y - s.Y, p.SZ), V3l(0L, p.DY, p.DZ)))
                                        NativeVolume.copy fst dst.[.. s.X-1L, s.Y .. e.Y, *]

                                    if h.X > 0L then
                                        let p = dst.[e.X.., s.Y .. e.Y, *]
                                        let lst = NativeVolume<'a>(p.Pointer, VolumeInfo(p.Origin, V3l(h.X, 1L + e.Y - s.Y, p.SZ), V3l(0L, p.DY, p.DZ)))
                                        NativeVolume.copy lst dst.[e.X+1L .., s.Y .. e.Y, *]

                                    if l.Y > 0L then
                                        let p = dst.[*, s.Y.., *]
                                        let lst = NativeVolume<'a>(p.Pointer, VolumeInfo(p.Origin, V3l(p.SX, s.Y, p.SZ), V3l(p.DX, 0L, p.DZ)))
                                        NativeVolume.copy lst dst.[*, ..s.Y-1L,*]

                                    if h.Y > 0L then
                                        let p = dst.[*, e.Y.., *]
                                        let lst = NativeVolume<'a>(p.Pointer, VolumeInfo(p.Origin, V3l(p.SX, h.Y, p.SZ), V3l(p.DX, 0L, p.DZ)))
                                        NativeVolume.copy lst dst.[*, e.Y+1L..,*]

                                    GL.Dispatch.UnmapNamedBuffer buffer.Handle |> ignore


                                    0
                            }
                    ) |> ignore

                    GL.BindBuffer(BufferTarget.PixelUnpackBuffer, buffer.Handle)
                    GL.Dispatch.TextureSubImage2D(texture.Handle, TextureTarget.ofTexture texture, level, offset, size, fmt, typ, 0n)
                    GL.BindBuffer(BufferTarget.PixelUnpackBuffer, 0)

                    lastOffset <- offset
                    lastSize <- size
                    offset <- offset / 2
                    size <- size / 2


                for l in levels .. texture.MipMapLevels-1 do

                    ctx.Blit(texture, l-1, 0, Box2i.FromMinAndSize(lastOffset, lastSize), texture, l, 0, Box2i.FromMinAndSize(offset, size), true)

                    lastOffset <- offset
                    lastSize <- size
                    offset <- offset / 2
                    size <- size / 2






                ctx.Delete buffer

                //if rotated then
                //    for level in 0 .. levels - 1 do
                //        let data = image.[0, level]

                //        data.Use (fun ptr ->
                //            let src = NativeMatrix<C4b>(NativePtr.ofNativeInt ptr, MatrixInfo(0L, V2l(data.Size.XY), V2l(1, data.Size.X)))
                //            let dst = Matrix<C4b>(data.Size.YX)

                //            NativeMatrix.using (dst.Transformed ImageTrafo.Rot90) (fun dst ->
                //                NativeMatrix.copy src dst
                //                GL.Dispatch.TextureSubImage2D(texture.Handle, level, offset.X, offset.Y, size.X, size.Y, fmt, typ, NativePtr.toNativeInt dst.Pointer)
                //            )
                //        )

                //        offset <- offset / 2
                //        size <- size / 2
                //else
                //    for level in 0 .. levels - 1 do
                //        let data = image.[0, level]
                //        data.Use (fun ptr ->
                //            GL.Dispatch.TextureSubImage2D(texture.Handle, level, offset.X, offset.Y, size.X, size.Y, fmt, typ, ptr)
                //        )

                //        offset <- offset / 2
                //        size <- size / 2

    type TextureManager(ctx : Context, semantic : string, format : TextureFormat, samplerState : SamplerState) =
        static let tileSize = V2i(8192, 8192)

        static let levels = 3
        static let padding = V2i.II * (1 <<< (levels - 1))

        static let pad (size : V2i) =
            let size = size + 2 * padding

            V2i(
                (if size.X % padding.X = 0 then size.X else (size.X / padding.X + 1) * padding.X),
                (if size.Y % padding.Y = 0 then size.Y else (size.Y / padding.Y + 1) * padding.Y)
            )


        let sam = ctx.CreateSampler samplerState
        let textures =
            System.Collections.Generic.Dictionary<Texture, ref<TexturePacking<Guid>>>()

        //let thread =
        //    startThread (fun () ->
        //        while true do
        //            let l = Console.ReadLine()
        //            this.SaveAtlas()

        //    )
        //let thread2 =
        //    startThread (fun () ->
        //        while true do
        //            Thread.Sleep 1000
        //            Log.start "atlas"
        //            for KeyValue(_, r) in textures do
        //                Log.line "%.2f%%" (100.0 * r.Value.Occupancy)
        //            Log.stop()

        //    )
        member x.SaveAtlas () =
            Log.startTimed "download atlas"
            use __ = ctx.ResourceLock
            let path = System.IO.Path.Combine(Environment.GetFolderPath Environment.SpecialFolder.Desktop, "atlas")
            if not (System.IO.Directory.Exists path) then System.IO.Directory.CreateDirectory path |> ignore

            for i, (KeyValue(t,p)) in Seq.indexed textures do
                let name = sprintf "tile%03d.png" i
                let tex = ctx.Download(t) |> unbox<PixImage<byte>>
                let dst = PixImage<byte>(Col.Format.RGBA, tex.Size)
                dst.GetMatrix<C4b>().Set C4b.Red |> ignore

                for (_, (b : Box2i)) in p.Value.Used do
                    let b = Box2i(V2i(b.Min.X, dst.Size.Y - 1 - b.Max.Y), V2i(b.Max.X, dst.Size.Y - 1 - b.Min.Y))
                    let src = tex.SubImage(b.Min, V2i.II + b.Max - b.Min)
                    let dst = dst.SubImage(b.Min, V2i.II + b.Max - b.Min)
                    dst.Volume.Set(src.Volume) |> ignore

                dst.Save(System.IO.Path.Combine(path, name), PixFileFormat.Png)
                ()
            Log.stop()



        member x.Context : Context = ctx
        member x.Format = format
        member x.Sampler = sam
        member x.Semantic = semantic

        member x.Alloc(size : V2i) : TextureSlot =
            let slotSize = pad size
            lock x (fun () ->
                //Log.line "alloc %A" slotSize

                let id = Guid.NewGuid()
                let result =
                    textures |> Seq.tryPick (fun (KeyValue(t, p)) ->
                        match p.Value.TryAdd(id, slotSize) with
                        | Some res ->
                            p := res
                            Some (t, id, res.Used.[id])
                        | None ->
                            None
                    )
                match result with
                | Some (t, id, box) ->
                    let s = V2i.II + box.Max - box.Min
                    new TextureSlot(x, t, id, sam, semantic, box, size, s <> slotSize)
                | None ->
                    let tex = ctx.CreateTexture2D(tileSize, levels, format, 1)

                    GL.ClearTexImage(tex.Handle, 0, PixelFormat.Rgba, PixelType.UnsignedByte, [| 255uy; 255uy;255uy;255uy;|])

                    textures.Add(tex, ref (TexturePacking.Empty tex.Size.XY))
                    Log.warn "using %d textures" textures.Count
                    x.Alloc slotSize
            )
        member x.Free(slot : TextureSlot) : unit =
            match textures.TryGetValue slot.Texture with
            | (true, p) ->
                //Log.line "free %A" slot.Size
                let n = p.Value.Remove slot.Id
                if n.Used.IsEmpty then
                    textures.Remove slot.Texture |> ignore
                    ctx.Delete slot.Texture
                else
                    p := n
            | _ ->
                ()

    and TextureSlot(parent : TextureManager, texture : Texture, id : Guid, sampler : Sampler, semantic : string, bounds : Box2i, realSize : V2i, rotated : bool) =

        let realSize =
            if rotated then realSize.YX
            else realSize

        let trafo =
            let s = V2i.II + bounds.Max - bounds.Min
            let ts = texture.Size.XY
            let padding = s - realSize
            let l = padding / 2
            let trafo =
                M33d.Scale(1.0 / V2d ts) *
                M33d.Translation(V2d bounds.Min + V2d l) *
                M33d.Scale(V2d realSize)


            if rotated then
                V4d(trafo.M02, trafo.M12, -trafo.M00, trafo.M11)
            else
                V4d(trafo.M02, trafo.M12, trafo.M00, trafo.M11)

        member x.Size =
            let s = V2i.II + bounds.Max - bounds.Min
            if rotated then s.YX
            else s

        member x.Texture : Texture = texture
        member x.Sampler = sampler
        member x.Bounds = bounds
        member x.Semantic = semantic
        member x.Id = id

        member x.TextureTrafo = trafo

        member x.Upload(image : INativeTexture) : unit =
            AtlasTextureUpload.upload texture bounds image rotated

        member x.Dispose() =
            parent.Free x

        interface IDisposable with
            member x.Dispose() = x.Dispose()

    type GetIndexedPName with
        static member ShaderStorageBufferBinding = unbox<GetIndexedPName> 37075

    type IndirectBuffer(ctx : Context, alphaToCoverage : bool, renderBounds : nativeptr<int>, signature : IFramebufferSignature, bounds : bool, active : nativeptr<int>, modelViewProjs : nativeptr<int>, indexed : bool, initialCapacity : int, usedMemory : ref<int64>, totalMemory : ref<int64>) =
        static let es = nativeint sizeof<DrawCallInfo>
        static let bs = nativeint sizeof<CullingShader.CullingInfo>

        static let ceilDiv (a : int) (b : int) =
            if a % b = 0 then a / b
            else 1 + a / b

<<<<<<< HEAD
        static let cullingCache = System.Collections.Concurrent.ConcurrentDictionary<Context, ComputeProgram>()
        static let boundCache = System.Collections.Concurrent.ConcurrentDictionary<Context, Program>()

=======
        static let cullingCache = System.Collections.Concurrent.ConcurrentDictionary<Context, Lazy<ComputeProgram>>()
        static let boundCache = System.Collections.Concurrent.ConcurrentDictionary<Context, Lazy<Program>>()
        
>>>>>>> d938b5ed
        let initialCapacity = Fun.NextPowerOfTwo initialCapacity
        let adjust (call : DrawCallInfo) =
            if indexed then
                let mutable c = call
                DrawCallInfo.ToggleIndexed(&c)
                c
            else
                let mutable c = call
                c

        let drawIndices = Dict<DrawCallInfo, int>()
        let mutable capacity = initialCapacity
        let mutable mem : nativeptr<DrawCallInfo> = NativePtr.alloc capacity
        let mutable bmem : nativeptr<CullingShader.CullingInfo> = if bounds then NativePtr.alloc capacity else NativePtr.zero


        let mutable buffer = ctx.CreateBuffer (es * nativeint capacity)
        let mutable bbuffer = if bounds then ctx.CreateBuffer(bs * nativeint capacity) else new Buffer(ctx, 0n, 0)

        let ub = ctx.CreateBuffer(128n)

        let dirty = System.Collections.Generic.HashSet<int>()
        let mutable count = 0
        let mutable stride = 20

        let bufferHandles = NativePtr.allocArray [| V3i(buffer.Handle, bbuffer.Handle, count) |]
        let indirectHandle = NativePtr.allocArray [| IndirectDrawArgs(buffer.Handle, count, stride) |]
        let computeSize = NativePtr.allocArray [| V3i.Zero |]

        let updatePointers() =
            NativePtr.write bufferHandles (V3i(buffer.Handle, bbuffer.Handle, count))
            NativePtr.write indirectHandle (IndirectDrawArgs(buffer.Handle, count, stride))
            NativePtr.write computeSize (V3i(ceilDiv count 64, 1, 1))

        let oldProgram = NativePtr.allocArray [| 0 |]
        let oldUB = NativePtr.allocArray [| 0 |]
        let oldUBOffset = NativePtr.allocArray [| 0n |]
        let oldUBSize = NativePtr.allocArray [| 0n |]
        let oldSBB = NativePtr.allocArray [| 0; 0; 0; 0|]

        do let es = if bounds then es + bs else es
           Interlocked.Add(&totalMemory.contents, int64 (es * nativeint capacity)) |> ignore

        let mutable culling = Unchecked.defaultof<ComputeProgram>
        let mutable infoSlot = 0
        let mutable boundSlot = 0
        let mutable activeSlot = 0
        let mutable viewProjSlot = 0
        let mutable ubBinding = 0
        let mutable countOffset = 0n

        let mutable boxShader = Unchecked.defaultof<Program>
        let mutable boxBoundSlot = 0
        let mutable boxViewProjSlot = 0

        do if bounds then
            culling <- cullingCache.GetOrAdd(ctx, fun ctx ->
<<<<<<< HEAD
                let cs = ComputeShader.ofFunction (V3i(1024, 1024, 1024)) CullingShader.culling
                let shader = ctx.CreateComputeProgram cs
                shader
            )
=======
                lazy (
                    let cs = ComputeShader.ofFunction (V3i(1024, 1024, 1024)) CullingShader.culling
                    let shader = ctx.CompileKernel cs
                    shader
                )
            ).Value
>>>>>>> d938b5ed

            infoSlot <- culling.Interface.storageBuffers.["infos"].ssbBinding
            boundSlot <- culling.Interface.storageBuffers.["bounds"].ssbBinding
            activeSlot <- culling.Interface.storageBuffers.["isActive"].ssbBinding
            viewProjSlot <- culling.Interface.storageBuffers.["viewProjs"].ssbBinding

            let uniformBlock = culling.Interface.uniformBuffers |> MapExt.toList |> List.map snd |> List.head
            ubBinding <- uniformBlock.ubBinding

            let countField = uniformBlock.ubFields |> List.find (fun f -> f.ufName = "cs_count")
            countOffset <- nativeint countField.ufOffset

            boxShader <- boundCache.GetOrAdd(ctx, fun ctx ->
<<<<<<< HEAD
                let effect =
                    FShade.Effect.compose [
                        Effect.ofFunction CullingShader.renderBounds
                        Effect.ofFunction (DefaultSurfaces.constantColor C4f.Red)
                    ]

                let compile() =
                    effect
                    |> Effect.link signature IndexedGeometryMode.LineList false
                    |> ModuleCompiler.compileGLSL ctx.FShadeBackend

                match ctx.TryGetOrCompileEffect(effect.Id, signature, IndexedGeometryMode.LineList, compile) with
                | Success v -> v
                | Error e -> failwith e
            )
=======
                lazy (
                    let effect =
                        FShade.Effect.compose [
                            Effect.ofFunction CullingShader.renderBounds
                            Effect.ofFunction (DefaultSurfaces.constantColor C4f.Red)
                        ]

                    let shader =
                        lazy (
                            let cfg = signature.EffectConfig(Range1d(-1.0, 1.0), false)
                            effect
                            |> Effect.toModule cfg
                            |> ModuleCompiler.compileGLSL ctx.FShadeBackend
                        )

                    match ctx.TryCompileProgram(effect.Id, signature, shader) with
                    | Success v -> v
                    | Error e -> failwith e
                )
            ).Value
>>>>>>> d938b5ed

            boxBoundSlot <- boxShader.Interface.storageBuffers |> Seq.pick (fun (KeyValue(a,b)) -> if a = "Bounds" then Some b.ssbBinding else None)
            boxViewProjSlot <- boxShader.Interface.storageBuffers |> Seq.pick (fun (KeyValue(a,b)) -> if a = "ViewProjs" then Some b.ssbBinding else None)

        let boxMode = NativePtr.allocArray [| GLBeginMode(int BeginMode.Lines, 2) |]

        let pCall =
            NativePtr.allocArray [|
                DrawCallInfo(
                    FaceVertexCount = 24,
                    InstanceCount = 0
                )
            |]

        let boxDraw =
            NativePtr.allocArray [| new DrawCallInfoList(1, pCall) |]

        let resize (newCount : int) =
            let newCapacity = max initialCapacity (Fun.NextPowerOfTwo (max 1 newCount))
            if newCapacity <> capacity then
                let ess = if bounds then es + bs else es
                Interlocked.Add(&totalMemory.contents, int64 (ess * (nativeint newCapacity - nativeint capacity))) |> ignore
                let ob = buffer
                let obb = bbuffer
                let om = mem
                let obm = bmem
                let nb = ctx.CreateBuffer (es * nativeint newCapacity)
                let nbb = if bounds then ctx.CreateBuffer (bs * nativeint newCapacity) else new Buffer(ctx, 0n, 0)
                let nm = NativePtr.alloc newCapacity
                let nbm = if bounds then NativePtr.alloc newCapacity else NativePtr.zero

                Marshal.Copy(NativePtr.toNativeInt om, NativePtr.toNativeInt nm, nativeint count * nativeint es)
                if bounds then Marshal.Copy(NativePtr.toNativeInt obm, NativePtr.toNativeInt nbm, nativeint count * nativeint bs)

                mem <- nm
                bmem <- nbm
                buffer <- nb
                bbuffer <- nbb
                capacity <- newCapacity
                dirty.Clear()
                dirty.UnionWith [0..count-1]

                NativePtr.free om
                ctx.Delete ob
                if bounds then
                    NativePtr.free obm
                    ctx.Delete obb

        member x.Count = count

        member x.Add(call : DrawCallInfo, box : Box3d, cellBounds : Box3d, rootId : int) =
            if call.FaceVertexCount <= 0 || call.InstanceCount <= 0 then
                Log.warn "[IndirectBuffer] adding empty DrawCall: %A" call
                true

            elif drawIndices.ContainsKey call then
                false

            elif count < capacity then
                let id = count
                drawIndices.[call] <- id
                NativePtr.set mem id (adjust call)
                if bounds then
                    let bounds =
                        CullingShader.CullingInfo(
                            Min = V4f(V3f box.Min, float32 call.InstanceCount),
                            Max = V4f(V3f box.Max, float32 rootId),
                            CellMin = V4f(V3f cellBounds.Min, 0.0f),
                            CellMax = V4f(V3f cellBounds.Max, 0.0f)
                        )
                    NativePtr.set bmem id bounds
                count <- count + 1
                let ess = if bounds then es + bs else es
                Interlocked.Add(&usedMemory.contents, int64 ess) |> ignore
                dirty.Add id |> ignore

                updatePointers()
                true

            else
                resize (count + 1)
                x.Add(call, box, cellBounds, rootId)

        member x.Contains (call : DrawCallInfo) =
            call.FaceVertexCount <= 0 ||
            call.InstanceCount <= 0 ||
            drawIndices.ContainsKey call

        member x.Remove(call : DrawCallInfo) =
            if call.FaceVertexCount <= 0 || call.InstanceCount <= 0 then
                Log.warn "[IndirectBuffer] removing empty DrawCall: %A" call
                true
            else
                match drawIndices.TryRemove call with
                | (true, oid) ->
                    let last = count - 1
                    count <- last
                    let ess = if bounds then es + bs else es
                    Interlocked.Add(&usedMemory.contents, int64 -ess) |> ignore

                    if oid <> last then
                        let lc = NativePtr.get mem last
                        drawIndices.[lc] <- oid
                        NativePtr.set mem oid lc
                        NativePtr.set mem last Unchecked.defaultof<DrawCallInfo>
                        if bounds then
                            let lb = NativePtr.get bmem last
                            NativePtr.set bmem oid lb
                        dirty.Add oid |> ignore

                    dirty.Remove last |> ignore

                    resize count
                    updatePointers()

                    true
                | _ ->
                    false

        member x.Flush() =

            let toUpload = dirty |> Seq.toArray
            dirty.Clear()

            let toUpload =
                toUpload |> Seq.choose (fun r ->
                    if r < 0 then
                        Log.warn "bad dirty range: %A (count: %A)" r count
                        None
                    elif r >= count then
                        Log.warn "bad dirty range: %A (count: %A)" r count
                        None
                    else
                        Some r
                ) |> Seq.toArray

            if toUpload.Length > 0 then
                use __ = ctx.ResourceLock
                let ptr = ctx.MapBufferRange(buffer, 0n, nativeint count * es, BufferAccessMask.MapWriteBit ||| BufferAccessMask.MapFlushExplicitBit)
                for r in toUpload do
                    let o = nativeint r * es
                    let s = es |> nativeint
                    Marshal.Copy(NativePtr.toNativeInt mem + o, ptr + o, s)
                    GL.Dispatch.FlushMappedNamedBufferRange(buffer.Handle, o, s)
                ctx.UnmapBuffer(buffer)

                if bounds then
                    let bptr = ctx.MapBufferRange(bbuffer, 0n, nativeint count * bs, BufferAccessMask.MapWriteBit ||| BufferAccessMask.MapFlushExplicitBit)
                    for r in toUpload do
                        let o = nativeint r * bs
                        let s = bs |> nativeint
                        Marshal.Copy(NativePtr.toNativeInt bmem + o, bptr + o, s)
                        GL.Dispatch.FlushMappedNamedBufferRange(bbuffer.Handle, o, s)
                    ctx.UnmapBuffer(bbuffer)


        member x.Buffer =
            IndirectBuffer.ofBuffer false sizeof<DrawCallInfo> count buffer

        member x.BoundsBuffer =
            bbuffer



        member x.CompileRender(s : ICommandStream, before : ICommandStream -> unit, mvp : nativeptr<M44f>, indexType : Option<_>, runtimeStats : nativeptr<_>, isActive : nativeptr<_>, mode : nativeptr<_>) : NativeStats =

            let mutable icnt = 0 // counting dynamic

            if bounds then
                //s.NamedBufferSubData(ub.Handle, nativeint viewProjField.ufOffset, 64n, NativePtr.toNativeInt mvp)
                s.NamedBufferSubData(ub.Handle, countOffset, 4n, NativePtr.toNativeInt bufferHandles + 8n)

                s.Get(GetPName.CurrentProgram, oldProgram)
                s.Get(GetIndexedPName.UniformBufferBinding, ubBinding, oldUB)
                s.Get(GetIndexedPName.UniformBufferStart, ubBinding, oldUBOffset)
                s.Get(GetIndexedPName.UniformBufferSize, ubBinding, oldUBSize)
                s.Get(GetIndexedPName.ShaderStorageBufferBinding, infoSlot, oldSBB)
                s.Get(GetIndexedPName.ShaderStorageBufferBinding, boundSlot, NativePtr.add oldSBB 1)
                s.Get(GetIndexedPName.ShaderStorageBufferBinding, activeSlot, NativePtr.add oldSBB 2)
                s.Get(GetIndexedPName.ShaderStorageBufferBinding, viewProjSlot, NativePtr.add oldSBB 3)

                s.UseProgram(culling.Handle)
                s.BindBufferBase(BufferRangeTarget.ShaderStorageBuffer, infoSlot, NativePtr.ofNativeInt (NativePtr.toNativeInt bufferHandles + 0n))
                s.BindBufferBase(BufferRangeTarget.ShaderStorageBuffer, boundSlot, NativePtr.ofNativeInt (NativePtr.toNativeInt bufferHandles + 4n))
                s.BindBufferBase(BufferRangeTarget.ShaderStorageBuffer, activeSlot, active)
                s.BindBufferBase(BufferRangeTarget.ShaderStorageBuffer, viewProjSlot, modelViewProjs)
                s.BindBufferBase(BufferRangeTarget.UniformBuffer, ubBinding, ub.Handle)
                s.DispatchCompute computeSize

                s.Conditional(renderBounds, fun s ->
                    let pCnt : nativeptr<int> = NativePtr.ofNativeInt (NativePtr.toNativeInt bufferHandles + 8n)
                    let pInstanceCnt : nativeptr<int> = NativePtr.ofNativeInt (NativePtr.toNativeInt pCall + 4n)
                    s.Copy(pCnt, pInstanceCnt)
                    s.UseProgram(boxShader.Handle)
                    s.BindBufferBase(BufferRangeTarget.ShaderStorageBuffer, boxBoundSlot, NativePtr.ofNativeInt (NativePtr.toNativeInt bufferHandles + 4n))
                    s.BindBufferBase(BufferRangeTarget.ShaderStorageBuffer, boxViewProjSlot, modelViewProjs)
                    s.DrawArrays(runtimeStats, isActive, boxMode, boxDraw)
                )

                s.UseProgram(oldProgram)
                s.BindBufferBase(BufferRangeTarget.ShaderStorageBuffer, infoSlot, oldSBB)
                s.BindBufferBase(BufferRangeTarget.ShaderStorageBuffer, boundSlot, NativePtr.add oldSBB 1)
                s.BindBufferBase(BufferRangeTarget.ShaderStorageBuffer, activeSlot, NativePtr.add oldSBB 2)
                s.BindBufferBase(BufferRangeTarget.ShaderStorageBuffer, viewProjSlot, NativePtr.add oldSBB 3)
                s.BindBufferRange(BufferRangeTarget.UniformBuffer, ubBinding, oldUB, oldUBOffset, oldUBSize)
                s.MemoryBarrier(MemoryBarrierFlags.CommandBarrierBit)

            let h = NativePtr.read indirectHandle
            if h.Count > 0 then
                before(s)
                if alphaToCoverage then
                    s.Enable(int EnableCap.SampleAlphaToCoverage)
                    s.Enable(int EnableCap.SampleAlphaToOne)

                match indexType with
                    | Some indexType ->
                        s.DrawElementsIndirect(runtimeStats, isActive, mode, int indexType, indirectHandle)
                    | _ ->
                        s.DrawArraysIndirect(runtimeStats, isActive, mode, indirectHandle)

                if alphaToCoverage then
                    s.Disable(int EnableCap.SampleAlphaToCoverage)
                    s.Disable(int EnableCap.SampleAlphaToOne)
                    icnt <- icnt + 4 // enable + disable
            else
                Log.warn "empty indirect call"

            NativeStats(InstructionCount = 16 + 5 + icnt) // 16 fixed + 5 conditional + (0 / 2)

        member x.Dispose() =
            let ess = if bounds then es + bs else es
            Interlocked.Add(&usedMemory.contents, int64 (-ess * nativeint count)) |> ignore
            Interlocked.Add(&totalMemory.contents, int64 (-ess * nativeint capacity)) |> ignore
            NativePtr.free mem
            ctx.Delete buffer
            if bounds then
                culling.Dispose()
                boxShader.Dispose()
                NativePtr.free bmem
                ctx.Delete bbuffer
            capacity <- 0
            mem <- NativePtr.zero
            buffer <- new Buffer(ctx, 0n, 0)
            dirty.Clear()
            count <- 0

            NativePtr.free indirectHandle
            NativePtr.free computeSize
            NativePtr.free boxMode
            NativePtr.free pCall
            NativePtr.free boxDraw
            NativePtr.free oldProgram
            NativePtr.free oldUB
            NativePtr.free oldUBOffset
            NativePtr.free oldUBSize
            NativePtr.free oldSBB

            drawIndices.Clear()

        interface IDisposable with
            member x.Dispose() = x.Dispose()

open GeometryPoolData

type PoolSlot (ctx : Context, signature : GeometryPoolSignature, ub : Block<InstanceBuffer>, vb : Block<VertexBuffer>, ib : Option<Block<Buffer>>, textures : MapExt<int, TextureSlot>) =
    let fvc =
        match signature.indexType, ib with
            | Some it, Some ib -> int ib.Size / Marshal.SizeOf it
            | _ -> int vb.Size

    static let getIndexType =
        LookupTable.lookupTable [
            typeof<uint8>, DrawElementsType.UnsignedByte
            typeof<int8>, DrawElementsType.UnsignedByte
            typeof<uint16>, DrawElementsType.UnsignedShort
            typeof<int16>, DrawElementsType.UnsignedShort
            typeof<uint32>, DrawElementsType.UnsignedInt
            typeof<int32>, DrawElementsType.UnsignedInt
        ]

    let indexType = signature.indexType |> Option.map getIndexType

    member x.Memory =
        Mem (
            int64 ub.Size * ub.Memory.Value.ElementSize +
            int64 vb.Size * vb.Memory.Value.ElementSize +
            (match ib with | Some ib -> int64 ib.Size | _ -> 0L)
        )

    member x.IndexType = indexType
    member x.Signature = signature
    member x.VertexBuffer = vb
    member x.InstanceBuffer = ub
    member x.IndexBuffer = ib
    member x.Textures = textures

    member x.IsDisposed = vb.IsFree

    member x.Upload(g : IndexedGeometry, uniforms : MapExt<string, Array>, images : MapExt<string, INativeTexture>) =
        let mutable uniforms = uniforms
        for KeyValue(_, tex) in textures do
            let name = sprintf "%sTrafo" tex.Semantic
            let arr = Array.create (int ub.Size) tex.TextureTrafo
            uniforms <- MapExt.add name (arr :> Array) uniforms
            match MapExt.tryFind tex.Semantic images with
            | Some img -> tex.Upload(img)
            | None -> ()

        let instanceValues =
            signature.uniformTypes |> MapExt.choose (fun name (glslType, typ) ->
                match MapExt.tryFind name uniforms with
                    | Some att -> Some att
                    | None ->
                        match g.SingleAttributes.TryGetValue(Symbol.Create name) with
                            | (true, v) ->
                                let arr = Array.CreateInstance(typ, 1) //Some ([| v |] :> Array)
                                arr.SetValue(v, 0)
                                Some arr
                            | _ ->
                                None
            )
        let vertexArrays =
            signature.attributeTypes |> MapExt.choose (fun name _ ->
                match g.IndexedAttributes.TryGetValue(Symbol.Create name) with
                    | (true, v) -> Some v
                    | _ -> None
            )

        match ib with
            | Some ib ->
                let gc = GCHandle.Alloc(g.IndexArray, GCHandleType.Pinned)
                try
                    let ptr = ctx.MapBufferRange(ib.Memory.Value, ib.Offset, ib.Size, BufferAccessMask.MapWriteBit ||| BufferAccessMask.MapInvalidateRangeBit ||| BufferAccessMask.MapUnsynchronizedBit)
                    Marshal.Copy(gc.AddrOfPinnedObject(), ptr,ib.Size )
                    ctx.UnmapBuffer(ib.Memory.Value)
                finally
                    gc.Free()
            | None ->
                ()

        ub.Memory.Value.Upload(int ub.Offset, int ub.Size, instanceValues)
        vb.Memory.Value.Write(int vb.Offset, vertexArrays)

    member x.Upload(g : IndexedGeometry) = x.Upload(g, MapExt.empty, MapExt.empty)

    member x.Mode = signature.mode

    member x.DrawCallInfo =
        match ib with
            | Some ib ->
                DrawCallInfo(
                    FaceVertexCount = fvc,
                    FirstIndex = int ib.Offset / Marshal.SizeOf(signature.indexType.Value),
                    InstanceCount = int ub.Size,
                    FirstInstance = int ub.Offset,
                    BaseVertex = int vb.Offset
                )

            | None ->
                DrawCallInfo(
                    FaceVertexCount = fvc,
                    FirstIndex = int vb.Offset,
                    InstanceCount = int ub.Size,
                    FirstInstance = int ub.Offset
                )

type GeometryPool private(ctx : Context) =
    static let instanceChunkSize = 1 <<< 20
    static let vertexChunkSize = 1 <<< 20
    static let pools = System.Collections.Concurrent.ConcurrentDictionary<Context, GeometryPool>()

    let usedMemory = ref 0L
    let totalMemory = ref 0L
    let instanceManagers = System.Collections.Concurrent.ConcurrentDictionary<InstanceSignature, InstanceManager>()
    let vertexManagers = System.Collections.Concurrent.ConcurrentDictionary<VertexSignature, VertexManager>()
    let textureManagers = System.Collections.Concurrent.ConcurrentDictionary<string * TextureFormat * SamplerState, TextureManager>()

    let getVertexManager (signature : VertexSignature) = vertexManagers.GetOrAdd(signature, fun signature -> new VertexManager(ctx, signature, vertexChunkSize, usedMemory, totalMemory))
    let getInstanceManager (signature : InstanceSignature) = instanceManagers.GetOrAdd(signature, fun signature -> new InstanceManager(ctx, signature, instanceChunkSize, usedMemory, totalMemory))
    let getTextureManager (semantic : string) (fmt : TextureFormat) (sam : SamplerState) = textureManagers.GetOrAdd((semantic, fmt, sam), fun (semantic, fmt, sam) -> new TextureManager(ctx, semantic, fmt, sam))


    let indexManager = new IndexManager(ctx, vertexChunkSize, usedMemory, totalMemory)

    static member Get(ctx : Context) =
        pools.GetOrAdd(ctx, fun ctx ->
            new GeometryPool(ctx)
        )

    member x.UsedMemory = Mem !usedMemory
    member x.TotalMemory = Mem !totalMemory

    member x.Alloc(signature : GeometryPoolSignature, instanceCount : int, indexCount : int, vertexCount : int, textureSizes : MapExt<string, V2i>) =
        let vm = getVertexManager signature.attributeTypes
        let im = getInstanceManager signature.uniformTypes
        let tm = signature.textureTypes |> MapExt.map (fun _ (sem, fmt, sam) -> getTextureManager sem fmt sam)
        let ub = im.Alloc(instanceCount)
        let vb = vm.Alloc(vertexCount)

        let ib =
            match signature.indexType with
                | Some t -> indexManager.Alloc(t, indexCount) |> Some
                | None -> None

        let textures =
            tm |> MapExt.choose (fun _ d ->
                match MapExt.tryFind d.Semantic textureSizes with
                | Some s -> d.Alloc s |> Some
                | None -> None
            )

        let slot = PoolSlot(ctx, signature, ub, vb, ib, textures)
        slot

    member x.Alloc(signature : GLSLProgramInterface, geometry : IndexedGeometry, uniforms : MapExt<string, Array>, images : MapExt<string, INativeTexture>) =
        let signature = GeometryPoolSignature.ofGeometry signature uniforms geometry images

        let instanceCount =
            if MapExt.isEmpty uniforms then
                1
            else
                uniforms |> MapExt.toSeq |> Seq.map (fun (_,arr) -> arr.Length) |> Seq.min

        let vertexCount, indexCount =
            if isNull geometry.IndexArray then
                geometry.FaceVertexCount, 0
            else
                let vc = geometry.IndexedAttributes.Values |> Seq.map (fun v -> v.Length) |> Seq.min
                let fvc = geometry.IndexArray.Length
                vc, fvc

        let imageSizes = images |> MapExt.map (fun _ i -> i.[0,0].Size.XY)

        let slot = x.Alloc(signature, instanceCount, indexCount, vertexCount, imageSizes)
        slot.Upload(geometry, uniforms, images)
        slot

    member x.Alloc(signature : GLSLProgramInterface, geometry : IndexedGeometry) =
        x.Alloc(signature, geometry, MapExt.empty, MapExt.empty)


    member x.Free(slot : PoolSlot) =
        //Log.warn "free %A" slot.Memory
        let signature = slot.Signature
        let vm = getVertexManager signature.attributeTypes
        let im = getInstanceManager signature.uniformTypes
        im.Free slot.InstanceBuffer
        vm.Free slot.VertexBuffer

        slot.Textures |> MapExt.iter (fun _ t -> t.Dispose())

        match slot.IndexBuffer with
            | Some ib -> indexManager.Free ib
            | None -> ()

type DrawPool(ctx : Context, alphaToCoverage : bool, bounds : bool, renderBounds : nativeptr<int>, activeBuffer : nativeptr<int>, modelViewProjs : nativeptr<int>, state : PreparedPipelineState, pass : RenderPass) as this =
    inherit PreparedCommand(ctx, pass)

    static let initialIndirectSize = 256

    static let getKey (slot : PoolSlot) =
        let textures = slot.Textures |> MapExt.map (fun _ t -> t.Texture, t.Sampler)
        slot.Mode,
        slot.InstanceBuffer.Memory.Value,
        slot.VertexBuffer.Memory.Value,
        textures,
        slot.IndexBuffer |> Option.map (fun b -> slot.IndexType.Value, b.Memory.Value)

    static let beginMode =
        LookupTable.lookupTable [
            IndexedGeometryMode.PointList, BeginMode.Points
            IndexedGeometryMode.LineList, BeginMode.Lines
            IndexedGeometryMode.LineStrip, BeginMode.LineStrip
            IndexedGeometryMode.LineAdjacencyList, BeginMode.LinesAdjacency
            IndexedGeometryMode.TriangleList, BeginMode.Triangles
            IndexedGeometryMode.TriangleStrip, BeginMode.TriangleStrip
            IndexedGeometryMode.TriangleAdjacencyList, BeginMode.TrianglesAdjacency
        ]

    let isActive = NativePtr.allocArray [| 1 |]
    let runtimeStats : nativeptr<V2i> = NativePtr.alloc 1
    let contextHandle : nativeptr<nativeint> = NativePtr.alloc 1

    let pProgramInterface = state.pProgramInterface

    let mvpResource=
        let s = state

        let viewProj =
            match Uniforms.tryGetDerivedUniform "ModelViewProjTrafo" s.pUniformProvider with
            | Some (:? aval<Trafo3d> as mvp) -> mvp
            | _ ->
                match s.pUniformProvider.TryGetUniform(Ag.Scope.Root, Symbol.Create "ModelViewProjTrafo") with
                | Some (:? aval<Trafo3d> as mvp) -> mvp
                | _ -> AVal.constant Trafo3d.Identity

        let res =
            { new Resource<Trafo3d, M44f>(ResourceKind.UniformLocation) with
                member x.Create(t, rt, o) = viewProj.GetValue(t)
                member x.Destroy _ = ()
                member x.View t = t.Forward |> M44f.op_Explicit
                member x.GetInfo _ = ResourceInfo.Zero
            }

        res.AddRef()
        res.Update(AdaptiveToken.Top, RenderToken.Empty)

        res :> IResource<_,_>


    let query : nativeptr<int> = NativePtr.allocArray [| 0 |]
    let startTime : nativeptr<uint64> = NativePtr.allocArray [| 0UL |]
    let endTime : nativeptr<uint64> = NativePtr.allocArray [| 0UL |]




    let usedMemory = ref 0L
    let totalMemory = ref 0L
    let avgRenderTime = AverageWindow(10)

    let compile (indexType : Option<DrawElementsType>, mode : nativeptr<GLBeginMode>, a : VertexInputBindingHandle, textures : array<int * int * int>, ib : IndirectBuffer) (s : ICommandStream) : NativeStats =
        let stats = NativeStats(InstructionCount = 1)
        s.BindVertexAttributes(contextHandle, a)
        for (slot, t, sam) in textures do
            s.SetActiveTexture slot
            s.BindSampler(slot, sam)
            s.BindTexture(TextureTarget.Texture2D, t) // TODO: non 2d textures


        stats + ib.CompileRender(s, this.BeforeRender, mvpResource.Pointer, indexType, runtimeStats, isActive, mode)

    let indirects = Dict<_, IndirectBuffer>()
    let isOutdated = NativePtr.allocArray [| 1 |]
    let updateFun = Marshal.PinDelegate(new System.Action(this.Update))
    let mutable oldCalls : list<Option<DrawElementsType> * nativeptr<GLBeginMode> * VertexInputBindingHandle * array<int*int*int> * IndirectBuffer> = []
    let program =
        new Aardvark.Assembler.FragmentProgram<_>(fun a (s : IAssemblerStream) -> compile a (AssemblerCommandStream s :> ICommandStream) |> ignore)
        //new ChangeableNativeProgram<_, _>((fun a s -> compile a (AssemblerCommandStream s)), NativeStats.Zero, (+), (-))
    let puller =
        { new AdaptiveObject() with
            override x.MarkObject() =
                NativePtr.write isOutdated 1
                true
        }

    //let sub = puller.AddMarkingCallback (fun () -> NativePtr.write isOutdated 1)
    let tasks = System.Collections.Generic.HashSet<IRenderTask>()

    let mark() = transact (fun () -> puller.MarkOutdated())


    let getIndirectBuffer(slot : PoolSlot) =
        let key = getKey slot
        indirects.GetOrCreate(key, fun _ ->
            new IndirectBuffer(ctx, alphaToCoverage, renderBounds, state.pFramebufferSignature, bounds, activeBuffer, modelViewProjs, Option.isSome slot.IndexType, initialIndirectSize, usedMemory, totalMemory)
        )

    let tryGetIndirectBuffer(slot : PoolSlot) =
        let key = getKey slot
        match indirects.TryGetValue key with
            | (true, ib) -> Some ib
            | _ -> None


    member x.Add(ref : PoolSlot, bounds : Box3d, cellBounds : Box3d, rootId : int) =
        let ib = getIndirectBuffer ref
        if ib.Add(ref.DrawCallInfo, bounds, cellBounds, rootId) then
            mark()
            true
        else
            false

    member x.Add(ref : PoolSlot, rootId : int) =
        let ib = getIndirectBuffer ref
        if ib.Add(ref.DrawCallInfo, Unchecked.defaultof<Box3d>, Unchecked.defaultof<Box3d>, rootId) then
            mark()
            true
        else
            false

    member x.Contains(ref : PoolSlot) =
        match tryGetIndirectBuffer ref with
            | Some ib ->
                ib.Contains ref.DrawCallInfo
            | None ->
                false

    member x.Remove(ref : PoolSlot) =
        match tryGetIndirectBuffer ref with
            | Some ib ->
                if ib.Remove(ref.DrawCallInfo) then
                    if ib.Count = 0 then
                        let key = getKey ref
                        indirects.Remove(key) |> ignore
                        ib.Dispose()

                    mark()
                    true
                else
                    false
            | None ->
                false

    member x.UsedMemory = Mem !totalMemory
    member x.TotalMemory = Mem !totalMemory

    abstract member Evaluate : AdaptiveToken * GLSLProgramInterface -> unit
    default x.Evaluate(_,_) = ()

    abstract member AfterUpdate : unit -> unit
    default x.AfterUpdate () = ()

    abstract member BeforeRender : ICommandStream -> unit
    default x.BeforeRender(_) = ()

    member x.AverageRenderTime = MicroTime(int64 (1000000.0 * avgRenderTime.Value))

    member x.Update() =
        puller.EvaluateAlways AdaptiveToken.Top (fun token ->

            puller.OutOfDate <- true

            x.Evaluate(token, pProgramInterface)

            let rawResult = NativePtr.read endTime - NativePtr.read startTime
            let ms = float rawResult / 1000000.0
            avgRenderTime.Insert ms |> ignore



            let calls =
                Dict.toList indirects |> List.map (fun ((mode, ib, vb, textures, typeAndIndex), db) ->
                    let indexType = typeAndIndex |> Option.map fst
                    let index = typeAndIndex |> Option.map snd
                    db.Flush()

                    let attributes =
                        pProgramInterface.inputs |> List.map (fun param ->
                            match MapExt.tryFind param.paramSemantic ib.Buffers with
                                | Some ib ->
                                    param.paramLocation, Attribute.Buffer {
                                        Type = GLSLType.toType param.paramType
                                        Buffer = ib
                                        Frequency = AttributeFrequency.PerInstances 1
                                        Format = VertexAttributeFormat.Default
                                        Stride = GLSLType.sizeof param.paramType
                                        Offset = 0
                                    }

                                | None ->
                                    match MapExt.tryFind param.paramSemantic vb.Buffers with
                                    | Some (vb, typ) ->
                                        let format = if typ = typeof<C4b> then VertexAttributeFormat.Normalized else VertexAttributeFormat.Default
                                        param.paramLocation, Attribute.Buffer {
                                            Type = typ
                                            Buffer = vb
                                            Frequency = AttributeFrequency.PerVertex
                                            Format = format
                                            Stride = Marshal.SizeOf typ
                                            Offset = 0
                                        }

                                    | None ->
                                        param.paramLocation, Attribute.Value (V4f.Zero, VertexAttributeFormat.Default)
                        )
                        |> List.toArray

                    let bufferBinding = ctx.CreateVertexInputBinding(index, attributes)

                    let beginMode =
                        let bm = beginMode mode
                        NativePtr.allocArray [| GLBeginMode(int bm, 1) |]

                    let textureHandles =
                        textures |> MapExt.toArray |> Array.map (fun (slot, (tex, sam)) -> slot, tex.Handle, sam.Handle)


                    indexType, beginMode, bufferBinding, textureHandles, db
                )

            program.Clear()
            let mutable last = null
            for a in calls do
                let f = program.InsertAfter(last, a)
                last <- f

            program.Update()

            oldCalls |> List.iter (fun (_,beginMode,bufferBinding,_,indirect) ->
                NativePtr.free beginMode; ctx.Delete bufferBinding
            )
            oldCalls <- calls

            NativePtr.write isOutdated 0

            for t in tasks do
                puller.Outputs.Add t |> ignore

            x.AfterUpdate()


        )

    override x.Compile(info : CompilerInfo, stream : ICommandStream, last : Option<PreparedCommand>) =
        lock puller (fun () ->
            if tasks.Add info.task then
                assert (info.task.OutOfDate)
                puller.Outputs.Add(info.task) |> ignore
        )

        let mvpRes = mvpResource
        let lastState = last |> Option.bind (fun l -> l.ExitState)

        stream.ConditionalCall(isOutdated, updateFun.Pointer)

        stream.Copy(info.runtimeStats, runtimeStats)
        stream.Copy(info.contextHandle, contextHandle)

        let stats = stream.SetPipelineState(info, state, lastState)

        stream.QueryTimestamp(query, startTime)
        stream.CallIndirect(program.EntryPointer)
        stream.QueryTimestamp(query, endTime)

        stream.Copy(runtimeStats, info.runtimeStats)

        stats


    override x.Release() =
        state.Dispose()
        for ib in indirects.Values do ib.Dispose()
        indirects.Clear()
        updateFun.Dispose()
        NativePtr.free isActive
        NativePtr.free isOutdated
        NativePtr.free runtimeStats
        NativePtr.free contextHandle

        NativePtr.free startTime
        NativePtr.free endTime
        NativePtr.free query

        program.Dispose()
        oldCalls <- []


    override x.GetResources() =
        Seq.append (Seq.singleton (mvpResource :> IResource)) state.Resources

    override x.EntryState = Some state
    override x.ExitState = Some state


[<StructuredFormatDisplay("AsString")>]
type GeometryPoolInstance =
    {
        signature       : GeometryPoolSignature
        instanceCount   : int
        indexCount      : int
        vertexCount     : int
        geometry        : IndexedGeometry
        uniforms        : MapExt<string, Array>
        imageSizes      : MapExt<string, V2i>
        images          : MapExt<string, INativeTexture>
    }

    override x.ToString() =
        if x.instanceCount > 1 then
            if x.indexCount > 0 then
                sprintf "gi(%d, %d, %d)" x.instanceCount x.indexCount x.vertexCount
            else
                sprintf "gi(%d, %d)" x.instanceCount x.vertexCount
        else
            if x.indexCount > 0 then
                sprintf "g(%d, %d)" x.indexCount x.vertexCount
            else
                sprintf "g(%d)" x.vertexCount

    member private x.AsString = x.ToString()

module GeometryPoolInstance =

    let inline signature (g : GeometryPoolInstance) = g.signature
    let inline instanceCount (g : GeometryPoolInstance) = g.instanceCount
    let inline indexCount (g : GeometryPoolInstance) = g.indexCount
    let inline vertexCount (g : GeometryPoolInstance) = g.vertexCount
    let inline geometry (g : GeometryPoolInstance) = g.geometry
    let inline uniforms (g : GeometryPoolInstance) = g.uniforms

    let ofGeometry (iface : GLSLProgramInterface) (g : IndexedGeometry) (u : MapExt<string, Array>) (images : MapExt<string, INativeTexture>) =
        let instanceCount =
            if MapExt.isEmpty u then 1
            else u |> MapExt.toSeq |> Seq.map (fun (_,a) -> a.Length) |> Seq.min

        let indexCount, vertexCount =
            if g.IsIndexed then
                let i = g.IndexArray.Length
                let v =
                    if g.IndexedAttributes.Count = 0 then 0
                    else g.IndexedAttributes.Values |> Seq.map (fun a -> a.Length) |> Seq.min
                i, v
            else
                0, g.FaceVertexCount

        {
            signature = GeometryPoolSignature.ofGeometry iface u g images
            instanceCount = instanceCount
            indexCount = indexCount
            vertexCount = vertexCount
            geometry = g
            uniforms = u
            imageSizes = images |> MapExt.map (fun _ i -> i.[0,0].Size.XY)
            images = images
        }

    let load (iface : GLSLProgramInterface) (load : Set<string> -> IndexedGeometry *  MapExt<string, Array> * MapExt<string, INativeTexture>) =
        let wanted = iface.inputs |> List.map (fun p -> p.paramSemantic) |> Set.ofList
        let (g,u,i) = load wanted

        ofGeometry iface g u i<|MERGE_RESOLUTION|>--- conflicted
+++ resolved
@@ -903,15 +903,9 @@
             if a % b = 0 then a / b
             else 1 + a / b
 
-<<<<<<< HEAD
-        static let cullingCache = System.Collections.Concurrent.ConcurrentDictionary<Context, ComputeProgram>()
-        static let boundCache = System.Collections.Concurrent.ConcurrentDictionary<Context, Program>()
-
-=======
         static let cullingCache = System.Collections.Concurrent.ConcurrentDictionary<Context, Lazy<ComputeProgram>>()
         static let boundCache = System.Collections.Concurrent.ConcurrentDictionary<Context, Lazy<Program>>()
         
->>>>>>> d938b5ed
         let initialCapacity = Fun.NextPowerOfTwo initialCapacity
         let adjust (call : DrawCallInfo) =
             if indexed then
@@ -969,19 +963,12 @@
 
         do if bounds then
             culling <- cullingCache.GetOrAdd(ctx, fun ctx ->
-<<<<<<< HEAD
-                let cs = ComputeShader.ofFunction (V3i(1024, 1024, 1024)) CullingShader.culling
-                let shader = ctx.CreateComputeProgram cs
-                shader
-            )
-=======
                 lazy (
                     let cs = ComputeShader.ofFunction (V3i(1024, 1024, 1024)) CullingShader.culling
-                    let shader = ctx.CompileKernel cs
+                    let shader = ctx.CreateComputeProgram cs
                     shader
                 )
             ).Value
->>>>>>> d938b5ed
 
             infoSlot <- culling.Interface.storageBuffers.["infos"].ssbBinding
             boundSlot <- culling.Interface.storageBuffers.["bounds"].ssbBinding
@@ -995,23 +982,6 @@
             countOffset <- nativeint countField.ufOffset
 
             boxShader <- boundCache.GetOrAdd(ctx, fun ctx ->
-<<<<<<< HEAD
-                let effect =
-                    FShade.Effect.compose [
-                        Effect.ofFunction CullingShader.renderBounds
-                        Effect.ofFunction (DefaultSurfaces.constantColor C4f.Red)
-                    ]
-
-                let compile() =
-                    effect
-                    |> Effect.link signature IndexedGeometryMode.LineList false
-                    |> ModuleCompiler.compileGLSL ctx.FShadeBackend
-
-                match ctx.TryGetOrCompileEffect(effect.Id, signature, IndexedGeometryMode.LineList, compile) with
-                | Success v -> v
-                | Error e -> failwith e
-            )
-=======
                 lazy (
                     let effect =
                         FShade.Effect.compose [
@@ -1019,20 +989,16 @@
                             Effect.ofFunction (DefaultSurfaces.constantColor C4f.Red)
                         ]
 
-                    let shader =
-                        lazy (
-                            let cfg = signature.EffectConfig(Range1d(-1.0, 1.0), false)
-                            effect
-                            |> Effect.toModule cfg
-                            |> ModuleCompiler.compileGLSL ctx.FShadeBackend
-                        )
-
-                    match ctx.TryCompileProgram(effect.Id, signature, shader) with
+                    let compile() =
+                        effect
+                        |> Effect.link signature IndexedGeometryMode.LineList false
+                        |> ModuleCompiler.compileGLSL ctx.FShadeBackend
+
+                    match ctx.TryGetOrCompileEffect(effect.Id, signature, IndexedGeometryMode.LineList, compile) with
                     | Success v -> v
                     | Error e -> failwith e
                 )
             ).Value
->>>>>>> d938b5ed
 
             boxBoundSlot <- boxShader.Interface.storageBuffers |> Seq.pick (fun (KeyValue(a,b)) -> if a = "Bounds" then Some b.ssbBinding else None)
             boxViewProjSlot <- boxShader.Interface.storageBuffers |> Seq.pick (fun (KeyValue(a,b)) -> if a = "ViewProjs" then Some b.ssbBinding else None)
