--- conflicted
+++ resolved
@@ -29,25 +29,6 @@
 //               fun (r : RenderJob) -> r.CullMode.Mod :> IMod
         |]
 
-<<<<<<< HEAD
-    let private compareMods (l : IMod) (r : IMod) =
-        if l = r then 0
-        else compare l.Id r.Id
-
-    let rec private compareRenderJobs' (level : int) (l : RenderJob) (r : RenderJob) =
-        if level < projections.Length then
-            let p = projections.[level] 
-            let l' = p l
-            let r' = p r
-            let c = compareMods l' r' 
-            if c <> 0 then c
-            else compareRenderJobs' (level + 1) l r
-        else
-            0//compare l.ID r.ID
-
-    let private compareRenderJobs (l : RenderJob) (r : RenderJob) =
-        compareRenderJobs' 0 l r
-=======
     let rec compareSortKey (l : list<int>) (r : list<int>) =
         match l,r with
             | [],[] -> 0
@@ -56,7 +37,6 @@
                 if c <> 0 then c
                 else compareSortKey ls rs
             | _ -> failwith "non-matching key length"
->>>>>>> d8b76328
 
     type private DependencySet(add : IAdaptiveObject -> unit, remove : IAdaptiveObject -> unit) =
         let resources = ReferenceCountingSet<IChangeableResource>()
