﻿namespace Aardvark.Rendering.GL

open FSharp.Data.Traceable

#nowarn "9"

open System
open System.Diagnostics
open System.Collections.Generic
open Aardvark.Base
open Aardvark.Rendering
open Aardvark.Base.Runtime
open FSharp.Data.Adaptive
open OpenTK.Graphics.OpenGL4
open Microsoft.FSharp.NativeInterop
open Aardvark.Rendering.GL
open FShade

module RenderTasks =

    module private FramebufferSignature =
        
        let validateCompability (fbo : IFramebuffer) (signature : IFramebufferSignature) =
            if not <| signature.IsAssignableTo fbo then
                failwithf "[GL] render task signature is not compatible with the framebuffer signature\ntask signature:\n%A\n\nframebuffer signature:\n%A" signature.Layout fbo.Signature.Layout

    module private Framebuffer =

        let draw (signature : IFramebufferSignature) (fbo : Framebuffer) (viewport : Box2i) (f : unit -> 'T) =
            
            let oldVp = Array.create 4 0
            let mutable oldFbo = 0
            GL.GetInteger(GetPName.Viewport, oldVp)
            GL.GetInteger(GetPName.DrawFramebufferBinding, &oldFbo)

            GL.BindFramebuffer(FramebufferTarget.DrawFramebuffer, fbo.Handle)
            GL.Check "could not bind framebuffer"

            GL.Viewport(viewport.Min.X, viewport.Min.Y, viewport.SizeX + 1, viewport.SizeY + 1)
            GL.Check "could not set viewport"

            try
                if fbo.Handle = 0 then
                    GL.DrawBuffer(DrawBufferMode.BackLeft)
                else
                    let drawBuffers = DrawBuffers.ofSignature signature
                    GL.DrawBuffers(drawBuffers.Length, drawBuffers);
                GL.Check "could not set draw buffers"

                f()

            finally
                GL.BindFramebuffer(FramebufferTarget.DrawFramebuffer, oldFbo)
                GL.Check "could reset framebuffer"

                GL.Viewport(oldVp.[0], oldVp.[1], oldVp.[2], oldVp.[3])
                GL.Check "could reset viewport"

    [<AbstractClass>]
<<<<<<< HEAD
    type AbstractOpenGlRenderTask(manager : ResourceManager, signature : IFramebufferSignature) =
=======
    type AbstractOpenGlRenderTask(manager : ResourceManager, signature : IFramebufferSignature, shareTextures : bool, shareBuffers : bool) as this =
>>>>>>> 42ba8119
        inherit AbstractRenderTask()

        let ctx = manager.Context
        let renderTaskLock = RenderTaskLock()
        let manager = new ResourceManager(manager, Some renderTaskLock)
        let structureChanged = AVal.custom ignore
        let runtimeStats = NativePtr.alloc 1
        let resources = new ResourceInputSet()

        let currentContext = AVal.init Unchecked.defaultof<ContextHandle>
        let contextHandle = NativePtr.alloc 1
        do NativePtr.write contextHandle 0n


        let scope =
            {
                resources = resources
                runtimeStats = runtimeStats
                currentContext = currentContext
                contextHandle = contextHandle
                drawBufferCount = signature.ColorAttachmentSlots
                usedTextureSlots = RefRef CountingHashSet.empty
                usedUniformBufferSlots = RefRef CountingHashSet.empty
                structuralChange = structureChanged
                task = this
                tags = Map.empty
            }

        let beforeRender = new Event<unit>()
        let afterRender = new Event<unit>()

        member x.Resources = resources

        member x.BeforeRender = beforeRender.Publish :> IObservable<_>
        member x.AfterRender = afterRender.Publish :> IObservable<_>

        member x.StructureChanged() =
            transact (fun () -> structureChanged.MarkOutdated())

        abstract member ProcessDeltas : AdaptiveToken * RenderToken -> unit
        abstract member UpdateResources : AdaptiveToken * RenderToken -> unit
        abstract member Perform : AdaptiveToken * RenderToken * Framebuffer * OutputDescription -> unit
        abstract member Update :  AdaptiveToken * RenderToken -> unit
        abstract member Release2 : unit -> unit

        member x.Context = ctx
        member x.Scope = scope
        member x.RenderTaskLock = renderTaskLock
        member x.ResourceManager = manager

        override x.Runtime = Some ctx.Runtime
        override x.FramebufferSignature = Some signature

        override x.Release() =
            currentContext.Outputs.Clear()
            x.Release2()
            contextHandle |> NativePtr.free
            runtimeStats |> NativePtr.free
            resources.Dispose()
            manager.Dispose()

        override x.PerformUpdate(token, renderToken) =
            lock AbstractRenderTask.ResourcesInUse (fun _ ->
                use __ = ctx.ResourceLock

                x.ProcessDeltas(token, renderToken)
                x.UpdateResources(token, renderToken)

                renderTaskLock.Run (fun () ->
                    x.Update(token, renderToken)
                )
            )

        override x.Perform(token : AdaptiveToken, renderToken : RenderToken, desc : OutputDescription) =
            lock AbstractRenderTask.ResourcesInUse (fun _ ->
                let fbo = desc.framebuffer // TODO: fix outputdesc
                signature |> FramebufferSignature.validateCompability fbo

                use __ = ctx.ResourceLock
                GL.Check "[RenderTask.Run] Entry"

                if currentContext.Value <> ctx.CurrentContextHandle.Value then
                    let intCtx = ctx.CurrentContextHandle.Value.Handle |> unbox<OpenTK.Graphics.IGraphicsContextInternal>
                    NativePtr.write contextHandle intCtx.Context.Handle
                    transact (fun () -> currentContext.Value <- ctx.CurrentContextHandle.Value)

                let fbo =
                    match fbo with
                        | :? Framebuffer as fbo -> fbo
                        | _ -> failwithf "unsupported framebuffer: %A" fbo

                x.ProcessDeltas(token, renderToken)
                x.UpdateResources(token, renderToken)

                Framebuffer.draw signature fbo desc.viewport (fun _ ->
                    renderTaskLock.Run (fun () ->
                        beforeRender.Trigger()
                        NativePtr.write runtimeStats V2i.Zero

                        x.Perform(token, renderToken, fbo, desc)
                        GL.Check "[RenderTask.Run] Perform"

                        afterRender.Trigger()
                        let rt = NativePtr.read runtimeStats
                        renderToken.AddDrawCalls(rt.X, rt.Y)
                    )
                )

                GL.BindVertexArray 0
                GL.BindBuffer(BufferTarget.DrawIndirectBuffer, 0)
            )

    [<AbstractClass>]
    type AbstractSubTask() =
        static let nop = System.Lazy<unit>(id)

        let programUpdateWatch  = Stopwatch()
        let sortWatch           = Stopwatch()

        member x.ProgramUpdate (renderToken : RenderToken, f : unit -> 'a) =
            if renderToken.Statistics.IsNone then
                f()
            else
                programUpdateWatch.Restart()
                let res = f()
                programUpdateWatch.Stop()
                res

        member x.Sorting (renderToken : RenderToken, f : unit -> 'a) =
            if renderToken.Statistics.IsNone then
                f()
            else
                sortWatch.Restart()
                let res = f()
                sortWatch.Stop()
                res

        member x.Execution (t : RenderToken, f : unit -> 'a) =
            f()
                
        abstract member Update : AdaptiveToken * RenderToken -> unit
        abstract member Perform : AdaptiveToken * RenderToken -> unit
        abstract member Dispose : unit -> unit
        abstract member Add : PreparedCommand -> unit
        abstract member Remove : PreparedCommand -> unit

        member x.Run(token : AdaptiveToken, renderToken : RenderToken, output : OutputDescription) =

            x.Perform(token, renderToken)
            if renderToken.Statistics.IsNone then
                nop
            else
                lazy (
                    renderToken.AddSubTask(
                        MicroTime sortWatch.Elapsed,
                        MicroTime programUpdateWatch.Elapsed
                    )
                )

        interface IDisposable with
            member x.Dispose() = x.Dispose()

    type NativeRenderProgram(cmp : IComparer<PreparedCommand>, scope : CompilerInfo, content : aset<PreparedCommand>, debug : bool) =
        inherit AdaptiveObject()
        //inherit NativeProgram<PreparedCommand, NativeStats>(
        //                ASet.sortWith (curry cmp.Compare) content, 
        //                (fun l r s -> 
        //                        let asm =  AssemblerCommandStream(s) :> ICommandStream
        //                        let stream = if debug then DebugCommandStream(asm) :> ICommandStream else asm
        //                        r.Compile(scope, stream, l)
        //                    ),
        //                NativeStats.Zero, (+), (-))
        let mutable reader = content.GetReader()
        let mutable state = 
            SortedSetExt<PreparedCommand * Aardvark.Assembler.Fragment<PreparedCommand>> {
                new IComparer<PreparedCommand * Aardvark.Assembler.Fragment<PreparedCommand>> with
                    member x.Compare((a,_), (b,_)) =
                        cmp.Compare(a, b)
            }

        let compile (l : option<PreparedCommand>) (self : PreparedCommand) (ass : IAssemblerStream) =
            let asm =  AssemblerCommandStream(ass) :> ICommandStream
            let stream = if debug then DebugCommandStream(asm) :> ICommandStream else asm
            self.Compile(scope, stream, l) |> ignore // TODO: stats

        let mutable program = new Aardvark.Assembler.FragmentProgram<PreparedCommand>(compile)

        let mutable stats = NativeProgramUpdateStatistics.Zero
        member x.Count = stats.Count

        member x.Update(token : AdaptiveToken) =
            x.EvaluateIfNeeded token () (fun token ->
                let ops = reader.GetChanges token
                for op in ops do
                    match op with
                    | Add(_, cmd) ->
                        let (l, s, _r) = state.FindNeighbours((cmd, null))
                        if s.HasValue then
                            Log.warn "[NativeRenderProgram] duplicate add of: %A" cmd
                        else
                            let l = if l.HasValue then snd l.Value else null
                            let self = program.InsertAfter(l, cmd)
                            state.Add((cmd, self)) |> ignore
                    | Rem(_, cmd) ->
                        let (_, s, _) = state.FindNeighbours((cmd, null))
                        if s.HasValue then
                            let _, f = s.Value
                            f.Dispose()
                            state.Remove(cmd, null) |> ignore
                        else
                            Log.warn "[NativeRenderProgram] removal of unknown command: %A" cmd

                program.Update()
            )

        member x.Run() =
            program.Run()

        member x.Dispose() =
            if not (isNull state) then
                program.Dispose()
                stats <- NativeProgramUpdateStatistics.Zero
                state <- null
                reader <- Unchecked.defaultof<_>
            
        interface IAdaptiveProgram<unit> with
            member x.Dispose() = x.Dispose()
            member x.Disassemble() = null
            member x.Run(_) = x.Run()
            member x.Update(t) = x.Update(t); AdaptiveProgramStatistics.Zero
            member x.StartDefragmentation() = Threading.Tasks.Task.FromResult(TimeSpan.Zero)
            member x.AutoDefragmentation
                with get() = false
                and set _ = ()
            member x.FragmentCount = 10
            member x.NativeCallCount = 10
            member x.ProgramSizeInBytes = 10L
            member x.TotalJumpDistanceInBytes = 10L
            


    type StaticOrderSubTask(ctx : Context, scope : CompilerInfo, debug : bool) =
        inherit AbstractSubTask()
        let objects : cset<PreparedCommand> = cset [new EpilogCommand(ctx) :> PreparedCommand]

        let mutable hasProgram = false
        let mutable program : NativeRenderProgram = Unchecked.defaultof<_>


        let reinit (self : StaticOrderSubTask) =
            // if the config changed or we never compiled a program
            // we need to do something
            if not hasProgram then

                // if we have a program we'll dispose it now
                if hasProgram then program.Dispose()

                // use the config to create a comparer for IRenderObjects
                let comparer =
                    { new IComparer<PreparedCommand> with 
                        member x.Compare(l, r) =
                            match l, r with
                                | :? EpilogCommand, :? EpilogCommand -> compare l.Id r.Id
                                | :? EpilogCommand, _ -> 1
                                | _, :? EpilogCommand -> -1
                                | _ -> 
                                    match l.EntryState, r.EntryState with
                                        | None, None -> compare l.Id r.Id
                                        | None, Some _ -> -1
                                        | Some _, None -> 1
                                        | Some ls, Some rs ->
                                            let cmp = compare ls.pProgram.Id rs.pProgram.Id
                                            if cmp <> 0 then cmp
                                            else // efficient texture sorting requires that slots are ordered [Global, PerMaterial, PerInstance] -> currently alphabetic based on SamplerName !
                                                let mutable cmp = 0
                                                let mutable i = 0
                                                let texCnt = min ls.pTextureBindings.Length rs.pTextureBindings.Length
                                                while cmp = 0 && i < texCnt do
                                                    let struct (sltl, bndl) = ls.pTextureBindings.[i]
                                                    let struct (sltr, bndr) = ls.pTextureBindings.[i]
                                                    if (sltl <> sltr) then
                                                        cmp <- compare l.Id r.Id
                                                    else 
                                                        let leftTexId = match bndl with | ArrayBinding ab -> ab.Id; | SingleBinding (t, s) -> t.Id
                                                        let rigthTexId = match bndr with | ArrayBinding ab -> ab.Id; | SingleBinding (t, s) -> t.Id
                                                        cmp <- compare leftTexId rigthTexId
                                                    i <- i + 1
                                                if cmp <> 0 then cmp
                                                else compare l.Id r.Id
                    }

                // create the new program
                let newProgram = 
                    Log.line "using optimized native program"
                    new NativeRenderProgram(comparer, scope, objects, debug) 


                // finally we store the current config/ program and set hasProgram to true
                program <- newProgram
                hasProgram <- true

        override x.Update(token, renderToken) =
            reinit x

            //TODO
            let programStats = x.ProgramUpdate (renderToken, fun () -> program.Update AdaptiveToken.Top)
            ()

        override x.Perform(token, renderToken) =
            x.Update(token, renderToken) |> ignore
            x.Execution (renderToken, fun () -> program.Run())
            //let ic = program.Stats.InstructionCount
            //renderToken.AddInstructions(ic, 0) // don't know active
               

        override x.Dispose() =
            if hasProgram then
                hasProgram <- false
                program.Dispose()

                (objects :> aset<_>).History.Value.Outputs.Clear()

                objects.Clear()
        
        override x.Add(o) = 
            transact (fun () -> 
                scope.structuralChange.MarkOutdated()
                objects.Add o |> ignore
            )

        override x.Remove(o) = 
            transact (fun () -> 
                scope.structuralChange.MarkOutdated()
                objects.Remove o |> ignore
            )


    
    type NewRenderTask(man : ResourceManager, fboSignature : IFramebufferSignature, objects : aset<IRenderObject>, debug : bool) as this =
        inherit AbstractOpenGlRenderTask(man, fboSignature)

        let rec hook (r : IRenderObject) =
            match r with
                | :? RenderObject as o -> this.HookRenderObject o :> IRenderObject
                | :? MultiRenderObject as o -> MultiRenderObject(o.Children |> List.map hook) :> IRenderObject
                | _ -> r

        let mainCommand = Command.ofRenderObjects fboSignature this.ResourceManager debug (ASet.map hook objects)

        
        override x.Use(action : unit -> 'a) = action()

        override x.ProcessDeltas(token : AdaptiveToken, renderToken : RenderToken) =
            x.Resources.Update(token, renderToken)
            mainCommand.Update(token, x.Scope)
            
        override x.Update(token : AdaptiveToken, renderToken : RenderToken) =
            x.Resources.Update(token, renderToken)
            mainCommand.Update(token, x.Scope)
            
        override x.UpdateResources(token : AdaptiveToken, renderToken : RenderToken) =
            x.Resources.Update(token, renderToken)
            mainCommand.Update(token, x.Scope)

            
        override x.Release2() =
            mainCommand.Free(x.Scope)

        override x.Perform(token : AdaptiveToken, renderToken : RenderToken, fbo : Framebuffer, output : OutputDescription) =
            mainCommand.Update(token, x.Scope)
            mainCommand.Run()

            if RuntimeConfig.SyncUploadsAndFrames then
                GL.Sync()


    type RenderTask(man : ResourceManager, fboSignature : IFramebufferSignature, objects : aset<IRenderObject>, debug : bool) as this =
        inherit AbstractOpenGlRenderTask(man, fboSignature)
        
        let ctx = man.Context
        let deltaWatch = Stopwatch()
        let subTaskResults = List<Lazy<unit>>()     
        
        let add (self : RenderTask) (ro : PreparedCommand) = 
            let all = ro.Resources
            for r in all do self.Resources.Add(r)
            ro.AddCleanup(fun () -> for r in all do self.Resources.Remove r)
            ro
            
        let rec hook (r : IRenderObject) =
            match r with
                | :? RenderObject as o -> this.HookRenderObject o :> IRenderObject
                | :? MultiRenderObject as o -> MultiRenderObject(o.Children |> List.map hook) :> IRenderObject
                | _ -> r

        let preparedObjects = objects |> ASet.map (hook >> PreparedCommand.ofRenderObject fboSignature this.ResourceManager >> add this)
        let preparedObjectReader = preparedObjects.GetReader()

        let mutable subtasks = Map.empty

        let getSubTask (pass : RenderPass) : AbstractSubTask =
            match Map.tryFind pass subtasks with
                | Some task -> task
                | _ ->
                    let task = 
                        match pass.Order with
                            | RenderPassOrder.Arbitrary ->
                                new StaticOrderSubTask(ctx, this.Scope, debug) :> AbstractSubTask

                            | order ->
                                Log.warn "[GL] no sorting"
                                new StaticOrderSubTask(ctx, this.Scope, debug) :> AbstractSubTask //new CameraSortedSubTask(order, this) :> AbstractSubTask

                    subtasks <- Map.add pass task subtasks
                    task

        override x.ProcessDeltas(token, renderToken) =
            deltaWatch.Restart()
            
            let deltas = preparedObjectReader.GetChanges token
            
            if not (HashSetDelta.isEmpty deltas) then
                x.StructureChanged()
            
            let mutable added = 0
            let mutable removed = 0
            for d in deltas do 
                match d with
                    | Add(_,v) ->
                        let task = getSubTask v.Pass
                        added <- added + 1
                        task.Add v
            
                    | Rem(_,v) ->
                        let task = getSubTask v.Pass
                        removed <- removed + 1
                        task.Remove v   
                        v.Dispose()
                                    
            if added > 0 || removed > 0 then
                Log.line "[GL] RenderObjects: +%d/-%d (%dms)" added removed deltaWatch.ElapsedMilliseconds
            renderToken.RenderObjectDeltas(added, removed)


        override x.UpdateResources(token, renderToken) =
            x.Resources.Update(token, renderToken)


        override x.Perform(token : AdaptiveToken, renderToken : RenderToken, fbo : Framebuffer, output : OutputDescription) =
            subtasks |> Map.iter (fun _ t ->
                    let s = t.Run(token, renderToken, output)
                    subTaskResults.Add(s)
                )

            if RuntimeConfig.SyncUploadsAndFrames then
                GL.Sync()

        override x.Update(token, renderToken) = 
            subtasks |> Map.iter (fun _ t ->
                    t.Update(token, renderToken)
                )

        override x.Release2() =
            for ro in preparedObjectReader.State do
                ro.Dispose()

            subtasks |> Map.iter (fun _ t -> t.Dispose())
            subtasks <- Map.empty

        override x.Use (f : unit -> 'a) =
            lock x (fun () ->
                x.RenderTaskLock.Run (fun () ->
                    lock x.Resources (fun () ->
                        f()
                    )
                )
            )

    type ClearTask(runtime : IRuntime, ctx : Context, signature : IFramebufferSignature, values : aval<ClearValues>) =
        inherit AbstractRenderTask()

        override x.PerformUpdate(token, t) = ()
        override x.Perform(token : AdaptiveToken, renderToken : RenderToken, desc : OutputDescription) =
            let fbo = desc.framebuffer |> unbox<Framebuffer>
            signature |> FramebufferSignature.validateCompability fbo

            Operators.using ctx.ResourceLock (fun _ ->
                Framebuffer.draw signature fbo desc.viewport (fun _ ->

                    let values = values.GetValue token
                    let depthValue = values.Depth
                    let stencilValue = values.Stencil

                    // Clear color attachments
                    for KeyValue(i, att) in signature.ColorAttachments do
                        match values.Colors.[att.Name] with
                        | Some c ->
                            if att.Format.IsIntegerFormat then
                                GL.ClearBuffer(ClearBuffer.Color, i, c.Integer.ToArray())
                            else
                                GL.ClearBuffer(ClearBuffer.Color, i, c.Float.ToArray())
                            GL.Check "could not clear buffer"

                        | None ->
                            ()

                    // Clear depth-stencil if it necessary         
                    let mask =
                        let depthMask =
                            match signature.DepthStencilAttachment, depthValue with
                            | Some fmt, Some value when fmt.HasDepth ->
                                GL.ClearDepth(float value)
                                ClearBufferMask.DepthBufferBit

                            | _ ->
                                ClearBufferMask.None

                        let stencilMask =
                            match signature.DepthStencilAttachment, stencilValue with
                            | Some fmt, Some value when fmt.HasStencil ->
                                GL.ClearStencil(int value)
                                ClearBufferMask.StencilBufferBit

                            | _ ->
                                ClearBufferMask.None

                        depthMask ||| stencilMask

                    if mask <> ClearBufferMask.None then
                        GL.Clear(mask)
                        GL.Check "could not clear depth stencil"
                )
            )

        override x.Release() =
            values.Outputs.Remove x |> ignore

        override x.FramebufferSignature = signature |> Some
        override x.Runtime = runtime |> Some

        override x.Use f = lock x f

<|MERGE_RESOLUTION|>--- conflicted
+++ resolved
@@ -57,11 +57,7 @@
                 GL.Check "could reset viewport"
 
     [<AbstractClass>]
-<<<<<<< HEAD
-    type AbstractOpenGlRenderTask(manager : ResourceManager, signature : IFramebufferSignature) =
-=======
-    type AbstractOpenGlRenderTask(manager : ResourceManager, signature : IFramebufferSignature, shareTextures : bool, shareBuffers : bool) as this =
->>>>>>> 42ba8119
+    type AbstractOpenGlRenderTask(manager : ResourceManager, signature : IFramebufferSignature) as this =
         inherit AbstractRenderTask()
 
         let ctx = manager.Context
