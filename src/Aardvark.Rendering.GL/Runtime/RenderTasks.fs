﻿namespace Aardvark.Rendering.GL

open FSharp.Data.Traceable

#nowarn "9"

open System
open System.Diagnostics
open System.Collections.Generic
open Aardvark.Base
open Aardvark.Rendering
open Aardvark.Base.Runtime
open FSharp.Data.Adaptive
open OpenTK.Graphics.OpenGL4
open Microsoft.FSharp.NativeInterop
open Aardvark.Rendering.GL




module RenderTasks =

    [<AbstractClass>]
    type AbstractOpenGlRenderTask(manager : ResourceManager, fboSignature : IFramebufferSignature, config : aval<BackendConfiguration>, shareTextures : bool, shareBuffers : bool) =
        inherit AbstractRenderTask()
        let ctx = manager.Context
        let renderTaskLock = RenderTaskLock()
        let manager = ResourceManager(manager, Some (fboSignature, renderTaskLock), shareTextures, shareBuffers)
        let structureChanged = AVal.custom ignore
        let runtimeStats = NativePtr.alloc 1
        let resources = new Aardvark.Rendering.ResourceInputSet()

        let mutable isDisposed = false
        let currentContext = AVal.init Unchecked.defaultof<ContextHandle>
        let contextHandle = NativePtr.alloc 1
        do NativePtr.write contextHandle 0n


        let scope =
            { 
                resources = resources
                runtimeStats = runtimeStats
                currentContext = currentContext
                contextHandle = contextHandle
                drawBufferCount = fboSignature.ColorAttachments.Count
                usedTextureSlots = RefRef CountingHashSet.empty
                usedUniformBufferSlots = RefRef CountingHashSet.empty
                structuralChange = structureChanged
                task = RenderTask.empty
                tags = Map.empty
            }
            
        let beforeRender = new System.Reactive.Subjects.Subject<unit>()
        let afterRender = new System.Reactive.Subjects.Subject<unit>()
        
        member x.Resources = resources

        member x.BeforeRender = beforeRender
        member x.AfterRender = afterRender

        member x.StructureChanged() =
            transact (fun () -> structureChanged.MarkOutdated())

        member private x.pushDebugOutput(token : AdaptiveToken) =
            let c = config.GetValue token
            match ContextHandle.Current with
                | Some ctx -> let oldState = ctx.DebugOutputEnabled // get manually tracked state of GL.IsEnabled EnableCap.DebugOutput
                              ctx.DebugOutputEnabled <- c.useDebugOutput
                              oldState
                | None -> Report.Warn("No active context handle in RenderTask.Run")
                          false
            
        member private x.popDebugOutput(token : AdaptiveToken, wasEnabled : bool) =
            match ContextHandle.Current with
                | Some ctx -> ctx.DebugOutputEnabled <- wasEnabled
                | None -> Report.Warn("Still no active context handle in RenderTask.Run")

        member private x.bindFbo (desc : OutputDescription) =
            let fbo = desc.framebuffer |> unbox<Framebuffer>

            let handle = fbo.Handle |> unbox<int> 

            if ExecutionContext.framebuffersSupported then
                GL.BindFramebuffer(OpenTK.Graphics.OpenGL4.FramebufferTarget.Framebuffer, handle)
                GL.Check "could not bind framebuffer"

                if handle = 0 then
                    GL.DrawBuffer(DrawBufferMode.BackLeft)
                else
                    let drawBuffers = Array.init desc.framebuffer.Signature.ColorAttachments.Count (fun index -> DrawBuffersEnum.ColorAttachment0 + unbox index)
                    GL.DrawBuffers(drawBuffers.Length, drawBuffers);
                GL.Check "could not set draw buffers"

            elif handle <> 0 then
                failwithf "cannot render to texture on this OpenGL driver"

            GL.Viewport(desc.viewport.Min.X, desc.viewport.Min.Y, desc.viewport.SizeX + 1, desc.viewport.SizeY + 1)
            GL.Check "could not set viewport"


        abstract member ProcessDeltas : AdaptiveToken * RenderToken -> unit
        abstract member UpdateResources : AdaptiveToken * RenderToken -> unit
        abstract member Perform : AdaptiveToken * RenderToken * Framebuffer * OutputDescription -> unit
        abstract member Update :  AdaptiveToken * RenderToken -> unit
        abstract member Release2 : unit -> unit



        member x.Config = config
        member x.Context = ctx
        member x.Scope = { scope with task = x }
        member x.RenderTaskLock = renderTaskLock
        member x.ResourceManager = manager

        override x.PerformUpdate(token, t) =
            use ct = ctx.ResourceLock
            x.ProcessDeltas(token, t)
            x.UpdateResources(token, t)

            renderTaskLock.Run (fun () ->
                x.Update(token, t)
            )


        override x.Release() =
            if not isDisposed then
                isDisposed <- true
                currentContext.Outputs.Clear()
                x.Release2()
        override x.FramebufferSignature = Some fboSignature
        override x.Runtime = Some ctx.Runtime
<<<<<<< HEAD
        override x.Perform(token : AdaptiveToken, t : RenderToken, desc : OutputDescription, queries : IQuery) =
            
            GL.Check "[RenderTask.Run] Entry"
=======
        override x.Perform(token : AdaptiveToken, t : RenderToken, desc : OutputDescription) =
>>>>>>> d523f6ea

            let fbo = desc.framebuffer // TODO: fix outputdesc
            if not <| fboSignature.IsAssignableFrom fbo.Signature then
                failwithf "incompatible FramebufferSignature\nexpected: %A but got: %A" fboSignature fbo.Signature

            use __ = ctx.ResourceLock
            GL.Check "[RenderTask.Run] Entry"

            if currentContext.Value <> ctx.CurrentContextHandle.Value then
                let intCtx = ctx.CurrentContextHandle.Value.Handle |> unbox<OpenTK.Graphics.IGraphicsContextInternal>
                NativePtr.write contextHandle intCtx.Context.Handle
                transact (fun () -> currentContext.Value <- ctx.CurrentContextHandle.Value)

            let fbo =
                match fbo with
                    | :? Framebuffer as fbo -> fbo
                    | _ -> failwithf "unsupported framebuffer: %A" fbo

            x.ProcessDeltas(token, t)
            x.UpdateResources(token, t)

            let debugState = x.pushDebugOutput(token)
            x.bindFbo desc

            renderTaskLock.Run (fun () ->
                beforeRender.OnNext()
                NativePtr.write runtimeStats V2i.Zero

                queries.Begin()

                x.Perform(token, t, fbo, desc)
                GL.Check "[RenderTask.Run] Perform"

                queries.End()
   
                afterRender.OnNext()
                let rt = NativePtr.read runtimeStats
                t.AddDrawCalls(rt.X, rt.Y)
            )

            x.popDebugOutput(token, debugState)
                            
            GL.BindVertexArray 0
            GL.BindBuffer(BufferTarget.DrawIndirectBuffer,0)

    [<AbstractClass>]
    type AbstractSubTask() =
        static let nop = System.Lazy<unit>(id)

        let programUpdateWatch  = Stopwatch()
        let sortWatch           = Stopwatch()
        //let runWatch            = OpenGlStopwatch()

        member x.ProgramUpdate (t : RenderToken, f : unit -> 'a) =
            if RenderToken.isEmpty t then
                f()
            else
                programUpdateWatch.Restart()
                let res = f()
                programUpdateWatch.Stop()
                res

        member x.Sorting (t : RenderToken, f : unit -> 'a) =
            if RenderToken.isEmpty t then
                f()
            else
                sortWatch.Restart()
                let res = f()
                sortWatch.Stop()
                res

        member x.Execution (t : RenderToken, f : unit -> 'a) =
            f()
                
        abstract member Update : AdaptiveToken * RenderToken -> unit
        abstract member Perform : AdaptiveToken * RenderToken -> unit
        abstract member Dispose : unit -> unit
        abstract member Add : PreparedCommand -> unit
        abstract member Remove : PreparedCommand -> unit

        member x.Run(token : AdaptiveToken, t : RenderToken, output : OutputDescription) =

            x.Perform(token, t)
            if RenderToken.isEmpty t then
                nop
            else
                lazy (
                    t.AddSubTask(
                        MicroTime sortWatch.Elapsed,
                        MicroTime programUpdateWatch.Elapsed,
                        MicroTime.Zero, MicroTime.Zero
                        //runWatch.ElapsedGPU,
                        //runWatch.ElapsedCPU
                    )
                )

        interface IDisposable with
            member x.Dispose() = x.Dispose()

    type NativeRenderProgram(cmp : IComparer<PreparedCommand>, scope : CompilerInfo, content : aset<PreparedCommand>, debug : bool) =
        inherit NativeProgram<PreparedCommand, NativeStats>(
                        ASet.sortWith (curry cmp.Compare) content, 
                        (fun l r s -> 
                                let asm =  AssemblerCommandStream(s) :> ICommandStream
                                let stream = if debug then DebugCommandStream(asm) :> ICommandStream else asm
                                r.Compile(scope, stream, l)
                            ),
                        NativeStats.Zero, (+), (-))
        
        let mutable stats = NativeProgramUpdateStatistics.Zero
        member x.Count = stats.Count

        member private x.UpdateInt(t) =
            let s = x.Update(t)
            if s <> NativeProgramUpdateStatistics.Zero then
                stats <- s


        interface IAdaptiveProgram<unit> with
            member x.Disassemble() = null
            member x.Run(_) = x.Run()
            member x.Update(t) = x.UpdateInt(t); AdaptiveProgramStatistics.Zero
            member x.StartDefragmentation() = Threading.Tasks.Task.FromResult(TimeSpan.Zero)
            member x.AutoDefragmentation
                with get() = false
                and set _ = ()
            member x.FragmentCount = 10
            member x.NativeCallCount = 10
            member x.ProgramSizeInBytes = 10L
            member x.TotalJumpDistanceInBytes = 10L
            


    type StaticOrderSubTask(ctx : Context, scope : CompilerInfo, config : aval<BackendConfiguration>) =
        inherit AbstractSubTask()
        let objects : cset<PreparedCommand> = cset [new EpilogCommand(ctx) :> PreparedCommand]

        let mutable hasProgram = false
        let mutable currentConfig = BackendConfiguration.Default
        let mutable program : NativeRenderProgram = Unchecked.defaultof<_>


        let reinit (self : StaticOrderSubTask) (config : BackendConfiguration) =
            // if the config changed or we never compiled a program
            // we need to do something
            if not hasProgram then

                // if we have a program we'll dispose it now
                if hasProgram then program.Dispose()

                // use the config to create a comparer for IRenderObjects
                let comparer =
                    { new IComparer<PreparedCommand> with 
                        member x.Compare(l, r) =
                            match l, r with
                                | :? EpilogCommand, :? EpilogCommand -> compare l.Id r.Id
                                | :? EpilogCommand, _ -> 1
                                | _, :? EpilogCommand -> -1
                                | _ -> 
                                    match l.EntryState, r.EntryState with
                                        | None, None -> compare l.Id r.Id
                                        | None, Some _ -> -1
                                        | Some _, None -> 1
                                        | Some ls, Some rs ->
                                            let cmp = compare ls.pProgram.Id rs.pProgram.Id
                                            if cmp <> 0 then cmp
                                            else // efficient texture sorting requires that slots are ordered [Global, PerMaterial, PerInstance] -> currently alphabetic based on SamplerName !
                                                let mutable cmp = 0
                                                let mutable i = 0
                                                let texCnt = min ls.pTextureBindings.Length rs.pTextureBindings.Length
                                                while cmp = 0 && i < texCnt do
                                                    let struct (sltl, bndl) = ls.pTextureBindings.[i]
                                                    let struct (sltr, bndr) = ls.pTextureBindings.[i]
                                                    if (sltl <> sltr) then
                                                        cmp <- compare l.Id r.Id
                                                    else 
                                                        let leftTexId = match bndl with | ArrayBinding ab -> ab.Id; | SingleBinding (t, s) -> t.Id
                                                        let rigthTexId = match bndr with | ArrayBinding ab -> ab.Id; | SingleBinding (t, s) -> t.Id
                                                        cmp <- compare leftTexId rigthTexId
                                                    i <- i + 1
                                                if cmp <> 0 then cmp
                                                else compare l.Id r.Id
                    }

                // create the new program
                let newProgram = 
                    Log.line "using optimized native program"
                    new NativeRenderProgram(comparer, scope, objects, config.execution = ExecutionEngine.Debug) 


                // finally we store the current config/ program and set hasProgram to true
                program <- newProgram
                hasProgram <- true
                currentConfig <- config

        override x.Update(token, t) =
            let config = config.GetValue token
            reinit x config

            //TODO
            let programStats = x.ProgramUpdate (t, fun () -> program.Update AdaptiveToken.Top)
            ()

        override x.Perform(token, t) =
            x.Update(token, t) |> ignore
            x.Execution (t, fun () -> program.Run())
            let ic = program.Stats.InstructionCount
            t.AddInstructions(ic, 0) // don't know active
               

        override x.Dispose() =
            if hasProgram then
                hasProgram <- false
                program.Dispose()

                (objects :> aset<_>).Content.Outputs.Clear()

                objects.Clear()
        
        override x.Add(o) = 
            transact (fun () -> 
                scope.structuralChange.MarkOutdated()
                objects.Add o |> ignore
            )

        override x.Remove(o) = 
            transact (fun () -> 
                scope.structuralChange.MarkOutdated()
                objects.Remove o |> ignore
            )


    
    type NewRenderTask(man : ResourceManager, fboSignature : IFramebufferSignature, objects : aset<IRenderObject>, config : aval<BackendConfiguration>, shareTextures : bool, shareBuffers : bool) as this =
        inherit AbstractOpenGlRenderTask(man, fboSignature, config, shareTextures, shareBuffers)
        
        let primitivesGenerated = OpenGlQuery(QueryTarget.PrimitivesGenerated)

        let rec hook (r : IRenderObject) =
            match r with
                | :? RenderObject as o -> this.HookRenderObject o :> IRenderObject
                | :? MultiRenderObject as o -> MultiRenderObject(o.Children |> List.map hook) :> IRenderObject
                | _ -> r

        let mainCommand = Command.ofRenderObjects fboSignature this.ResourceManager (ASet.map hook objects)

        
        override x.Use(action : unit -> 'a) = action()

        override x.ProcessDeltas(token : AdaptiveToken, rt : RenderToken) =
            x.Resources.Update(token, rt)
            mainCommand.Update(token, x.Scope)
            
        override x.Update(token : AdaptiveToken, rt : RenderToken) =
            x.Resources.Update(token, rt)
            mainCommand.Update(token, x.Scope)
            
        override x.UpdateResources(token : AdaptiveToken, rt : RenderToken) =
            x.Resources.Update(token, rt)
            mainCommand.Update(token, x.Scope)

            
        override x.Release2() =
            mainCommand.Free(x.Scope)

        override x.Perform(token : AdaptiveToken, rt : RenderToken, fbo : Framebuffer, output : OutputDescription) =
            if not RuntimeConfig.SupressGLTimers && RenderToken.isValid rt then
                primitivesGenerated.Restart()

            mainCommand.Update(token, x.Scope)
            mainCommand.Run()

            if RuntimeConfig.SyncUploadsAndFrames then
                GL.Sync()
            
            if not RuntimeConfig.SupressGLTimers && RenderToken.isValid rt then 
                primitivesGenerated.Stop()
                rt.AddPrimitiveCount(primitivesGenerated.Value)



    type RenderTask(man : ResourceManager, fboSignature : IFramebufferSignature, objects : aset<IRenderObject>, config : aval<BackendConfiguration>, shareTextures : bool, shareBuffers : bool) as this =
        inherit AbstractOpenGlRenderTask(man, fboSignature, config, shareTextures, shareBuffers)
        
        let ctx = man.Context
        let inputSet = InputSet(this) 
        //let resourceUpdateWatch = OpenGlStopwatch()
        let structuralChange = AVal.init ()
        
        let primitivesGenerated = OpenGlQuery(QueryTarget.PrimitivesGenerated)
        
        let add (self : RenderTask) (ro : PreparedCommand) = 
            let all = ro.Resources
            for r in all do self.Resources.Add(r)
            ro.AddCleanup(fun () -> for r in all do self.Resources.Remove r)
            ro
            
        let rec hook (r : IRenderObject) =
            match r with
                | :? RenderObject as o -> this.HookRenderObject o :> IRenderObject
                | :? MultiRenderObject as o -> MultiRenderObject(o.Children |> List.map hook) :> IRenderObject
                | _ -> r

        let preparedObjects = objects |> ASet.map (hook >> PreparedCommand.ofRenderObject fboSignature this.ResourceManager >> add this)
        let preparedObjectReader = preparedObjects.GetReader()

        let mutable subtasks = Map.empty

        let getSubTask (pass : RenderPass) : AbstractSubTask =
            match Map.tryFind pass subtasks with
                | Some task -> task
                | _ ->
                    let task = 
                        match pass.Order with
                            | RenderPassOrder.Arbitrary ->
                                new StaticOrderSubTask(ctx, this.Scope, this.Config) :> AbstractSubTask

                            | order ->
                                Log.warn "[GL] no sorting"
                                new StaticOrderSubTask(ctx, this.Scope, this.Config) :> AbstractSubTask //new CameraSortedSubTask(order, this) :> AbstractSubTask

                    subtasks <- Map.add pass task subtasks
                    task

        let processDeltas (x : AdaptiveToken) (parent : AbstractOpenGlRenderTask) (t : RenderToken) =
            
            let sw = Stopwatch.StartNew()

            let deltas = preparedObjectReader.GetChanges x

            if not (HashSetDelta.isEmpty deltas) then
                parent.StructureChanged()

            let mutable added = 0
            let mutable removed = 0
            for d in deltas do 
                match d with
                    | Add(_,v) ->
                        let task = getSubTask v.Pass
                        added <- added + 1
                        task.Add v

                    | Rem(_,v) ->
                        let task = getSubTask v.Pass
                        removed <- removed + 1
                        task.Remove v   
                        v.Dispose()
                        
            if added > 0 || removed > 0 then
                Log.line "[GL] RenderObjects: +%d/-%d (%dms)" added removed sw.ElapsedMilliseconds
            t.RenderObjectDeltas(added, removed)

        let updateResources (x : AdaptiveToken) (self : RenderTask) (t : RenderToken) =
            if RenderToken.isEmpty t then
                self.Resources.Update(x, t)
            else
                //resourceUpdateWatch.Restart()
                self.Resources.Update(x, t)
                //resourceUpdateWatch.Stop()

                //t.AddResourceUpdate(resourceUpdateWatch.ElapsedCPU, resourceUpdateWatch.ElapsedGPU)


        override x.ProcessDeltas(token, t) =
            processDeltas token x t

        override x.UpdateResources(token,t) =
            updateResources token x t

        override x.Perform(token : AdaptiveToken, rt : RenderToken, fbo : Framebuffer, output : OutputDescription) =
            if not RuntimeConfig.SupressGLTimers && RenderToken.isValid rt then
                primitivesGenerated.Restart()

            let mutable runStats = []
            for (_,t) in Map.toSeq subtasks do
                let s = t.Run(token,rt, output)
                runStats <- s::runStats

            if RuntimeConfig.SyncUploadsAndFrames then
                GL.Sync()
            
            if not RuntimeConfig.SupressGLTimers && RenderToken.isValid rt then 
                primitivesGenerated.Stop()
                runStats |> List.iter (fun l -> l.Value)
                rt.AddPrimitiveCount(primitivesGenerated.Value)

        override x.Update(token, rt) = 
            for (_,t) in Map.toSeq subtasks do
                t.Update(token, rt)

        override x.Release2() =
            for ro in preparedObjectReader.State do
                ro.Dispose()

            x.Resources.Dispose() // should be 0 after disposing all RenderObjects
            for (_,t) in Map.toSeq subtasks do
                t.Dispose()

            // UniformBufferManager should have 0 allocated blocks
            x.ResourceManager.Release()

            subtasks <- Map.empty

        override x.Use (f : unit -> 'a) =
            lock x (fun () ->
                x.RenderTaskLock.Run (fun () ->
                    lock x.Resources (fun () ->
                        f()
                    )
                )
            )

    type ClearTask(runtime : IRuntime, fboSignature : IFramebufferSignature, color : aval<list<int * C4f>>(*color : aval<list<C4f option>>*), depth : aval<float option>, stencil : aval<int option>, ctx : Context) =
        inherit AbstractRenderTask()

        override x.PerformUpdate(token, t) = ()
        override x.Perform(token : AdaptiveToken, t : RenderToken, desc : OutputDescription, queries : IQuery) =
            let fbo = desc.framebuffer
            Operators.using ctx.ResourceLock (fun _ ->

                queries.Begin()

                let old = Array.create 4 0
                let mutable oldFbo = 0
                GL.GetInteger(GetPName.Viewport, old)
                GL.GetInteger(GetPName.FramebufferBinding, &oldFbo)

                let handle = fbo.GetHandle Unchecked.defaultof<_> |> unbox<int>

                if ExecutionContext.framebuffersSupported then
                    GL.BindFramebuffer(OpenTK.Graphics.OpenGL4.FramebufferTarget.Framebuffer, handle)
                    GL.Check "could not bind framebuffer"
                elif handle <> 0 then
                    failwithf "cannot render to texture on this OpenGL driver"

                GL.Viewport(0, 0, fbo.Size.X, fbo.Size.Y)
                GL.Check "could not bind framebuffer"

                let depthValue = depth.GetValue token
                let stencilValue = stencil.GetValue token
                let colorValues = color.GetValue token

                // Set masks
                colorValues |> List.iter (fun (i, _) ->
                    GL.ColorMask(i, true, true, true, true)
                )
                GL.DepthMask(true)
                GL.StencilMask(0xFFFFFFFFu)

                // Sets clear colors and returns mask
                let clearDepthStencil() =
                    match depthValue, stencilValue with
                    | Some d, Some s ->
                        GL.ClearDepth(d)
                        GL.ClearStencil(s)
                        ClearBufferMask.DepthBufferBit ||| ClearBufferMask.StencilBufferBit

                    | Some d, None ->
                        GL.ClearDepth(d)
                        ClearBufferMask.DepthBufferBit

                    | None, Some s ->
                        GL.ClearStencil(s)
                        ClearBufferMask.StencilBufferBit

                    | _ ->
                        ClearBufferMask.None

                // Minimizing the number of clears is a bit tricky
                let rec clear (colors : list<int * C4f>) =
                    match colors with
                    | [(0, c)] ->
                        let mask = clearDepthStencil()
                        GL.ClearColor(c.R, c.G, c.B, c.A)
                        GL.Clear(mask ||| ClearBufferMask.ColorBufferBit)

                    | [(i, c)] ->
                        let mask = clearDepthStencil()
                        GL.DrawBuffer(int DrawBufferMode.ColorAttachment0 + i |> unbox)
                        GL.ClearColor(c.R, c.G, c.B, c.A)
                        GL.Clear(mask ||| ClearBufferMask.ColorBufferBit)

                    | (i, c)::xs ->
                        GL.DrawBuffer(int DrawBufferMode.ColorAttachment0 + i |> unbox)
                        GL.ClearColor(c.R, c.G, c.B, c.A)
                        GL.Clear(ClearBufferMask.ColorBufferBit)
                        clear xs

                    | [] when depthValue.IsSome || stencilValue.IsSome ->
                        let mask = clearDepthStencil()
                        GL.Clear(mask)

                    | [] -> ()

                clear colorValues

                if ExecutionContext.framebuffersSupported then
                    GL.BindFramebuffer(OpenTK.Graphics.OpenGL4.FramebufferTarget.Framebuffer, oldFbo)

                GL.Viewport(old.[0], old.[1], old.[2], old.[3])
                GL.Check "could not bind framebuffer"

                queries.End()
            )

        override x.Release() =
            color.Outputs.Remove x |> ignore
            depth.Outputs.Remove x |> ignore
        override x.FramebufferSignature = fboSignature |> Some
        override x.Runtime = runtime |> Some

        override x.Use f = lock x f

<|MERGE_RESOLUTION|>--- conflicted
+++ resolved
@@ -129,13 +129,7 @@
                 x.Release2()
         override x.FramebufferSignature = Some fboSignature
         override x.Runtime = Some ctx.Runtime
-<<<<<<< HEAD
         override x.Perform(token : AdaptiveToken, t : RenderToken, desc : OutputDescription, queries : IQuery) =
-            
-            GL.Check "[RenderTask.Run] Entry"
-=======
-        override x.Perform(token : AdaptiveToken, t : RenderToken, desc : OutputDescription) =
->>>>>>> d523f6ea
 
             let fbo = desc.framebuffer // TODO: fix outputdesc
             if not <| fboSignature.IsAssignableFrom fbo.Signature then
