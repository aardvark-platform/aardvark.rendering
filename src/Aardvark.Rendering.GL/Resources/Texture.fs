﻿namespace Aardvark.Rendering.GL

open System
open System.Threading
open System.Runtime.InteropServices
open Aardvark.Base
open Aardvark.Base.NativeTensors
open Aardvark.Rendering
open OpenTK.Graphics.OpenGL4
open Microsoft.FSharp.NativeInterop
open System.Runtime.CompilerServices
open Aardvark.Rendering.GL

#nowarn "9"

type Texture =
    class
        val mutable public Context : Context
        val mutable public Handle : int
        val mutable public Dimension : TextureDimension
        val mutable public Multisamples : int
        val mutable public Size : V3i
        val mutable public Count : int
        val mutable public Format : TextureFormat
        val mutable public MipMapLevels : int
        val mutable public SizeInBytes : int64
        val mutable public ImmutableFormat : bool
        val mutable public IsArray : bool

        member x.IsMultisampled = x.Multisamples > 1

        member x.Size1D = x.Size.X
        member x.Size2D = x.Size.XY
        member x.Size3D = x.Size
        
        interface IBackendTexture with
            member x.Runtime = x.Context.Runtime :> ITextureRuntime
            member x.WantMipMaps = x.MipMapLevels > 1
            member x.Dimension = x.Dimension
            member x.MipMapLevels = x.MipMapLevels
            member x.Handle = x.Handle :> obj
            member x.Size = x.Size
            member x.Count = x.Count
            member x.Format = x.Format
            member x.Samples = x.Multisamples

        new(ctx : Context, handle : int, dimension : TextureDimension, mipMapLevels : int, multisamples : int, size : V3i, count : Option<int>, format : TextureFormat, sizeInBytes : int64, immutable : bool) =
            let cnt, isArray =
                match count with
                    | Some cnt -> cnt, true
                    | None -> 1, false
            { Context = ctx; Handle = handle; Dimension = dimension; MipMapLevels = mipMapLevels; Multisamples = multisamples; Size = size; Count = cnt; IsArray = isArray; Format = format; SizeInBytes = sizeInBytes; ImmutableFormat = immutable }

    end

type TextureViewHandle(ctx : Context, handle : int, dimension : TextureDimension, mipMapLevels : int, multisamples : int, size : V3i, count : Option<int>, format : TextureFormat) = 
    inherit Texture(ctx, handle, dimension, mipMapLevels, multisamples, size, count, format, 0L, true)
        

[<AutoOpen>]
module TextureCubeExtensions =
    // PositiveX = 0,
    // NegativeX = 1,
    // PositiveY = 2,
    // NegativeY = 3,
    // PositiveZ = 4,
    // NegativeZ = 5,
    // cubeSides are sorted like in their implementation (making some things easier)
    let cubeSides =
        [|
            CubeSide.PositiveX, TextureTarget.TextureCubeMapPositiveX
            CubeSide.NegativeX, TextureTarget.TextureCubeMapNegativeX

            CubeSide.PositiveY, TextureTarget.TextureCubeMapPositiveY
            CubeSide.NegativeY, TextureTarget.TextureCubeMapNegativeY
                
            CubeSide.PositiveZ, TextureTarget.TextureCubeMapPositiveZ
            CubeSide.NegativeZ, TextureTarget.TextureCubeMapNegativeZ
        |]


[<AutoOpen>]
module ResourceCounts =

    let addTexture (ctx:Context) size =
        Interlocked.Increment(&ctx.MemoryUsage.TextureCount) |> ignore
        Interlocked.Add(&ctx.MemoryUsage.TextureMemory,size) |> ignore

    let addTextureView (ctx:Context) =
        Interlocked.Increment(&ctx.MemoryUsage.TextureViewCount) |> ignore

    let removeTexture (ctx:Context) size =
        Interlocked.Decrement(&ctx.MemoryUsage.TextureCount)  |> ignore
        Interlocked.Add(&ctx.MemoryUsage.TextureMemory,-size) |> ignore

    let removeTextureView (ctx:Context) =
        Interlocked.Decrement(&ctx.MemoryUsage.TextureViewCount) |> ignore

    let updateTexture (ctx:Context) oldSize newSize =
        Interlocked.Add(&ctx.MemoryUsage.TextureMemory,newSize-oldSize) |> ignore

    let texSizeInBytes (size : V3i, t : TextureFormat, samples : int, levels : int) =
        let pixelCount = (int64 size.X) * (int64 size.Y) * (int64 size.Z) * (int64 samples)
        let mutable size = pixelCount * (int64 (InternalFormat.getSizeInBits (unbox (int t)))) / 8L
        let mutable temp = size
        for i in 1..levels-1 do
            temp <- temp >>> 2
            size <- size + temp
        size

module TextureTarget =
    let ofParameters (dim : TextureDimension) (isArray : bool) (isMS : bool) =
        match dim, isArray, isMS with

            | TextureDimension.Texture1D,      _,       true     -> failwith "Texture1D cannot be multisampled"
            | TextureDimension.Texture1D,      true,    _        -> TextureTarget.Texture1DArray
            | TextureDimension.Texture1D,      false,   _        -> TextureTarget.Texture1D

            | TextureDimension.Texture2D,      false,   false    -> TextureTarget.Texture2D
            | TextureDimension.Texture2D,      true,    false    -> TextureTarget.Texture2DArray
            | TextureDimension.Texture2D,      false,   true     -> TextureTarget.Texture2DMultisample
            | TextureDimension.Texture2D,      true,    true     -> TextureTarget.Texture2DMultisampleArray

            | TextureDimension.Texture3D,      false,   false    -> TextureTarget.Texture3D
            | TextureDimension.Texture3D,      _,       _        -> failwith "Texture3D cannot be multisampled or an array"

            | TextureDimension.TextureCube,   false,    false    -> TextureTarget.TextureCubeMap
            | TextureDimension.TextureCube,   true,     false    -> TextureTarget.TextureCubeMapArray
            | TextureDimension.TextureCube,   _,        true     -> failwith "TextureCube cannot be multisampled"

            | _ -> failwithf "unknown texture dimension: %A" dim

    let ofTexture (texture : Texture) =
        ofParameters texture.Dimension texture.IsArray texture.IsMultisampled


[<AutoOpen>]
module TextureCreationExtensions =
    type Context with
        member private x.SetDefaultTextureParams(target : TextureTarget, mipMapLevels : int) =
            GL.TexParameter(target, TextureParameterName.TextureMaxLevel, mipMapLevels - 1)
            GL.TexParameter(target, TextureParameterName.TextureBaseLevel, 0)
            GL.TexParameter(target, TextureParameterName.TextureWrapS, int TextureWrapMode.ClampToEdge)
            GL.TexParameter(target, TextureParameterName.TextureWrapT, int TextureWrapMode.ClampToEdge)
            GL.TexParameter(target, TextureParameterName.TextureMinFilter, int TextureMinFilter.Linear)
            GL.TexParameter(target, TextureParameterName.TextureMagFilter, int TextureMagFilter.Linear)

        member x.CreateTexture(size : V3i, dim : TextureDimension, format : TextureFormat, slices : int, levels : int, samples : int) =
            let isArray = slices > 0

            match dim, isArray with
            | TextureDimension.Texture1D, false -> x.CreateTexture1D(size.X, levels, format)
            | TextureDimension.Texture1D, true  -> x.CreateTexture1DArray(size.X, slices, levels, format)
            | TextureDimension.Texture2D, false -> x.CreateTexture2D(size.XY, levels, format, samples)
            | TextureDimension.Texture2D, true  -> x.CreateTexture2DArray(size.XY, slices, levels, format, samples)
            | TextureDimension.Texture3D, false -> x.CreateTexture3D(size, levels, format)
            | TextureDimension.Texture3D, true  -> raise <| ArgumentException("3D textures cannot be arrayed")
            | TextureDimension.TextureCube, false -> x.CreateTextureCube(size.X, levels, format, samples)
            | TextureDimension.TextureCube, true  -> x.CreateTextureCubeArray(size.X, slices, levels, format, samples)
            | _ -> failwith "[GL] Invalid texture dimension"

        member x.UpdateTexture(tex : Texture, size : V3i, dim : TextureDimension, format : TextureFormat, slices : int, levels : int, samples : int) =
            let isArray = slices > 0

            match dim, isArray with
            | TextureDimension.Texture1D, false -> x.UpdateTexture1D(tex, size.X, levels, format)
            | TextureDimension.Texture1D, true  -> x.UpdateTexture1DArray(tex, size.X, slices, levels, format)
            | TextureDimension.Texture2D, false -> x.UpdateTexture2D(tex, size.XY, levels, format, samples)
            | TextureDimension.Texture2D, true  -> x.UpdateTexture2DArray(tex, size.XY, slices, levels, format, samples)
            | TextureDimension.Texture3D, false -> x.UpdateTexture3D(tex, size, levels, format)
            | TextureDimension.Texture3D, true  -> raise <| ArgumentException("3D textures cannot be arrayed")
            | TextureDimension.TextureCube, false -> x.UpdateTextureCube(tex, size.X, levels, format, samples)
            | TextureDimension.TextureCube, true  -> x.UpdateTextureCubeArray(tex, size.X, slices, levels, format, samples)
            | _ -> failwith "[GL] Invalid texture dimension"


        member x.CreateTexture1D(size : int, mipMapLevels : int, t : TextureFormat) =
            using x.ResourceLock (fun _ ->
                let h = GL.GenTexture()
                GL.Check "could not create texture"

                addTexture x 0L
                let tex = Texture(x, h, TextureDimension.Texture1D, mipMapLevels, 1, V3i.Zero, None, t, 0L, false)
                x.UpdateTexture1D(tex, size, mipMapLevels, t)

                tex
            )

        member x.CreateTexture2D(size : V2i, mipMapLevels : int, t : TextureFormat, samples : int) =
            using x.ResourceLock (fun _ ->
                let h = GL.GenTexture()
                GL.Check "could not create texture"
                
                addTexture x 0L
                let tex = Texture(x, h, TextureDimension.Texture2D, mipMapLevels, 1, V3i.Zero, None, t, 0L, false)

                x.UpdateTexture2D(tex, size, mipMapLevels, t, samples)

                tex
            )

        member x.CreateTexture3D(size : V3i, mipMapLevels : int, t : TextureFormat) =
            using x.ResourceLock (fun _ ->
                let h = GL.GenTexture()
                GL.Check "could not create texture"

                addTexture x 0L
                let tex = Texture(x, h, TextureDimension.Texture3D, mipMapLevels, 1, V3i.Zero, None, t, 0L, false)
                x.UpdateTexture3D(tex, size, mipMapLevels, t)

                tex
            )

        member x.CreateTextureCube(size : int, mipMapLevels : int, t : TextureFormat, samples : int) =
            using x.ResourceLock (fun _ ->
                let h = GL.GenTexture()
                GL.Check "could not create texture"

                addTexture x 0L
                let tex = Texture(x, h, TextureDimension.TextureCube, mipMapLevels, 1, V3i(size, size, 0), None, t, 0L, false)
                x.UpdateTextureCube(tex, size, mipMapLevels, t, samples)

                tex
            )

        member x.CreateTexture1DArray(size : int, count : int, mipMapLevels : int, t : TextureFormat) =
            using x.ResourceLock (fun _ ->
                let h = GL.GenTexture()
                GL.Check "could not create texture"

                addTexture x 0L
                let tex = Texture(x, h, TextureDimension.Texture1D, mipMapLevels, 1, V3i.Zero, Some count, t, 0L, false)
                x.UpdateTexture1DArray(tex, size, count, mipMapLevels, t)

                tex
            ) 

        member x.CreateTexture2DArray(size : V2i, count : int, mipMapLevels : int, t : TextureFormat, samples : int) =
            using x.ResourceLock (fun _ ->
                let h = GL.GenTexture()
                GL.Check "could not create texture"
                
                addTexture x 0L
                let tex = Texture(x, h, TextureDimension.Texture2D, mipMapLevels, 1, V3i.Zero, Some count, t, 0L, false)

                x.UpdateTexture2DArray(tex, size, count, mipMapLevels, t, samples)

                tex
            )

        member x.CreateTextureCubeArray(size : int, count : int, mipMapLevels : int, t : TextureFormat, samples : int) =
            using x.ResourceLock (fun _ ->
                let h = GL.GenTexture()
                GL.Check "could not create texture"

                addTexture x 0L
                let tex = Texture(x, h, TextureDimension.TextureCube, mipMapLevels, 1, V3i(size, size, 0), Some count, t, 0L, false)
                x.UpdateTextureCubeArray(tex, size, count, mipMapLevels, t, samples)

                tex
            )
            
        member x.UpdateTexture1D(tex : Texture, size : int, mipMapLevels : int, t : TextureFormat) =
            using x.ResourceLock (fun _ ->
                if tex.ImmutableFormat then
                    failwith "cannot update format/size for immutable texture"

                GL.BindTexture(TextureTarget.Texture1D, tex.Handle)
                GL.Check "could not bind texture"

                let sizeInBytes = texSizeInBytes(V3i(size, 1, 1), t, 1, mipMapLevels)
                updateTexture tex.Context tex.SizeInBytes sizeInBytes
                tex.SizeInBytes <- sizeInBytes

                x.SetDefaultTextureParams(TextureTarget.Texture1D, mipMapLevels)

                GL.TexStorage1D(TextureTarget1d.Texture1D, mipMapLevels, unbox (int t), size)
                GL.Check "could not allocate texture"

                GL.BindTexture(TextureTarget.Texture1D, 0)
                GL.Check "could not unbind texture"

                tex.MipMapLevels <- mipMapLevels
                tex.Dimension <- TextureDimension.Texture1D
                tex.Size <- V3i(size, 1, 1)
                tex.Format <- t
                tex.ImmutableFormat <- true
            )

        member x.UpdateTexture2D(tex : Texture, size : V2i, mipMapLevels : int, t : TextureFormat, samples : int) =
            using x.ResourceLock (fun _ ->
                if tex.ImmutableFormat then
                    failwith "cannot update format/size for immutable texture"

                let target =
                    if samples = 1 then TextureTarget.Texture2D
                    else TextureTarget.Texture2DMultisample

                GL.BindTexture(target, tex.Handle)
                GL.Check "could not bind texture"

                let sizeInBytes = texSizeInBytes(size.XYI, t, samples, mipMapLevels)
                updateTexture tex.Context tex.SizeInBytes sizeInBytes
                tex.SizeInBytes <- sizeInBytes

                if samples = 1 then
                    // parameters only valid for non-multisampled textures
                    x.SetDefaultTextureParams(target, mipMapLevels)
                    GL.TexStorage2D(TextureTarget2d.Texture2D, mipMapLevels, unbox (int t), size.X, size.Y)
                else
                    if mipMapLevels > 1 then failwith "multisampled textures cannot have MipMaps"
                    GL.TexStorage2DMultisample(TextureTargetMultisample2d.Texture2DMultisample, samples, unbox (int t), size.X, size.Y, true)

                GL.Check "could not allocate texture"
                GL.BindTexture(target, 0)
                GL.Check "could not unbind texture"

                tex.MipMapLevels <- mipMapLevels
                tex.Dimension <- TextureDimension.Texture2D
                tex.Multisamples <- samples
                tex.Count <- 1
                tex.Size <- V3i(size.X, size.Y, 1)
                tex.Format <- t
                tex.ImmutableFormat <- true
            )

        member x.UpdateTexture3D(tex : Texture, size : V3i, mipMapLevels : int, t : TextureFormat) =
            using x.ResourceLock (fun _ ->
                if tex.ImmutableFormat then
                    failwith "cannot update format/size for immutable texture"

                GL.BindTexture(TextureTarget.Texture3D, tex.Handle)
                GL.Check "could not bind texture"

                let ifmt = unbox (int t) 

                let sizeInBytes = texSizeInBytes(size, t, 1, mipMapLevels)
                updateTexture tex.Context tex.SizeInBytes sizeInBytes
                tex.SizeInBytes <- sizeInBytes

                x.SetDefaultTextureParams(TextureTarget.Texture3D, mipMapLevels)

                GL.TexStorage3D(TextureTarget3d.Texture3D, mipMapLevels, ifmt, size.X, size.Y, size.Z)
                GL.Check "could not allocate texture"

                GL.BindTexture(TextureTarget.Texture3D, 0)
                GL.Check "could not unbind texture"

                tex.MipMapLevels <- mipMapLevels
                tex.Dimension <- TextureDimension.Texture3D
                tex.Count <- 1
                tex.Multisamples <- 1
                tex.Size <- size
                tex.Format <- t
                tex.ImmutableFormat <- true
            )

        member x.UpdateTextureCube(tex : Texture, size : int, mipMapLevels : int, t : TextureFormat, samples : int) =
            using x.ResourceLock (fun _ ->
                if tex.ImmutableFormat then
                    failwith "cannot update format/size for immutable texture"

                GL.BindTexture(TextureTarget.TextureCubeMap, tex.Handle)
                GL.Check "could not bind texture"

                if samples = 1 then
                    x.SetDefaultTextureParams(TextureTarget.TextureCubeMap, mipMapLevels)
                    GL.TexStorage2D(TextureTarget2d.TextureCubeMap, mipMapLevels, unbox (int t), size, size)
                else
                    if mipMapLevels > 1 then failwith "multisampled textures cannot have MipMaps"
                    Log.warn "[GL] cubemap MS not working atm."
                    // TODO: verify that this works!!
                    for f in 0..5 do
                        let target = int TextureTarget.TextureCubeMapPositiveX + f
                        GL.TexImage2DMultisample(unbox target, samples, unbox (int t), size, size, true)

                GL.BindTexture(TextureTarget.TextureCubeMap, 0)
                GL.Check "could not unbind texture"

                let sizeInBytes = texSizeInBytes(V3i(size, size, 1), t, samples, mipMapLevels) * 6L
                updateTexture tex.Context tex.SizeInBytes sizeInBytes
                tex.SizeInBytes <- sizeInBytes

                tex.MipMapLevels <- mipMapLevels
                tex.Dimension <- TextureDimension.TextureCube
                tex.Size <- V3i(size, size, 1)
                tex.Count <- 1
                tex.Multisamples <- samples
                tex.Format <- t
                tex.ImmutableFormat <- true
            )

        member x.UpdateTexture1DArray(tex : Texture, size : int, count : int, mipMapLevels : int, t : TextureFormat) =
            using x.ResourceLock (fun _ ->
                if tex.ImmutableFormat then
                    failwith "cannot update format/size for immutable texture"

                GL.BindTexture(TextureTarget.Texture1DArray, tex.Handle)
                GL.Check "could not bind texture"

                let sizeInBytes = texSizeInBytes(V3i(size, 1, 1), t, 1, mipMapLevels) * (int64 count)
                updateTexture tex.Context tex.SizeInBytes sizeInBytes
                tex.SizeInBytes <- sizeInBytes

                x.SetDefaultTextureParams(TextureTarget.Texture1DArray, mipMapLevels)
  
                GL.TexStorage2D(TextureTarget2d.Texture1DArray, mipMapLevels, unbox (int t), size, count)
                GL.Check "could not allocate texture"

                GL.BindTexture(TextureTarget.Texture1DArray, 0)
                GL.Check "could not unbind texture"
                
                tex.IsArray <- true
                tex.MipMapLevels <- mipMapLevels
                tex.Dimension <- TextureDimension.Texture1D
                tex.Count <- count
                tex.Multisamples <- 1
                tex.Size <- V3i(size, 1, 1)
                tex.Format <- t
                tex.ImmutableFormat <- true
            )

        member x.UpdateTexture2DArray(tex : Texture, size : V2i, count : int, mipMapLevels : int, t : TextureFormat, samples : int) =
            using x.ResourceLock (fun _ ->
                if tex.ImmutableFormat then
                    failwith "cannot update format/size for immutable texture"

                let target =
                    if samples = 1 then TextureTarget.Texture2DArray
                    else TextureTarget.Texture2DMultisampleArray

                GL.BindTexture(target, tex.Handle)
                GL.Check "could not bind texture"

                let sizeInBytes = texSizeInBytes(size.XYI, t, samples, mipMapLevels) * (int64 count)
                updateTexture tex.Context tex.SizeInBytes sizeInBytes
                tex.SizeInBytes <- sizeInBytes

                if samples = 1 then
                    x.SetDefaultTextureParams(target, mipMapLevels)
                    GL.TexStorage3D(TextureTarget3d.Texture2DArray, mipMapLevels, unbox (int t), size.X, size.Y, count)
                else
                    if mipMapLevels > 1 then failwith "multisampled textures cannot have MipMaps"
                    GL.TexStorage3DMultisample(TextureTargetMultisample3d.Texture2DMultisampleArray, samples, unbox (int t), size.X, size.Y, count, true)
  
                GL.Check "could not allocate texture"

                GL.BindTexture(target, 0)
                GL.Check "could not unbind texture"

                tex.MipMapLevels <- mipMapLevels
                tex.Dimension <- TextureDimension.Texture2D
                tex.IsArray <- true
                tex.Count <- count
                tex.Multisamples <- samples
                tex.Size <- V3i(size.X, size.Y, 1)
                tex.Format <- t
                tex.ImmutableFormat <- true
            )

        member x.UpdateTextureCubeArray(tex : Texture, size : int, count : int, mipMapLevels : int, t : TextureFormat, samples : int) =
            using x.ResourceLock (fun _ ->
                if tex.ImmutableFormat then
                    failwith "cannot update format/size for immutable texture"

                let target =
                    if samples = 1 then TextureTarget.TextureCubeMapArray
                    else
                        Log.warn "multi-sampled cube map array not supported"
                        failwith "multi-sampled cube map array not supported"

                GL.BindTexture(target, tex.Handle)
                GL.Check "could not bind texture"

                let sizeInBytes = texSizeInBytes(V3i(size, size, 1), t, samples, mipMapLevels) * 6L * (int64 count)
                updateTexture tex.Context tex.SizeInBytes sizeInBytes
                tex.SizeInBytes <- sizeInBytes

                if samples = 1 then
                    x.SetDefaultTextureParams(target, mipMapLevels)
                    GL.TexStorage3D(unbox (int target), mipMapLevels, unbox (int t), size, size, count * 6) // NOTE: there is no TextureTarget3d.TextureCubeMapArray ??
                else
                    if mipMapLevels > 1 then failwith "multisampled textures cannot have MipMaps"
                    failwith "not reachable"
  
                GL.Check "could not allocate texture"

                GL.BindTexture(target, 0)
                GL.Check "could not unbind texture"

                tex.MipMapLevels <- mipMapLevels
                tex.Dimension <- TextureDimension.TextureCube
                tex.IsArray <- true
                tex.Count <- count
                tex.Multisamples <- samples
                tex.Size <- V3i(size, size, 1)
                tex.Format <- t
                tex.ImmutableFormat <- true
            )

        member x.CreateTextureView(orig : Texture, levels : Range1i, slices : Range1i, isArray : bool) =
            using x.ResourceLock (fun _ ->
                if not orig.ImmutableFormat then
                    failwithf "cannot create texture-views for mutable textures"

                let handle = GL.GenTexture()
                GL.Check "could not create texture"

                let dim =
                    match orig.Dimension with
                        | TextureDimension.TextureCube -> 
                            if isArray || slices.Min = slices.Max then 
                                // address TextureCube or TextureCubeArray as Texture2d or Texture2dArray
                                TextureDimension.Texture2D
                            else
                                // address certain levels or single cube of cubeArray
                                if slices.Max - slices.Min + 1 <> 6 then failwithf "Creating multi-slice view (sliceCount>1 && sliceCount<>6) of CubeTexture(Array) requires isArray=true"
                                TextureDimension.TextureCube
                        | d -> d

                let levelCount = 1 + levels.Max - levels.Min
                let sliceCountHandle = if isArray then Some (1 + slices.Max - slices.Min)  else None
                let sliceCountCreate =
                    // create array if requested -> allows to create single views of array texture and an array view of a single texture
                    if isArray || orig.Dimension = TextureDimension.TextureCube && slices.Min <> slices.Max then Some (1 + slices.Max - slices.Min) 
                    else None
                    
                let tex = TextureViewHandle(x, handle, dim, levelCount, orig.Multisamples, orig.Size, sliceCountHandle, orig.Format)
                let target = TextureTarget.ofTexture tex
                  
                GL.TextureView(
                    handle,
                    target,
                    orig.Handle,
                    unbox (int orig.Format),
                    levels.Min, 1 + levels.Max - levels.Min,
                    slices.Min, match sliceCountCreate with | Some x -> x; | _ -> 1
                )
                GL.Check "could not create texture view"

                addTextureView x

                tex
            )

        member x.CreateTextureView(orig : Texture, levels : Range1i, slices : Range1i) =
            x.CreateTextureView(orig, levels, slices, orig.IsArray)

        member x.Delete(t : Texture) =
            using x.ResourceLock (fun _ ->
                match t with 
                | :? TextureViewHandle -> removeTextureView x
                | _ -> removeTexture x t.SizeInBytes
                GL.DeleteTexture(t.Handle)
                GL.Check "could not delete texture"
            )


[<AutoOpen>]
module TextureUploadExtensions =
    open Microsoft.FSharp.NativeInterop

    module private StructTypes = 
        [<StructLayout(LayoutKind.Explicit, Size = 1)>] type byte1 = struct end
        [<StructLayout(LayoutKind.Explicit, Size = 2)>] type byte2 = struct end
        [<StructLayout(LayoutKind.Explicit, Size = 3)>] type byte3 = struct end
        [<StructLayout(LayoutKind.Explicit, Size = 4)>] type byte4 = struct end
        [<StructLayout(LayoutKind.Explicit, Size = 5)>] type byte5 = struct end
        [<StructLayout(LayoutKind.Explicit, Size = 6)>] type byte6 = struct end
        [<StructLayout(LayoutKind.Explicit, Size = 7)>] type byte7 = struct end
        [<StructLayout(LayoutKind.Explicit, Size = 8)>] type byte8 = struct end
        [<StructLayout(LayoutKind.Explicit, Size = 9)>] type byte9 = struct end
        [<StructLayout(LayoutKind.Explicit, Size = 10)>] type byte10 = struct end
        [<StructLayout(LayoutKind.Explicit, Size = 11)>] type byte11 = struct end
        [<StructLayout(LayoutKind.Explicit, Size = 12)>] type byte12 = struct end
        [<StructLayout(LayoutKind.Explicit, Size = 13)>] type byte13 = struct end
        [<StructLayout(LayoutKind.Explicit, Size = 14)>] type byte14 = struct end
        [<StructLayout(LayoutKind.Explicit, Size = 15)>] type byte15 = struct end
        [<StructLayout(LayoutKind.Explicit, Size = 16)>] type byte16 = struct end


        let types = 
            Dictionary.ofList [
                1, typeof<byte1>
                2, typeof<byte2>
                3, typeof<byte3>
                4, typeof<byte4>
                5, typeof<byte5>
                6, typeof<byte6>
                7, typeof<byte7>
                8, typeof<byte8>
                9, typeof<byte9>
                10, typeof<byte10>
                11, typeof<byte11>
                12, typeof<byte12>
                13, typeof<byte13>
                14, typeof<byte14>
                15, typeof<byte15>
                16, typeof<byte16>
            ]

    [<AutoOpen>]
    module private ExistentialHack = 
        type IUnmanagedAction =
            abstract member Run<'a when 'a : unmanaged> : Option<'a> -> unit

        let private meth = typeof<IUnmanagedAction>.GetMethod "Run"

        let run (e : IUnmanagedAction) (t : Type) =
            let mi = meth.MakeGenericMethod [|t|]
            mi.Invoke(e, [| null |]) |> ignore

        type Col.Format with
            static member Stencil = unbox<Col.Format> (Int32.MaxValue)
            static member Depth = unbox<Col.Format> (Int32.MaxValue - 1)

        let toChannelCount =
            LookupTable.lookupTable [
                Col.Format.Alpha, 1
                Col.Format.BW, 1
                Col.Format.Gray, 1
                Col.Format.GrayAlpha, 2
                Col.Format.RGB, 3
                Col.Format.BGR, 3
                Col.Format.RGBA, 4
                Col.Format.BGRA, 4
                Col.Format.RGBP, 4
                Col.Format.NormalUV, 2
                Col.Format.Stencil, 1
                Col.Format.Depth, 1
            ]

    type TextureCopyUtils =

        static member Copy(elementType : Type, src : nativeint, srcInfo : VolumeInfo, dst : nativeint, dstInfo : VolumeInfo) =
            elementType |> run { 
                new IUnmanagedAction with
                    member x.Run(a : Option<'a>) =
                        let vSrc = NativeVolume<byte>(NativePtr.ofNativeInt src, srcInfo)
                        let vDst = NativeVolume<byte>(NativePtr.ofNativeInt dst, dstInfo)

                        let copy (s : nativeptr<byte>) (d : nativeptr<byte>) =
                            let s : nativeptr<'a> = NativePtr.cast s
                            let d : nativeptr<'a> = NativePtr.cast d
                            NativePtr.write d (NativePtr.read s)

                        NativeVolume.iter2 vSrc vDst copy
            }

        static member Copy(elementSize : int, src : nativeint, srcInfo : VolumeInfo, dst : nativeint, dstInfo : VolumeInfo) =
            TextureCopyUtils.Copy(StructTypes.types.[elementSize], src, srcInfo, dst, dstInfo)

        static member Copy(src : PixImage, dst : nativeint, dstInfo : VolumeInfo) =
            let gc = GCHandle.Alloc(src.Array, GCHandleType.Pinned)
            try
                let pSrc = gc.AddrOfPinnedObject()
                let imgInfo = src.VolumeInfo
                let elementType = src.PixFormat.Type
                let elementSize = elementType.GLSize |> int64
                let srcInfo =
                    VolumeInfo(
                        imgInfo.Origin * elementSize,
                        imgInfo.Size,
                        imgInfo.Delta * elementSize
                    )
                TextureCopyUtils.Copy(elementType, pSrc, srcInfo, dst, dstInfo)
            finally
                gc.Free()   

        static member Copy(src : nativeint, srcInfo : VolumeInfo, dst : PixImage) =
            let gc = GCHandle.Alloc(dst.Array, GCHandleType.Pinned)
            try
                let pDst = gc.AddrOfPinnedObject()
                let imgInfo = dst.VolumeInfo
                let elementType = dst.PixFormat.Type
                let elementSize = elementType.GLSize |> int64
                let dstInfo =
                    VolumeInfo(
                        imgInfo.Origin * elementSize,
                        imgInfo.Size,
                        imgInfo.Delta * elementSize
                    )
                TextureCopyUtils.Copy(elementType, src, srcInfo, pDst, dstInfo)
            finally
                gc.Free()     

    [<AutoOpen>]
    module FormatConversions = 
        type Col.Format with
            member x.ChannelCount = toChannelCount x

        module PixelFormat =
        
            let channels =
                LookupTable.lookupTable [
                    PixelFormat.Bgr, 3
                    PixelFormat.Bgra, 4
                    PixelFormat.Red, 1
                    PixelFormat.Rg, 2
                    PixelFormat.Rgb, 3
                    PixelFormat.Rgba, 4
                ]

            let ofColFormat =
                LookupTable.lookupTable [
                    Col.Format.Alpha, PixelFormat.Red
                    Col.Format.BGR, PixelFormat.Bgr
                    Col.Format.BGRA, PixelFormat.Bgra
                    Col.Format.BGRP, PixelFormat.Bgra
                    Col.Format.BW, PixelFormat.Red
                    Col.Format.Gray, PixelFormat.Red
                    Col.Format.GrayAlpha, PixelFormat.Rg
                    Col.Format.NormalUV, PixelFormat.Rg
                    Col.Format.RGB, PixelFormat.Rgb
                    Col.Format.RGBA, PixelFormat.Rgba
                    Col.Format.RGBP, PixelFormat.Rgba
                ]

        module PixelType =

            let size =
                LookupTable.lookupTable [
                    PixelType.UnsignedByte, 1
                    PixelType.Byte, 1
                    PixelType.UnsignedShort, 2
                    PixelType.Short, 2
                    PixelType.UnsignedInt, 4
                    PixelType.Int, 4
                    PixelType.HalfFloat, 2
                    PixelType.Float, 4
                ]

            let ofType =
                LookupTable.lookupTable [
                    typeof<uint8>, PixelType.UnsignedByte
                    typeof<int8>, PixelType.Byte
                    typeof<uint16>, PixelType.UnsignedShort
                    typeof<int16>, PixelType.Short
                    typeof<uint32>, PixelType.UnsignedInt
                    typeof<int32>, PixelType.Int
                    typeof<float16>, PixelType.HalfFloat
                    typeof<float32>, PixelType.Float
                ]

            let compressedFormat =
                LookupTable.lookupTable' [
                    (PixelFormat.Rgb, PixelType.UnsignedByte, false), (TextureFormat.CompressedRgbS3tcDxt1Ext, PixelInternalFormat.CompressedRgbS3tcDxt1Ext)
                    (PixelFormat.Rgba, PixelType.UnsignedByte, false), (TextureFormat.CompressedRgbaS3tcDxt5Ext, PixelInternalFormat.CompressedRgbaS3tcDxt5Ext)
                    (PixelFormat.Rgb, PixelType.UnsignedByte, true), (TextureFormat.CompressedSrgbS3tcDxt1Ext, PixelInternalFormat.CompressedSrgbS3tcDxt1Ext)
                    (PixelFormat.Rgba, PixelType.UnsignedByte, true), (TextureFormat.CompressedSrgbAlphaS3tcDxt5Ext, PixelInternalFormat.CompressedSrgbAlphaS3tcDxt5Ext)
                    (PixelFormat.Bgr, PixelType.UnsignedByte, false), (TextureFormat.CompressedRgbS3tcDxt1Ext, PixelInternalFormat.CompressedRgbS3tcDxt1Ext)
                    (PixelFormat.Bgra, PixelType.UnsignedByte, false), (TextureFormat.CompressedRgbaS3tcDxt5Ext, PixelInternalFormat.CompressedRgbaS3tcDxt5Ext)
                    (PixelFormat.Bgr, PixelType.UnsignedByte, true), (TextureFormat.CompressedSrgbS3tcDxt1Ext, PixelInternalFormat.CompressedSrgbS3tcDxt1Ext)
                    (PixelFormat.Bgra, PixelType.UnsignedByte, true), (TextureFormat.CompressedSrgbAlphaS3tcDxt5Ext, PixelInternalFormat.CompressedSrgbAlphaS3tcDxt5Ext)
                    (PixelFormat.Luminance, PixelType.UnsignedByte, false), (TextureFormat.CompressedRedRgtc1, PixelInternalFormat.CompressedRedRgtc1)
                ]

        module TextureFormat =

            let toFormatAndType =
                LookupTable.lookupTable [
                    TextureFormat.Bgr8 , (PixelFormat.Bgr, PixelType.UnsignedByte)
                    TextureFormat.Bgra8 , (PixelFormat.Bgra, PixelType.UnsignedByte)
                    TextureFormat.Rgb8 , (PixelFormat.Rgb, PixelType.UnsignedByte)
                    TextureFormat.Rgb16 , (PixelFormat.Rgb, PixelType.UnsignedShort)
                    TextureFormat.Rgba8 , (PixelFormat.Rgba, PixelType.UnsignedByte)
                    TextureFormat.Rgb10A2 , (PixelFormat.Rgba, PixelType.UnsignedInt1010102)
                    TextureFormat.Rgba16 , (PixelFormat.Rgba, PixelType.UnsignedShort)

                    TextureFormat.DepthComponent16 , (PixelFormat.DepthComponent, PixelType.HalfFloat)
                    TextureFormat.DepthComponent24 , (PixelFormat.DepthComponent, PixelType.Float)
                    TextureFormat.DepthComponent32 , (PixelFormat.DepthComponent, PixelType.Float)
                    TextureFormat.CompressedRed , (PixelFormat.Red, PixelType.UnsignedByte)
                    TextureFormat.CompressedRg , (PixelFormat.Rg, PixelType.UnsignedByte)
                    TextureFormat.R8 , (PixelFormat.Red, PixelType.UnsignedByte)
                    TextureFormat.R16 , (PixelFormat.Red, PixelType.UnsignedShort)
                    TextureFormat.Rg8 , (PixelFormat.Rg, PixelType.UnsignedByte)
                    TextureFormat.Rg16 , (PixelFormat.Rg, PixelType.UnsignedShort)
                    TextureFormat.R16f , (PixelFormat.Red, PixelType.HalfFloat)
                    TextureFormat.R32f , (PixelFormat.Red, PixelType.Float)
                    TextureFormat.Rg16f , (PixelFormat.Rg, PixelType.HalfFloat)
                    TextureFormat.Rg32f , (PixelFormat.Rg, PixelType.Float)
                    TextureFormat.R8i , (PixelFormat.RedInteger, PixelType.Byte)
                    TextureFormat.R8ui , (PixelFormat.RedInteger, PixelType.UnsignedByte)
                    TextureFormat.R16i , (PixelFormat.RedInteger, PixelType.Short)
                    TextureFormat.R16ui , (PixelFormat.RedInteger, PixelType.UnsignedShort)
                    TextureFormat.R32i , (PixelFormat.RedInteger, PixelType.Int)
                    TextureFormat.R32ui , (PixelFormat.RedInteger, PixelType.UnsignedInt)
                    TextureFormat.Rg8i , (PixelFormat.RgInteger, PixelType.Byte)
                    TextureFormat.Rg8ui , (PixelFormat.RgInteger, PixelType.UnsignedByte)
                    TextureFormat.Rg16i , (PixelFormat.RgInteger, PixelType.Short)
                    TextureFormat.Rg16ui , (PixelFormat.RgInteger, PixelType.UnsignedShort)
                    TextureFormat.Rg32i , (PixelFormat.RgInteger, PixelType.Int)
                    TextureFormat.Rg32ui , (PixelFormat.RgInteger, PixelType.UnsignedInt)
                    TextureFormat.CompressedRgbS3tcDxt1Ext , (PixelFormat.Rgb, PixelType.UnsignedByte)
                    TextureFormat.CompressedRgbaS3tcDxt1Ext , (PixelFormat.Rgba, PixelType.UnsignedByte)
                    TextureFormat.CompressedRgbaS3tcDxt3Ext , (PixelFormat.Rgba, PixelType.UnsignedByte)
                    TextureFormat.CompressedRgbaS3tcDxt5Ext , (PixelFormat.Rgba, PixelType.UnsignedByte)
                    TextureFormat.CompressedAlpha , (PixelFormat.Alpha, PixelType.UnsignedByte)
                    TextureFormat.CompressedLuminance , (PixelFormat.Luminance, PixelType.UnsignedByte)
                    TextureFormat.CompressedLuminanceAlpha , (PixelFormat.LuminanceAlpha, PixelType.UnsignedByte)
                    TextureFormat.CompressedRgb , (PixelFormat.Rgb, PixelType.UnsignedByte)
                    TextureFormat.CompressedRgba , (PixelFormat.Rgba, PixelType.UnsignedByte)
                    TextureFormat.DepthStencil , (PixelFormat.DepthStencil, PixelType.Float32UnsignedInt248Rev)

                    TextureFormat.Rgba32f , (PixelFormat.Rgba, PixelType.Float)
                    TextureFormat.Rgb32f , (PixelFormat.Rgb, PixelType.Float)
                    TextureFormat.Rgba16f , (PixelFormat.Rgba, PixelType.HalfFloat)
                    TextureFormat.Rgb16f , (PixelFormat.Rgb, PixelType.HalfFloat)
                    TextureFormat.Depth24Stencil8 , (PixelFormat.DepthComponent, PixelType.Float32UnsignedInt248Rev)
                    TextureFormat.Srgb , (PixelFormat.Rgb, PixelType.UnsignedByte)
                    TextureFormat.Srgb8 , (PixelFormat.Rgb, PixelType.UnsignedByte)
                    TextureFormat.SrgbAlpha , (PixelFormat.Rgba, PixelType.UnsignedByte)
                    TextureFormat.Srgb8Alpha8 , (PixelFormat.Rgba, PixelType.UnsignedByte)

                    TextureFormat.CompressedSrgb , (PixelFormat.Rgb, PixelType.UnsignedByte)
                    TextureFormat.CompressedSrgbAlpha , (PixelFormat.Rgba, PixelType.UnsignedByte)
                    TextureFormat.CompressedSrgbS3tcDxt1Ext , (PixelFormat.Rgb, PixelType.UnsignedByte)
                    TextureFormat.CompressedSrgbAlphaS3tcDxt1Ext , (PixelFormat.Rgba, PixelType.UnsignedByte)
                    TextureFormat.CompressedSrgbAlphaS3tcDxt3Ext , (PixelFormat.Rgba, PixelType.UnsignedByte)
                    TextureFormat.CompressedSrgbAlphaS3tcDxt5Ext , (PixelFormat.Rgba, PixelType.UnsignedByte)
                    TextureFormat.DepthComponent32f , (PixelFormat.DepthComponent, PixelType.Float)
                    TextureFormat.Depth32fStencil8 , (PixelFormat.DepthComponent, PixelType.Float)
                    TextureFormat.Rgba32ui , (PixelFormat.RgbaInteger, PixelType.UnsignedInt)
                    TextureFormat.Rgb32ui , (PixelFormat.RgbInteger, PixelType.UnsignedInt)
                    TextureFormat.Rgba16ui , (PixelFormat.RgbaInteger, PixelType.UnsignedShort)
                    TextureFormat.Rgb16ui , (PixelFormat.RgbInteger, PixelType.UnsignedShort)
                    TextureFormat.Rgba8ui , (PixelFormat.RgbaInteger, PixelType.UnsignedByte)
                    TextureFormat.Rgb8ui , (PixelFormat.RgbInteger, PixelType.UnsignedByte)
                    TextureFormat.Rgba32i , (PixelFormat.RgbaInteger, PixelType.Int)
                    TextureFormat.Rgb32i , (PixelFormat.RgbInteger, PixelType.Int)
                    TextureFormat.Rgba16i , (PixelFormat.RgbaInteger, PixelType.Short)
                    TextureFormat.Rgb16i , (PixelFormat.RgbInteger, PixelType.Short)
                    TextureFormat.Rgba8i , (PixelFormat.RgbaInteger, PixelType.Byte)
                    TextureFormat.Rgb8i , (PixelFormat.RgbInteger, PixelType.Byte)
                    TextureFormat.Float32UnsignedInt248Rev , (PixelFormat.DepthComponent, PixelType.Float32UnsignedInt248Rev)
                    TextureFormat.CompressedRedRgtc1 , (PixelFormat.Red, PixelType.UnsignedByte)
                    TextureFormat.CompressedSignedRedRgtc1 , (PixelFormat.Red, PixelType.Byte)
                    TextureFormat.CompressedRgRgtc2 , (PixelFormat.Rg, PixelType.UnsignedByte)
                    TextureFormat.CompressedSignedRgRgtc2 , (PixelFormat.Rg, PixelType.Byte)
                    TextureFormat.CompressedRgbaBptcUnorm , (PixelFormat.Rgba, PixelType.UnsignedByte)
                    TextureFormat.CompressedRgbBptcSignedFloat , (PixelFormat.Rgb, PixelType.Float)
                    TextureFormat.CompressedRgbBptcUnsignedFloat , (PixelFormat.Rgb, PixelType.Float)
                    TextureFormat.R8Snorm , (PixelFormat.Red, PixelType.Byte)
                    TextureFormat.Rg8Snorm , (PixelFormat.Rg, PixelType.Byte)
                    TextureFormat.Rgb8Snorm , (PixelFormat.Rgb, PixelType.Byte)
                    TextureFormat.Rgba8Snorm , (PixelFormat.Rgba, PixelType.Byte)
                    TextureFormat.R16Snorm , (PixelFormat.Red, PixelType.Short)
                    TextureFormat.Rg16Snorm , (PixelFormat.Rg, PixelType.Short)
                    TextureFormat.Rgb16Snorm , (PixelFormat.Rgb, PixelType.Short)
                    TextureFormat.Rgba16Snorm , (PixelFormat.Rgba, PixelType.Short)
                ]

    [<RequireQualifiedAccess>]
    type internal PixelUnpackBuffer =
        | Native of int
        | Host of nativeptr<byte>

    module internal PixelUnpackBuffer =

        let private createNative (usage : OpenTK.Graphics.OpenGL4.BufferUsageHint) (sizeInBytes : nativeint) =
            let pbo = GL.GenBuffer()
            GL.BindBuffer(BufferTarget.PixelUnpackBuffer, pbo)
            GL.Check "could not bind PBO"

            GL.BufferData(BufferTarget.PixelUnpackBuffer, sizeInBytes, 0n, usage)
            GL.Check "could not initialize PBO"

            PixelUnpackBuffer.Native pbo

        let private createHost (sizeInBytes : nativeint) =
            PixelUnpackBuffer.Host <| NativePtr.alloc<byte> (int sizeInBytes)

        let create (usage : OpenTK.Graphics.OpenGL4.BufferUsageHint) (sizeInBytes : nativeint) =
            if GL.Config.UsePixelUnpackBuffers then createNative usage sizeInBytes
            else createHost sizeInBytes

        let map (access : BufferAccess) = function
            | PixelUnpackBuffer.Native _ ->
                let dst = GL.MapBuffer(BufferTarget.PixelUnpackBuffer, access)
                GL.Check "could not map PBO"
                dst

            | PixelUnpackBuffer.Host ptr ->
                NativePtr.toNativeInt ptr

        let unmap = function
            | PixelUnpackBuffer.Native _ ->
                let worked = GL.UnmapBuffer(BufferTarget.PixelUnpackBuffer)
                if not worked then Log.warn "[GL] could not unmap buffer"
                GL.Check "could not unmap PBO"

                0n

            | PixelUnpackBuffer.Host ptr ->
                NativePtr.toNativeInt ptr

        let free = function
            | PixelUnpackBuffer.Native pbo ->
                GL.BindBuffer(BufferTarget.PixelUnpackBuffer, 0)
                GL.Check "could not unbind PBO"

                GL.DeleteBuffer(pbo)
                GL.Check "could not delete PBO"

            | PixelUnpackBuffer.Host ptr ->
                NativePtr.free ptr

    type PixImage with
        member image.PinPBO(align : int, trafo : ImageTrafo, f : V2i -> PixelType -> PixelFormat -> nativeint -> nativeint -> unit) =
            let pt = PixelType.ofType image.PixFormat.Type
            let pf = PixelFormat.ofColFormat image.Format
            
            let align = align |> nativeint
            let mask = align - 1n |> nativeint
            let size = image.Size
            let elementSize = image.PixFormat.Type.GLSize
            let channels = toChannelCount image.Format

            let lineSize = nativeint size.X * nativeint elementSize * nativeint channels

            let alignedLineSize =
                if lineSize % align = 0n then lineSize
                else (lineSize + mask) &&& ~~~mask

            let sizeInBytes = alignedLineSize * nativeint size.Y

            let pbo = PixelUnpackBuffer.create BufferUsageHint.StaticDraw sizeInBytes
            let dst = pbo |> PixelUnpackBuffer.map BufferAccess.WriteOnly

            let dstInfo =
                let viSize = V3l(int64 size.X, int64 size.Y, int64 channels)
                match trafo with
                    | ImageTrafo.Identity -> 
                        VolumeInfo(
                            0L,
                            viSize,
                            V3l(int64 channels * int64 elementSize, int64 alignedLineSize, int64 elementSize)
                        )

                    | ImageTrafo.MirrorY -> 
                        VolumeInfo(
                            int64 alignedLineSize * (int64 size.Y - 1L),
                            viSize,
                            V3l(int64 channels * int64 elementSize, int64 -alignedLineSize, int64 elementSize)
                        )

                    | ImageTrafo.MirrorX ->
                        VolumeInfo(
                            int64 size.X - 1L,
                            viSize,
                            V3l(int64 -channels * int64 elementSize, int64 alignedLineSize, int64 elementSize)
                        )

                    | ImageTrafo.Rot180 ->
                        VolumeInfo(
                            int64 alignedLineSize * (int64 size.Y - 1L) + int64 size.X - 1L,
                            viSize,
                            V3l(int64 -channels * int64 elementSize, int64 -alignedLineSize, int64 elementSize)
                        )

                    | _ ->
                        failwithf "[GL] only supports ImageTrafo.[Rot0|MirrorY|MirrorX|Rot180] atm. but got %A" trafo

            TextureCopyUtils.Copy(image, dst, dstInfo)

            let pixels = pbo |> PixelUnpackBuffer.unmap
            f size pt pf pixels sizeInBytes

            pbo |> PixelUnpackBuffer.free

    type PixVolume with
        member x.PinPBO(align : int, f : V3i -> PixelType -> PixelFormat -> nativeint -> nativeint -> unit) =
            let size = x.Size
            let pt = PixelType.ofType x.PixFormat.Type
            let pf = PixelFormat.ofColFormat x.Format

            let align = align |> nativeint
            let alignMask = align - 1n |> nativeint
            let channelSize = x.PixFormat.Type.GLSize |> nativeint
            let channels = toChannelCount x.Format |> nativeint

            let pixelSize = channelSize * channels

            let rowSize = pixelSize * nativeint size.X
            let alignedRowSize = (rowSize + (alignMask - 1n)) &&& ~~~alignMask
            let sizeInBytes = alignedRowSize * nativeint size.Y * nativeint size.Z

            let pbo = PixelUnpackBuffer.create BufferUsageHint.StaticDraw sizeInBytes
            let pDst = pbo |> PixelUnpackBuffer.map BufferAccess.WriteOnly

            if alignedRowSize % channelSize <> 0n then
                failwith "[GL] unexpected row alignment (not implemented atm.)"

            let dstInfo =
                let rowPixels = alignedRowSize / channelSize
                let viSize = V4l(int64 size.X, int64 size.Y, int64 size.Z, int64 channels)
                Tensor4Info(
                    0L,
                    viSize,
                    V4l(
                        int64 channels, 
                        int64 rowPixels, 
                        int64 rowPixels * viSize.Y, 
                        1L
                    )
                )

            let elementType = x.PixFormat.Type

            elementType |> ExistentialHack.run {
                new IUnmanagedAction with
                    member __.Run(def : Option<'a>) =
                        let x = unbox<PixVolume<'a>> x
                        let dst = NativeTensor4<'a>(NativePtr.ofNativeInt pDst, dstInfo)
                        NativeTensor4.using x.Tensor4 (fun src ->
                            src.CopyTo(dst)
                        )
            }

            let pixels = pbo |> PixelUnpackBuffer.unmap
            f size pt pf pixels sizeInBytes

            pbo |> PixelUnpackBuffer.free

    type PBOInfo =
        {
            size        : V3i
            flags       : BufferStorageFlags
            pixelFormat : PixelFormat
            pixelType   : PixelType
        }

    module NativeTensor4 =

        let private pixelFormat =
            LookupTable.lookupTable [
                1L, PixelFormat.Red
                2L, PixelFormat.Rg
                3L, PixelFormat.Rgb
                4L, PixelFormat.Rgba
            ]

        let withPBO (x : NativeTensor4<'a>) (align : int) (f : V3i -> PixelType -> PixelFormat -> nativeint -> nativeint -> unit) =
            let size = x.Info.Size
            let pt = PixelType.ofType typeof<'a>
            let pf = pixelFormat size.W
            
            let align = align |> nativeint
            let alignMask = align - 1n |> nativeint
            let channelSize = typeof<'a>.GLSize |> nativeint
            let channels = size.W |> nativeint

            let pixelSize = channelSize * channels

            let rowSize = pixelSize * nativeint size.X
            let alignedRowSize = (rowSize + (alignMask - 1n)) &&& ~~~alignMask
            let sizeInBytes = alignedRowSize * nativeint size.Y * nativeint size.Z

            if alignedRowSize % channelSize <> 0n then
                failwith "[GL] unexpected row alignment (not implemented atm.)"

            let dstInfo =
                let rowPixels = alignedRowSize / channelSize
                let viSize = V4l(int64 size.X, int64 size.Y, int64 size.Z, int64 channels)
                Tensor4Info(
                    0L,
                    viSize,
                    V4l(
                        int64 channels, 
                        int64 rowPixels, 
                        int64 rowPixels * viSize.Y, 
                        1L
                    )
                )

            let pbo = PixelUnpackBuffer.create BufferUsageHint.StaticDraw sizeInBytes
            let pDst = pbo |> PixelUnpackBuffer.map BufferAccess.WriteOnly

            let dst = NativeTensor4<'a>(NativePtr.ofNativeInt pDst, dstInfo)
            x.CopyTo(dst)

            let pixels = pbo |> PixelUnpackBuffer.unmap

            f (V3i size.XYZ) pt pf pixels sizeInBytes

            pbo |> PixelUnpackBuffer.free

        let usePBO (info : PBOInfo) (align : int) (mapping : int -> nativeint -> Tensor4Info -> 'r) =
            let size = info.size
            let pt = info.pixelType
            let pf = info.pixelFormat
            
            let align = align |> nativeint
            let alignMask = align - 1n |> nativeint
            let channelSize = PixelType.size pt |> nativeint
            let channels = PixelFormat.channels pf |> nativeint

            let pixelSize = channelSize * channels

            let rowSize = pixelSize * nativeint size.X
            let alignedRowSize = (rowSize + (alignMask - 1n)) &&& ~~~alignMask
            let sizeInBytes = alignedRowSize * nativeint size.Y * nativeint size.Z
            
            if alignedRowSize % channelSize <> 0n then
                failwith "[GL] unexpected row alignment (not implemented atm.)"

            let srcInfo =
                let rowPixels = alignedRowSize / channelSize
                let viSize = V4l(int64 size.X, int64 size.Y, int64 size.Z, int64 channels)
                Tensor4Info(
                    0L,
                    viSize,
                    V4l(
                        int64 channels, 
                        int64 rowPixels, 
                        int64 rowPixels * viSize.Y, 
                        1L
                    )
                )
                
            let pbo = GL.GenBuffer()
            GL.BindBuffer(BufferTarget.CopyWriteBuffer, pbo)
            GL.Check "could not bind PBO"
            GL.BufferStorage(BufferTarget.CopyWriteBuffer, sizeInBytes, 0n, BufferStorageFlags.MapReadBit)
            GL.Check "could not allocate PBO"
            GL.BindBuffer(BufferTarget.CopyWriteBuffer, 0)

            try 
                mapping pbo sizeInBytes srcInfo

            finally
                GL.DeleteBuffer(pbo)
                GL.Check "could not delete PBO"
                

[<AutoOpen>]
module TextureExtensions =

    [<AutoOpen>]
    module internal Patterns =

        let compressedFormats =
            HashSet.ofList [
                TextureFormat.CompressedRed
                TextureFormat.CompressedRg
                TextureFormat.CompressedRgbS3tcDxt1Ext
                TextureFormat.CompressedRgbaS3tcDxt1Ext
                TextureFormat.CompressedRgbaS3tcDxt3Ext
                TextureFormat.CompressedRgbaS3tcDxt5Ext
                TextureFormat.CompressedAlpha
                TextureFormat.CompressedLuminance
                TextureFormat.CompressedLuminanceAlpha
                TextureFormat.CompressedIntensity
                TextureFormat.CompressedRgb
                TextureFormat.CompressedRgba
                TextureFormat.CompressedSrgb
                TextureFormat.CompressedSrgbAlpha
                TextureFormat.CompressedSluminance
                TextureFormat.CompressedSluminanceAlpha
                TextureFormat.CompressedSrgbS3tcDxt1Ext
                TextureFormat.CompressedSrgbAlphaS3tcDxt1Ext
                TextureFormat.CompressedSrgbAlphaS3tcDxt3Ext
                TextureFormat.CompressedSrgbAlphaS3tcDxt5Ext
                TextureFormat.CompressedRedRgtc1
                TextureFormat.CompressedSignedRedRgtc1
                TextureFormat.CompressedRgRgtc2
                TextureFormat.CompressedSignedRgRgtc2
                TextureFormat.CompressedRgbaBptcUnorm
                TextureFormat.CompressedRgbBptcSignedFloat
                TextureFormat.CompressedRgbBptcUnsignedFloat
            ]

        let (|FileTexture|_|) (t : ITexture) =
            match t with
                | :? FileTexture as t -> Some(FileTexture(t.TextureParams, t.FileName))
                | _ -> None

        let (|PixTextureCube|_|) (t : ITexture) =
            match t with
                | :? PixTextureCube as t -> Some(PixTextureCube(t.TextureParams, t.PixImageCube))
                | _ -> None

        let (|PixTexture2D|_|) (t : ITexture) =
            match t with
                | :? PixTexture2d as t -> Some(t.TextureParams, t.PixImageMipMap)
                | _ -> None

        let (|PixTexture3D|_|) (t : ITexture) =
            match t with
                | :? PixTexture3d as t -> Some(PixTexture3D(t.TextureParams, t.PixVolume))
                | _ -> None
                
    type Col.Format with
        static member Stencil = unbox<Col.Format> (Int32.MaxValue)
        static member Depth = unbox<Col.Format> (Int32.MaxValue - 1)
        static member DepthStencil = unbox<Col.Format> (Int32.MaxValue - 2)

    let internal toPixelType =
        LookupTable.lookupTable' [
            typeof<uint8>, PixelType.UnsignedByte
            typeof<int8>, PixelType.Byte
            typeof<uint16>, PixelType.UnsignedShort
            typeof<int16>, PixelType.Short
            typeof<uint32>, PixelType.UnsignedInt
            typeof<int32>, PixelType.Int
            typeof<float32>, PixelType.Float
            typeof<float16>, PixelType.HalfFloat
        ]

    let internal toPixelFormat =
        let table =
            LookupTable.lookupTable' [
                Col.Format.Alpha, PixelFormat.Alpha
                Col.Format.BW, PixelFormat.Red
                Col.Format.Gray, PixelFormat.Red
                Col.Format.GrayAlpha, PixelFormat.Rg
                Col.Format.RGB, PixelFormat.Rgb
                Col.Format.BGR, PixelFormat.Bgr
                Col.Format.RGBA, PixelFormat.Rgba
                Col.Format.BGRA, PixelFormat.Bgra
                Col.Format.RGBP, PixelFormat.Rgba
                Col.Format.NormalUV, PixelFormat.Rg
                Col.Format.Stencil, PixelFormat.StencilIndex
                Col.Format.Depth, PixelFormat.DepthComponent
                Col.Format.DepthStencil, PixelFormat.DepthComponent
            ]

        let getVersion() =
            Version(GL.GetInteger(GetPName.MajorVersion), GL.GetInteger(GetPName.MinorVersion), 0)

        fun input ->
            match input |> table with
            | Some PixelFormat.StencilIndex when getVersion() < Version(4, 4, 0) ->
                Log.error "GL_STENCIL_INDEX requires OpenGL 4.4 or higher"
                None

            | fmt ->
                fmt

    let toUntypedPixelFormat =
        LookupTable.lookupTable' [
            TextureFormat.DepthComponent16, PixelFormat.DepthComponent
            TextureFormat.Depth24Stencil8, PixelFormat.DepthComponent
            TextureFormat.DepthComponent32, PixelFormat.DepthComponent
            TextureFormat.DepthComponent32f, PixelFormat.DepthComponent

            TextureFormat.Rgba8, PixelFormat.Rgba
            TextureFormat.Rgba16, PixelFormat.Rgba
            TextureFormat.Rgba16f, PixelFormat.Rgba
            TextureFormat.Rgba32f, PixelFormat.Rgba

            TextureFormat.Rgb8, PixelFormat.Rgb
            TextureFormat.Rgb16, PixelFormat.Rgb
            TextureFormat.Rgb16f, PixelFormat.Rgb
            TextureFormat.Rgb32f, PixelFormat.Rgb

            TextureFormat.Rg8, PixelFormat.Rg
            TextureFormat.Rg16, PixelFormat.Rg
            TextureFormat.Rg16f, PixelFormat.Rg
            TextureFormat.Rg32f, PixelFormat.Rg

            TextureFormat.R8, PixelFormat.Red
            TextureFormat.R16, PixelFormat.Red
            TextureFormat.R16f, PixelFormat.Red
            TextureFormat.R32f, PixelFormat.Red

            TextureFormat.CompressedRgbS3tcDxt1Ext, PixelFormat.Rgb
            TextureFormat.CompressedRgbaS3tcDxt5Ext, PixelFormat.Rgba
            TextureFormat.CompressedSrgbS3tcDxt1Ext, PixelFormat.Rgb
            TextureFormat.CompressedSrgbAlphaS3tcDxt5Ext, PixelFormat.Rgba
        ]

    let internal toChannelCount =
        LookupTable.lookupTable' [
            Col.Format.Alpha, 1
            Col.Format.BW, 1
            Col.Format.Gray, 1
            Col.Format.GrayAlpha, 2
            Col.Format.RGB, 3
            Col.Format.BGR, 3
            Col.Format.RGBA, 4
            Col.Format.BGRA, 4
            Col.Format.RGBP, 4
            Col.Format.NormalUV, 2
            Col.Format.Stencil, 1
            Col.Format.Depth, 1
        ]


    let internal toFormatAndType =
        LookupTable.lookupTable [
            TextureFormat.Bgr8 , (PixelFormat.Bgr, PixelType.UnsignedByte)
            TextureFormat.Bgra8 , (PixelFormat.Bgra, PixelType.UnsignedByte)
            TextureFormat.Rgb8 , (PixelFormat.Rgb, PixelType.UnsignedByte)
            TextureFormat.Rgb16 , (PixelFormat.Rgb, PixelType.UnsignedShort)
            TextureFormat.Rgba8 , (PixelFormat.Rgba, PixelType.UnsignedByte)
            TextureFormat.Rgb10A2 , (PixelFormat.Rgba, PixelType.UnsignedInt1010102)
            TextureFormat.Rgba16 , (PixelFormat.Rgba, PixelType.UnsignedShort)

            TextureFormat.DepthComponent16 , (PixelFormat.DepthComponent, PixelType.HalfFloat)
            TextureFormat.DepthComponent24 , (PixelFormat.DepthComponent, PixelType.Float)
            TextureFormat.DepthComponent32 , (PixelFormat.DepthComponent, PixelType.Float)
            TextureFormat.CompressedRed , (PixelFormat.Red, PixelType.UnsignedByte)
            TextureFormat.CompressedRg , (PixelFormat.Rg, PixelType.UnsignedByte)
            TextureFormat.R8 , (PixelFormat.Red, PixelType.UnsignedByte)
            TextureFormat.R16 , (PixelFormat.Red, PixelType.UnsignedShort)
            TextureFormat.Rg8 , (PixelFormat.Rg, PixelType.UnsignedByte)
            TextureFormat.Rg16 , (PixelFormat.Rg, PixelType.UnsignedShort)
            TextureFormat.R16f , (PixelFormat.Red, PixelType.HalfFloat)
            TextureFormat.R32f , (PixelFormat.Red, PixelType.Float)
            TextureFormat.Rg16f , (PixelFormat.Rg, PixelType.HalfFloat)
            TextureFormat.Rg32f , (PixelFormat.Rg, PixelType.Float)
            TextureFormat.R8i , (PixelFormat.Red, PixelType.Byte)
            TextureFormat.R8ui , (PixelFormat.Red, PixelType.UnsignedByte)
            TextureFormat.R16i , (PixelFormat.Red, PixelType.Short)
            TextureFormat.R16ui , (PixelFormat.Red, PixelType.UnsignedShort)
            TextureFormat.R32i , (PixelFormat.Red, PixelType.Int)
            TextureFormat.R32ui , (PixelFormat.Red, PixelType.UnsignedInt)
            TextureFormat.Rg8i , (PixelFormat.Rg, PixelType.Byte)
            TextureFormat.Rg8ui , (PixelFormat.Rg, PixelType.UnsignedByte)
            TextureFormat.Rg16i , (PixelFormat.Rg, PixelType.Short)
            TextureFormat.Rg16ui , (PixelFormat.Rg, PixelType.UnsignedShort)
            TextureFormat.Rg32i , (PixelFormat.Rg, PixelType.Int)
            TextureFormat.Rg32ui , (PixelFormat.Rg, PixelType.UnsignedInt)
            TextureFormat.CompressedRgbS3tcDxt1Ext , (PixelFormat.Rgb, PixelType.UnsignedByte)
            TextureFormat.CompressedRgbaS3tcDxt1Ext , (PixelFormat.Rgba, PixelType.UnsignedByte)
            TextureFormat.CompressedRgbaS3tcDxt3Ext , (PixelFormat.Rgba, PixelType.UnsignedByte)
            TextureFormat.CompressedRgbaS3tcDxt5Ext , (PixelFormat.Rgba, PixelType.UnsignedByte)
            TextureFormat.CompressedAlpha , (PixelFormat.Alpha, PixelType.UnsignedByte)
            TextureFormat.CompressedLuminance , (PixelFormat.Luminance, PixelType.UnsignedByte)
            TextureFormat.CompressedLuminanceAlpha , (PixelFormat.LuminanceAlpha, PixelType.UnsignedByte)
            TextureFormat.CompressedRgb , (PixelFormat.Rgb, PixelType.UnsignedByte)
            TextureFormat.CompressedRgba , (PixelFormat.Rgba, PixelType.UnsignedByte)
            TextureFormat.DepthStencil , (PixelFormat.DepthStencil, PixelType.Float32UnsignedInt248Rev)

            TextureFormat.Rgba32f , (PixelFormat.Rgba, PixelType.Float)
            TextureFormat.Rgb32f , (PixelFormat.Rgb, PixelType.Float)
            TextureFormat.Rgba16f , (PixelFormat.Rgba, PixelType.HalfFloat)
            TextureFormat.Rgb16f , (PixelFormat.Rgb, PixelType.HalfFloat)
            TextureFormat.Depth24Stencil8 , (PixelFormat.DepthComponent, PixelType.Float32UnsignedInt248Rev)
            TextureFormat.Srgb , (PixelFormat.Rgb, PixelType.UnsignedByte)
            TextureFormat.Srgb8 , (PixelFormat.Rgb, PixelType.UnsignedByte)
            TextureFormat.SrgbAlpha , (PixelFormat.Rgba, PixelType.UnsignedByte)
            TextureFormat.Srgb8Alpha8 , (PixelFormat.Rgba, PixelType.UnsignedByte)

            TextureFormat.CompressedSrgb , (PixelFormat.Rgb, PixelType.UnsignedByte)
            TextureFormat.CompressedSrgbAlpha , (PixelFormat.Rgba, PixelType.UnsignedByte)
            TextureFormat.CompressedSrgbS3tcDxt1Ext , (PixelFormat.Rgb, PixelType.UnsignedByte)
            TextureFormat.CompressedSrgbAlphaS3tcDxt1Ext , (PixelFormat.Rgba, PixelType.UnsignedByte)
            TextureFormat.CompressedSrgbAlphaS3tcDxt3Ext , (PixelFormat.Rgba, PixelType.UnsignedByte)
            TextureFormat.CompressedSrgbAlphaS3tcDxt5Ext , (PixelFormat.Rgba, PixelType.UnsignedByte)
            TextureFormat.DepthComponent32f , (PixelFormat.DepthComponent, PixelType.Float)
            TextureFormat.Depth32fStencil8 , (PixelFormat.DepthComponent, PixelType.Float)
            TextureFormat.Rgba32ui , (PixelFormat.Rgba, PixelType.UnsignedInt)
            TextureFormat.Rgb32ui , (PixelFormat.Rgb, PixelType.UnsignedInt)
            TextureFormat.Rgba16ui , (PixelFormat.Rgba, PixelType.UnsignedShort)
            TextureFormat.Rgb16ui , (PixelFormat.Rgb, PixelType.UnsignedShort)
            TextureFormat.Rgba8ui , (PixelFormat.Rgba, PixelType.UnsignedByte)
            TextureFormat.Rgb8ui , (PixelFormat.Rgb, PixelType.UnsignedByte)
            TextureFormat.Rgba32i , (PixelFormat.Rgba, PixelType.Int)
            TextureFormat.Rgb32i , (PixelFormat.Rgb, PixelType.Int)
            TextureFormat.Rgba16i , (PixelFormat.Rgba, PixelType.Short)
            TextureFormat.Rgb16i , (PixelFormat.Rgb, PixelType.Short)
            TextureFormat.Rgba8i , (PixelFormat.Rgba, PixelType.Byte)
            TextureFormat.Rgb8i , (PixelFormat.Rgb, PixelType.Byte)
            TextureFormat.Float32UnsignedInt248Rev , (PixelFormat.DepthComponent, PixelType.Float32UnsignedInt248Rev)
            TextureFormat.CompressedRedRgtc1 , (PixelFormat.Red, PixelType.UnsignedByte)
            TextureFormat.CompressedSignedRedRgtc1 , (PixelFormat.Red, PixelType.Byte)
            TextureFormat.CompressedRgRgtc2 , (PixelFormat.Rg, PixelType.UnsignedByte)
            TextureFormat.CompressedSignedRgRgtc2 , (PixelFormat.Rg, PixelType.Byte)
            TextureFormat.CompressedRgbaBptcUnorm , (PixelFormat.Rgba, PixelType.UnsignedByte)
            TextureFormat.CompressedRgbBptcSignedFloat , (PixelFormat.Rgb, PixelType.Float)
            TextureFormat.CompressedRgbBptcUnsignedFloat , (PixelFormat.Rgb, PixelType.Float)
            TextureFormat.R8Snorm , (PixelFormat.Red, PixelType.Byte)
            TextureFormat.Rg8Snorm , (PixelFormat.Rg, PixelType.Byte)
            TextureFormat.Rgb8Snorm , (PixelFormat.Rgb, PixelType.Byte)
            TextureFormat.Rgba8Snorm , (PixelFormat.Rgba, PixelType.Byte)
            TextureFormat.R16Snorm , (PixelFormat.Red, PixelType.Short)
            TextureFormat.Rg16Snorm , (PixelFormat.Rg, PixelType.Short)
            TextureFormat.Rgb16Snorm , (PixelFormat.Rgb, PixelType.Short)
            TextureFormat.Rgba16Snorm , (PixelFormat.Rgba, PixelType.Short)

        ]

    let compressionRatio = 
         LookupTable.lookupTable [
                TextureFormat.CompressedRgbS3tcDxt1Ext, 6
                TextureFormat.CompressedRgbaS3tcDxt1Ext, 6
                TextureFormat.CompressedRgbaS3tcDxt3Ext, 4 
                TextureFormat.CompressedRgbaS3tcDxt5Ext, 4
                TextureFormat.CompressedSrgbS3tcDxt1Ext, 6
                TextureFormat.CompressedSrgbAlphaS3tcDxt1Ext, 6
                TextureFormat.CompressedSrgbAlphaS3tcDxt3Ext, 4
                TextureFormat.CompressedSrgbAlphaS3tcDxt5Ext, 4
                TextureFormat.CompressedRedRgtc1, 4
                TextureFormat.CompressedSignedRedRgtc1, 4
                TextureFormat.CompressedRgRgtc2, 4
                TextureFormat.CompressedSignedRgRgtc2, 4
                TextureFormat.CompressedRgbaBptcUnorm, 4
                TextureFormat.CompressedRgbBptcSignedFloat, 4
                TextureFormat.CompressedRgbBptcUnsignedFloat, 4
         ]

    module internal Devil =
        open DevILSharp

        let private pixelType =
            LookupTable.lookupTable' [
                ChannelType.Byte, PixelType.Byte
                //ChannelType.Double, PixelType.Double
                ChannelType.Float, PixelType.Float
                ChannelType.Half, PixelType.HalfFloat
                ChannelType.Int, PixelType.Int
                ChannelType.Short, PixelType.Short
                ChannelType.UnsignedByte, PixelType.UnsignedByte
                ChannelType.UnsignedInt, PixelType.UnsignedInt
                ChannelType.UnsignedShort, PixelType.UnsignedShort
            ]

        let private pixelFormat =
            LookupTable.lookupTable' [
                ChannelFormat.RGB, PixelFormat.Rgb
                ChannelFormat.BGR, PixelFormat.Bgr
                ChannelFormat.RGBA, PixelFormat.Rgba
                ChannelFormat.BGRA, PixelFormat.Bgra
                ChannelFormat.Luminance, PixelFormat.Luminance
                ChannelFormat.Alpha, PixelFormat.Alpha
                ChannelFormat.LuminanceAlpha, PixelFormat.LuminanceAlpha

            ]

        let private compressedFormat =
            LookupTable.lookupTable' [
                (ChannelFormat.RGB, ChannelType.UnsignedByte, false), (CompressedDataFormat.Dxt1, PixelInternalFormat.CompressedRgbS3tcDxt1Ext)
                (ChannelFormat.RGBA, ChannelType.UnsignedByte, false), (CompressedDataFormat.Dxt5, PixelInternalFormat.CompressedRgbaS3tcDxt5Ext)
                (ChannelFormat.RGB, ChannelType.UnsignedByte, true), (CompressedDataFormat.Dxt1, PixelInternalFormat.CompressedSrgbS3tcDxt1Ext)
                (ChannelFormat.RGBA, ChannelType.UnsignedByte, true), (CompressedDataFormat.Dxt5, PixelInternalFormat.CompressedSrgbAlphaS3tcDxt5Ext)
                
                (ChannelFormat.BGR, ChannelType.UnsignedByte, false), (CompressedDataFormat.Dxt1, PixelInternalFormat.CompressedRgbS3tcDxt1Ext)
                (ChannelFormat.BGRA, ChannelType.UnsignedByte, false), (CompressedDataFormat.Dxt5, PixelInternalFormat.CompressedRgbaS3tcDxt5Ext)
                (ChannelFormat.BGR, ChannelType.UnsignedByte, true), (CompressedDataFormat.Dxt1, PixelInternalFormat.CompressedSrgbS3tcDxt1Ext)
                (ChannelFormat.BGRA, ChannelType.UnsignedByte, true), (CompressedDataFormat.Dxt5, PixelInternalFormat.CompressedSrgbAlphaS3tcDxt5Ext)
            
                (ChannelFormat.Luminance, ChannelType.UnsignedByte, false), (CompressedDataFormat.Dxt1, PixelInternalFormat.CompressedRedRgtc1)
            ]

        module private PixFormat =
            let private types =
                LookupTable.lookupTable' [
                    ChannelType.Byte, typeof<int8>
                    //ChannelType.Double, PixelType.Double
                    ChannelType.Float, typeof<float32>
                    ChannelType.Half, typeof<float16>
                    ChannelType.Int, typeof<int>
                    ChannelType.Short, typeof<int16>
                    ChannelType.UnsignedByte, typeof<uint8>
                    ChannelType.UnsignedInt, typeof<uint32>
                    ChannelType.UnsignedShort, typeof<uint16>
                ]

            let private colFormat =
                LookupTable.lookupTable' [
                    ChannelFormat.RGB, Col.Format.RGB
                    ChannelFormat.BGR, Col.Format.BGR
                    ChannelFormat.RGBA, Col.Format.RGBA
                    ChannelFormat.BGRA, Col.Format.BGRA
                    ChannelFormat.Luminance, Col.Format.Gray
                    ChannelFormat.Alpha, Col.Format.Alpha
                    ChannelFormat.LuminanceAlpha, Col.Format.GrayAlpha
                ]

            let get(fmt : ChannelFormat, t : ChannelType) =
                match types t, colFormat fmt with
                    | Some t, Some fmt -> PixFormat(t, fmt) |> Some
                    | _ -> None

        let devilLock =
            let fi = typeof<PixImageDevil>.GetField("s_devilLock", Reflection.BindingFlags.Static ||| Reflection.BindingFlags.NonPublic)
            fi.GetValue(null)

        let uploadTexture2DLevelFile (t : Texture) (level : int) (file : string) (config : TextureParams) =
            lock devilLock (fun () ->
                PixImageDevil.InitDevil()
                let img = IL.GenImage()
                try
                    IL.BindImage(img)
                    IL.LoadImage(file) |> IL.check "could not load image"
                

                
                    let w = IL.GetInteger(IntName.ImageWidth)
                    let h = IL.GetInteger(IntName.ImageHeight)
                    let fmt = IL.GetInteger(IntName.ImageFormat) |> unbox<DevILSharp.ChannelFormat>
                    let pt = IL.GetDataType()

                    let compressedFormat =
                        if config.wantCompressed then
                            match compressedFormat(fmt, pt, config.wantSrgb) with
                                | Some t -> Some t
                                | _ -> None
                        else
                            None


                    match compressedFormat with
                        | Some (fmt, ifmt) ->
                            ILU.FlipImage() |> IL.check "could not flip image"
                            let channels = IL.GetInteger(IntName.ImageChannels)
                            let size = IL.GetDXTCData(0n, 0, fmt)
                
                            Log.line "compression: %.2f%%" (100.0 * float size / float (w * h * channels)) 

                            let pbo = PixelUnpackBuffer.create BufferUsageHint.StaticDraw (nativeint size)
                            let ptr = pbo |> PixelUnpackBuffer.map BufferAccess.WriteOnly
   
                            IL.GetDXTCData(ptr, size, fmt) |> ignore

                            let pixels = pbo |> PixelUnpackBuffer.unmap

                            GL.BindTexture(TextureTarget.Texture2D, t.Handle)
                            GL.Check "[uploadTexture2DLevelFile] BindTexture"

                            GL.CompressedTexImage2D(TextureTarget.Texture2D, level, unbox<InternalFormat> (int ifmt), w, h, 0, size, pixels)
                            GL.Check "[uploadTexture2DLevelFile] CompressedTexImage2D"
                            GL.BindTexture(TextureTarget.Texture2D, 0)

                            pbo |> PixelUnpackBuffer.free

                            updateTexture t.Context t.SizeInBytes (int64 size)
                            t.Format <- unbox (int ifmt)
                            t.SizeInBytes <- int64 size

                        | _ ->
                            match PixFormat.get(fmt, pt) with
                                | Some pixFormat ->
                                    let ifmt = TextureFormat.ofPixFormat pixFormat config

                                    let pixelType, pixelFormat =
                                        match toPixelType pixFormat.Type, toPixelFormat pixFormat.Format with
                                            | Some t, Some f -> (t,f)
                                            | _ ->
                                                failwith "conversion not implemented"


                                    let elementSize = pixFormat.Type.GLSize
                                    let channelCount =
                                        match toChannelCount pixFormat.Format with
                                            | Some c -> c
                                            | _ -> pixFormat.ChannelCount
                                
                                    let align = t.Context.UnpackAlignment
                                    let lineSize = w * elementSize * channelCount
                                    let alignedLineSize =
                                        if lineSize % align = 0 then lineSize
                                        else (lineSize + (align - 1)) &&& ~~~(align - 1)


                                    let size = int64 (alignedLineSize * h)
                                    let pbo = PixelUnpackBuffer.create BufferUsageHint.StaticDraw (nativeint size)
                                    let dst = pbo |> PixelUnpackBuffer.map BufferAccess.WriteOnly

                                    let src = IL.GetData()

                                    let d = channelCount * elementSize

                                    let srcInfo =
                                        VolumeInfo(
                                            0L, 
                                            V3l(int64 w, int64 h, int64 d),
                                            V3l(int64 d, int64 lineSize, 1L)
                                        )

                                    let dstInfo = 
                                        VolumeInfo(
                                            int64 alignedLineSize * (srcInfo.SY-1L), 
                                            srcInfo.Size, 
                                            V3l(srcInfo.DX, int64 -alignedLineSize, srcInfo.DZ)
                                        )

                                    let vSrc = 
                                        NativeVolume<byte>(
                                            NativePtr.ofNativeInt src, 
                                            srcInfo
                                        )

                                    let vDst = 
                                        NativeVolume<byte>(
                                            NativePtr.ofNativeInt dst, 
                                            dstInfo
                                        )

                                    NativeVolume.iter2 vSrc vDst (fun src dst -> NativePtr.write dst (NativePtr.read src))
                                    let pixels = pbo |> PixelUnpackBuffer.unmap

                                    GL.BindTexture(TextureTarget.Texture2D, t.Handle)
                                    GL.TexImage2D(TextureTarget.Texture2D, level, unbox (int ifmt), w, h, 0, pixelFormat, pixelType, pixels)
                                    GL.Check "[uploadTexture2DLevelFile] TexImage2D"
                                    GL.BindTexture(TextureTarget.Texture2D, 0)

                                    pbo |> PixelUnpackBuffer.free

                                    updateTexture t.Context t.SizeInBytes size
                                    t.SizeInBytes <- size
                                    t.Format <- ifmt


                                | _ -> 
                                    failwith "[GL] could not get PixFormat for devil-texture"




                    t.Size <- V3i(w,h,1)
                    t.Dimension <- TextureDimension.Texture2D
                    t.Count <- 1
                    t.ImmutableFormat <- false
                    t.MipMapLevels <- 1
                    t.Multisamples <- 1
                    IL.BindImage(0)
                finally
                    IL.DeleteImage(img)
            )

        let uploadTexture2D (t : Texture) (file : string) (config : TextureParams) =
            uploadTexture2DLevelFile t 0 file config
            GL.Check "uploadTexture2D"

            GL.BindTexture(TextureTarget.Texture2D, t.Handle)
            GL.Check "BindTexture"
            if config.wantMipMaps then
                GL.GenerateMipmap(GenerateMipmapTarget.Texture2D)
                GL.Check "GenerateMipmap"
                let newSize = 4L * t.SizeInBytes / 3L
                updateTexture t.Context t.SizeInBytes newSize
                t.SizeInBytes <- newSize
            else
                GL.TexParameterI(TextureTarget.Texture2D, TextureParameterName.TextureMaxLevel, [| 0 |])
                GL.TexParameterI(TextureTarget.Texture2D, TextureParameterName.TextureMaxLod, [| 0 |])
                GL.Check "TexParameterI"
            GL.BindTexture(TextureTarget.Texture2D, 0)



    [<AutoOpen>]
    module internal PixelTransfer =
        let getTextureTarget' (dim : TextureDimension) (isArray : bool) (isMS : bool) =
            match dim, isArray, isMS with
            | TextureDimension.Texture1D,      _,       true     -> failwith "Texture1D cannot be multisampled"
            | TextureDimension.Texture1D,      true,    _        -> TextureTarget.Texture1DArray
            | TextureDimension.Texture1D,      false,   _        -> TextureTarget.Texture1D

            | TextureDimension.Texture2D,      false,   false    -> TextureTarget.Texture2D
            | TextureDimension.Texture2D,      true,    false    -> TextureTarget.Texture2DArray
            | TextureDimension.Texture2D,      false,   true     -> TextureTarget.Texture2DMultisample
            | TextureDimension.Texture2D,      true,    true     -> TextureTarget.Texture2DMultisampleArray

            | TextureDimension.Texture3D,      false,   false    -> TextureTarget.Texture3D
            | TextureDimension.Texture3D,      _,       _        -> failwith "Texture3D cannot be multisampled or an array"

            | TextureDimension.TextureCube,   false,    false    -> TextureTarget.TextureCubeMap
            | TextureDimension.TextureCube,   true,     false    -> TextureTarget.TextureCubeMapArray
            | TextureDimension.TextureCube,   _,        true     -> failwith "TextureCube cannot be multisampled"

            | _ -> failwithf "unknown texture dimension: %A" dim

        let getTextureTarget (texture : Texture) =
            getTextureTarget' texture.Dimension texture.IsArray texture.IsMultisampled

        let getTextureSliceTarget (slice : int) (texture : Texture) =
            match getTextureTarget texture with
            | TextureTarget.TextureCubeMap -> cubeSides.[slice] |> snd
            | target -> target

        let private uploadTexture2DInternal (bindTarget : TextureTarget) (target : TextureTarget) (isTopLevel : bool) (t : Texture) (startLevel : int) (textureParams : TextureParams) (data : PixImageMipMap) =
            if data.LevelCount <= 0 then
                failwith "cannot upload texture having 0 levels"

            let size = data.[0].Size
            let expectedLevels = 1 + max size.X size.Y |> Fun.Log2 |> Fun.Floor |> int
            let uploadLevels = if textureParams.wantMipMaps then data.LevelCount else 1
            let generateMipMap = textureParams.wantMipMaps && data.LevelCount < expectedLevels
            
            let pixelType = PixelType.ofType data.PixFormat.Type 
            let pixelFormat = PixelFormat.ofColFormat data.PixFormat.Format 

            let compressedFormat =
                        if textureParams.wantCompressed then
                            match PixelType.compressedFormat (pixelFormat, pixelType, textureParams.wantSrgb) with
                                | Some t -> Some t
                                | _ -> Log.warn "[GL] Texture format (%A, %A) does not support compression" pixelFormat pixelType; None
                        else
                            None

            let newFormat = match compressedFormat with
                            | Some fmt -> fmt
                            | _ -> let textureFormat = TextureFormat.ofPixFormat data.[0].PixFormat textureParams
                                   let internalFormat = TextureFormat.ofPixFormat data.[0].PixFormat textureParams |> int |> unbox<PixelInternalFormat>
                                   (textureFormat, internalFormat)

            let internalFormat = snd newFormat
            let newFormat = fst newFormat

            let formatChanged = t.Format <> newFormat
            let isCompressed = compressedFormats.Contains newFormat
            let oldIsCompressed = compressedFormats.Contains  t.Format
            t.Format <- newFormat

            let sizeChanged = size <> t.Size2D
            let compressionChanged = oldIsCompressed <> isCompressed
            if sizeChanged || compressionChanged then
                let texFormatUncompressed = TextureFormat.ofPixFormat data.[0].PixFormat TextureParams.empty
                let sizeInBytes = texSizeInBytes(size.XYI, texFormatUncompressed, 1, 1)
                let sizeInBytes = if textureParams.wantMipMaps then (sizeInBytes <<< 2) / 3L else sizeInBytes
                let sizeInBytes = if isCompressed then 
                                    let ratio = compressionRatio newFormat
                                    sizeInBytes / int64 ratio
                                  else
                                    sizeInBytes
                updateTexture t.Context t.SizeInBytes sizeInBytes
                t.SizeInBytes <- sizeInBytes

            GL.BindTexture(bindTarget, t.Handle)
            GL.Check "could not bind texture"

            if not generateMipMap then
                GL.TexParameterI(bindTarget, TextureParameterName.TextureMaxLevel, [|uploadLevels - 1|])
                GL.TexParameterI(bindTarget, TextureParameterName.TextureBaseLevel, [| 0 |])

            for l in 0..uploadLevels-1 do
                let image = data.[l]

                image.PinPBO(t.Context.UnpackAlignment,ImageTrafo.MirrorY, fun dim pixelType pixelFormat pixels size ->
                    if sizeChanged || formatChanged then
                        GL.TexImage2D(target, startLevel + l, internalFormat, dim.X, dim.Y, 0, pixelFormat, pixelType, pixels)
                    else
                        GL.TexSubImage2D(target, startLevel + l, 0, 0, dim.X, dim.Y, pixelFormat, pixelType, pixels)
                    GL.Check (sprintf "could not upload texture data for level %d" l)
                )
                
            // if the image did not contain a sufficient
            // number of MipMaps and the user demanded 
            // MipMaps we generate them using OpenGL
            if generateMipMap && isTopLevel then
                GL.GenerateMipmap(GenerateMipmapTarget.Texture2D)
                GL.Check "failed to generate mipmaps"

            GL.BindTexture(bindTarget, 0)
            GL.Check "could not bind texture"

            // since some attributes of the texture
            // may have changed we mutate them here
            if isTopLevel then
                t.Size <- V3i(size.X, size.Y, 0)
                t.Multisamples <- 1
                t.Count <- 1
                t.Dimension <- TextureDimension.Texture2D
                //t.ChannelType <- ChannelType.fromGlFormat internalFormat

            generateMipMap

        let uploadTexture2D (t : Texture) (textureParams : TextureParams) (data : PixImageMipMap) =
            uploadTexture2DInternal TextureTarget.Texture2D TextureTarget.Texture2D true t 0 textureParams data |> ignore

        let uploadTextureCube (t : Texture) (textureParams : TextureParams) (data : PixImageCube) =
            for (s,_) in cubeSides do
                if data.[s].LevelCount <= 0 then
                    failwith "cannot upload texture having 0 levels"

            let mutable generateMipMaps = false
            let size = data.[CubeSide.NegativeX].[0].Size

            let mutable minLevels = Int32.MaxValue
            for (side, target) in cubeSides do
                let data = data.[side]
                
                minLevels <- min minLevels data.LevelCount
                let generate = uploadTexture2DInternal TextureTarget.TextureCubeMap target false t 0 textureParams data

                if generate && textureParams.wantMipMaps then
                    generateMipMaps <- true

            let realSize = t.SizeInBytes * 6L
            updateTexture t.Context t.SizeInBytes realSize
            t.SizeInBytes <- realSize

            let levels =
                if generateMipMaps then
                    GL.BindTexture(TextureTarget.TextureCubeMap, t.Handle)
                    GL.Check "could not bind texture"

                    GL.GenerateMipmap(GenerateMipmapTarget.TextureCubeMap)
                    GL.Check "failed to generate mipmaps"

                    GL.BindTexture(TextureTarget.TextureCubeMap, 0)
                    GL.Check "could not unbind texture"

                    GL.GetTexParameterI(TextureTarget.TextureCubeMap, GetTextureParameter.TextureMaxLevel, &minLevels)
                    minLevels + 1
                else
                    GL.TexParameter(TextureTarget.TextureCubeMap, TextureParameterName.TextureMaxLevel, minLevels - 1)
                    GL.TexParameter(TextureTarget.TextureCubeMap, TextureParameterName.TextureBaseLevel, 0)

                    minLevels
                
            t.MipMapLevels <- levels
            t.Size <- V3i(size.X, size.Y, 0)
            t.Multisamples <- 1
            t.Count <- 1
            t.Dimension <- TextureDimension.TextureCube


        let uploadTexture3D (t : Texture) (textureParams : TextureParams) (data : PixVolume) =
            let size = data.Size
            let expectedLevels = 1 + Fun.Max(size.X, size.Y, size.Z) |> Fun.Log2 |> Fun.Floor |> int
            let generateMipMap = textureParams.wantMipMaps
            let newFormat = TextureFormat.ofPixFormat data.PixFormat textureParams
            let formatChanged = t.Format <> newFormat
            let sizeChanged = size <> t.Size3D
            let internalFormat = TextureFormat.ofPixFormat data.PixFormat textureParams |> int |> unbox<PixelInternalFormat>

            GL.BindTexture(TextureTarget.Texture3D, t.Handle)
            GL.Check "could not bind texture"

            data.PinPBO (t.Context.UnpackAlignment, fun size pt pf pixels sizeInBytes ->
                if sizeChanged || formatChanged then
                    if not generateMipMap then
                        GL.TexParameter(TextureTarget.Texture3D, TextureParameterName.TextureMaxLod, 0)
                        GL.TexParameter(TextureTarget.Texture3D, TextureParameterName.TextureBaseLevel, 0)

                    GL.TexImage3D(TextureTarget.Texture3D, 0, internalFormat, size.X, size.Y, size.Z, 0, pf, pt, pixels)
                else
                    GL.TexSubImage3D(TextureTarget.Texture3D, 0, 0, 0, 0, size.X, size.Y, size.Z, pf, pt, pixels)
                GL.Check "could not upload texture data"
            )

            // if the image did not contain a sufficient
            // number of MipMaps and the user demanded 
            // MipMaps we generate them using OpenGL
            if generateMipMap then
                GL.GenerateMipmap(GenerateMipmapTarget.Texture3D)
                GL.Check "failed to generate mipmaps"

            GL.BindTexture(TextureTarget.Texture3D, 0)
            GL.Check "could not bind texture"

            // since some attributes of the texture
            // may have changed we mutate them here
            t.Size <- size
            t.Multisamples <- 1
            t.Count <- 1
            t.MipMapLevels <- (if generateMipMap then expectedLevels else 1)
            t.Dimension <- TextureDimension.Texture3D
            t.Format <- newFormat

        let uploadNativeTexture (t : Texture) (data : INativeTexture) =
            match data.Dimension, data.Count with
                | TextureDimension.Texture2D, 1 ->
                    let target = TextureTarget.Texture2D
                    GL.BindTexture(target, t.Handle)

                    let isCompressed = compressedFormats.Contains data.Format

                    let mutable totalSize = 0L
                    for l in 0 .. data.MipMapLevels - 1 do
                        let levelData = data.[0,l]

                        totalSize <- totalSize + levelData.SizeInBytes
                        levelData.Use(fun src ->
                            let pbo = PixelUnpackBuffer.create BufferUsageHint.StaticDraw (nativeint levelData.SizeInBytes)
                            let dst = pbo |> PixelUnpackBuffer.map BufferAccess.WriteOnly

                            Marshal.Copy(src, dst, levelData.SizeInBytes)

                            let pixels = pbo |> PixelUnpackBuffer.unmap

                            if isCompressed then
                                GL.CompressedTexImage2D(target, l, unbox (int data.Format), levelData.Size.X, levelData.Size.Y, 0, int levelData.SizeInBytes, pixels)
                            else
                                let pf, pt = toFormatAndType data.Format
                                GL.TexImage2D(target, l, unbox (int data.Format), levelData.Size.X, levelData.Size.Y, 0, pf, pt, pixels)

                            pbo |> PixelUnpackBuffer.free
                        )

                    GL.TexParameterI(target, TextureParameterName.TextureMaxLevel, [|data.MipMapLevels - 1|])

                    updateTexture t.Context t.SizeInBytes totalSize
                    t.SizeInBytes <- totalSize
                    t.Count <- 1
                    t.Dimension <- data.Dimension
                    t.Format <- data.Format
                    t.ImmutableFormat <- false
                    t.MipMapLevels <- data.MipMapLevels
                    t.Multisamples <- 1
                    GL.BindTexture(target, 0)
                | _ ->

                    failwith "implement me"
            ()

        let private uploadTextureLevelInternal (texture : Texture) (level : int) (slice : int) (offset : V2i) (image : PixImage) =
            let target = texture |> getTextureTarget
            let targetSlice = texture |> getTextureSliceTarget slice

            GL.BindTexture(target, texture.Handle)
            GL.Check "could not bind texture"

            image.PinPBO(texture.Context.UnpackAlignment, ImageTrafo.MirrorY, fun dim pixelType pixelFormat pixels size ->
                if target = TextureTarget.Texture3D || texture.IsArray then
                    GL.TexSubImage3D(target, level, offset.X, offset.Y, slice, dim.X, dim.Y, 1, pixelFormat, pixelType, pixels)
                else
                    GL.TexSubImage2D(targetSlice, level, offset.X, offset.Y, dim.X, dim.Y, pixelFormat, pixelType, pixels)
            )

            GL.Check (sprintf "could not upload texture data for level %d" level)

            GL.BindTexture(target, 0)
            GL.Check "could not unbind texture"

        let uploadTextureLevel (texture : Texture) (level : int) (slice : int) (offset : V2i) (image : PixImage) =
            match texture.Dimension with
            | TextureDimension.Texture2D | TextureDimension.Texture3D | TextureDimension.TextureCube ->
                uploadTextureLevelInternal texture level slice offset image

            | _ ->
                failwithf "cannot upload texture levels of kind: %A" texture.Dimension

        let private readTexture2D (texture : Texture) (targetSlice : TextureTarget) (level : int) (slice : int)
                                  (offset : V2i) (size : V2i) (pixelFormat : PixelFormat)
                                  (pixelType : PixelType) (dst : nativeint) =
            let fbo = GL.GenFramebuffer()
            GL.Check "could not create framebuffer"

            GL.BindFramebuffer(FramebufferTarget.ReadFramebuffer, fbo)
            GL.Check "could not bind framebuffer"

            let attachment, readBuffer =
                if TextureFormat.isDepthStencil texture.Format then
                    FramebufferAttachment.DepthStencilAttachment, ReadBufferMode.None
                elif TextureFormat.isDepth texture.Format then
                    FramebufferAttachment.DepthAttachment, ReadBufferMode.None
                else
                    FramebufferAttachment.ColorAttachment0, ReadBufferMode.ColorAttachment0

            if texture.IsArray then
                GL.FramebufferTextureLayer(FramebufferTarget.ReadFramebuffer, attachment, texture.Handle, level, slice)
            else
                GL.FramebufferTexture2D(FramebufferTarget.ReadFramebuffer, attachment, targetSlice, texture.Handle, level)

            GL.Check "could not attach texture to framebuffer"

            let fboCheck = GL.CheckFramebufferStatus(FramebufferTarget.ReadFramebuffer)
            if fboCheck <> FramebufferErrorCode.FramebufferComplete then
                failwithf "could not create input framebuffer: %A" fboCheck

            GL.ReadBuffer(readBuffer)
            GL.Check "could not set readbuffer"

            GL.ReadPixels(offset.X, offset.Y, size.X, size.Y, pixelFormat, pixelType, dst)
            GL.Check "could not read pixels"

            GL.ReadBuffer(ReadBufferMode.None)
            GL.Check "could not unset readbuffer"

            GL.BindFramebuffer(FramebufferTarget.ReadFramebuffer, 0)
            GL.Check "could not unbind framebuffer"

            GL.DeleteFramebuffer(fbo)
            GL.Check "could not delete framebuffer"


        let downloadTexture2D (texture : Texture) (level : int) (slice : int) (offset : V2i) (image : PixImage) =
            let format = image.PixFormat
            let target =  texture |> getTextureTarget
            let targetSlice =  texture |> getTextureSliceTarget slice
            GL.BindTexture(target, texture.Handle)
            GL.Check "could not bind texture"

<<<<<<< HEAD
            let pixelType, pixelFormat =
                match toPixelType format.Type, toPixelFormat image.Format with
                | Some t, Some f -> (t, f)
                | _ ->
                    failwith "conversion not implemented"
=======
            let pixelFormat, pixelType =
                TextureFormat.toFormatAndType t.Format
               
>>>>>>> d9c29f8f

            let elementSize = image.PixFormat.Type.GLSize
            let channelCount =
                match toChannelCount image.Format with
                | Some c -> c
                | _ -> image.PixFormat.ChannelCount

            let lineSize = image.Size.X * channelCount * elementSize
            let packAlign = texture.Context.PackAlignment

            let alignedLineSize = (lineSize + (packAlign - 1)) &&& ~~~(packAlign - 1)
            let targetSize = alignedLineSize * image.Size.Y

<<<<<<< HEAD
            let buffer = NativePtr.alloc<byte> targetSize
=======
            // TODO: use GetTextureSubImage also for non-array case ?
            //       PixelPackBuffer vs GetTextureSubImage performance ?
            //
            //       assuming GPU to GPU copy is faster than direct GPU to CPU copy
            //       -> in async scenarios using a PixelPackBuffer (GPU to GPU) copy requires to "lock" the texture for shorter time
            //       and would allow to the perform the actual download (GPU to CPU) independently from rendering that uses the input texture as target

            // NOTE: When using PixelPackBuffer
            //1: [GL:65538] Buffer detailed info: Buffer object 1 (bound to GL_PIXEL_PACK_BUFFER_ARB, usage hint is GL_DYNAMIC_DRAW) will use VIDEO memory as the source for buffer object operations.
            //1: [GL:65538] Buffer performance warning: Buffer object 1 (bound to GL_PIXEL_PACK_BUFFER_ARB, usage hint is GL_DYNAMIC_DRAW) is being copied/moved from VIDEO memory to DMA CACHED memory.
            //1: [GL:65538] Buffer detailed info: Buffer object 1 (bound to GL_PIXEL_PACK_BUFFER_ARB, usage hint is GL_DYNAMIC_DRAW) will use DMA CACHED memory as the source for buffer object operations.
            //1: [GL:65538] Pixel-path performance warning: Pixel transfer is synchronized with 3D rendering.
            //
            //   -> use GetTextureSubImage

            // TODO: create test for texture2d (with mip levels), texture cube, texture array
            
            //if bindTarget = TextureTarget.Texture2DArray then

            //    let buffer = Array.zeroCreate<byte> targetSize

            //    GL.GetTextureSubImage(t.Handle, level, 0, 0, slice, image.Size.X, image.Size.Y, 1, pixelFormat, pixelType, targetSize, buffer)
            //    GL.Check "could not GetTextureSubImage"

            //    let dstInfo = image.VolumeInfo
            //    let dy = int64(alignedLineSize / elementSize)
            //    let srcInfo = 
            //        VolumeInfo(
            //            dy * (dstInfo.Size.Y - 1L), 
            //            dstInfo.Size, 
            //            V3l(dstInfo.SZ, -dy, 1L)
            //        )
            //    let handle = GCHandle.Alloc(buffer, GCHandleType.Pinned)
            //    try
            //        let handlePtr = handle.AddrOfPinnedObject()
            //        NativeVolume.copyNativeToImage handlePtr srcInfo image
            //    finally
            //        handle.Free()
                
            //else
            let b = GL.GenBuffer()
            GL.BindBuffer(BufferTarget.PixelPackBuffer, b)
            GL.Check "could not bind buffer"

            GL.BufferStorage(BufferTarget.PixelPackBuffer, nativeint targetSize, 0n, BufferStorageFlags.MapReadBit)
            GL.Check "could not set buffer storage"

            if t.IsArray then
                // For some reason we cannot use the bind target here? Doc says otherwise
                // Moreover this does not work on OpenGL < 4.5 (Mac!)
                // Therefore we disable this code path and do an extra copy into a temporary texture instead
                // TODO: Performance?
                failwith "Not possible!"
                //GL.GetTextureSubImage(t.Handle, level, 0, 0, slice, image.Size.X, image.Size.Y, 1, pixelFormat, pixelType, targetSize, nativeint 0)
            else
                GL.GetTexImage(target, level, pixelFormat, pixelType, 0n)
            GL.Check "could not get texture image"
>>>>>>> d9c29f8f

            try
                let src = NativePtr.toNativeInt buffer

                // In case we download the whole texture and it isn't arrayed, we can
                // avoid GL.GetTextureSubImage() which is not available on all systems! (e.g. MacOS)
                if offset = V2i.Zero && image.Size = texture.GetSize(level).XY && not texture.IsArray then
                    GL.GetTexImage(targetSlice, level, pixelFormat, pixelType, src)
                else
                    if GL.ARB_get_texture_subimage then
                        GL.GetTextureSubImage(texture.Handle, level, offset.X, offset.Y, slice,
                                              image.Size.X, image.Size.Y, 1,
                                              pixelFormat, pixelType, targetSize, src)

                    // Use readPixels with FBO as fallback
                    else
                        readTexture2D texture targetSlice level slice offset image.Size pixelFormat pixelType src

                GL.Check "could not get texture image"

                let dstInfo = image.VolumeInfo
                let dy = int64(alignedLineSize / elementSize)
                let srcInfo =
                    VolumeInfo(
                        dy * (dstInfo.Size.Y - 1L),
                        dstInfo.Size,
                        V3l(dstInfo.SZ, -dy, 1L)
                    )

                NativeVolume.copyNativeToImage src srcInfo image

            finally
                NativePtr.free buffer

            GL.BindTexture(target, 0)
            GL.Check "could not unbind texture"

        let downloadTexture (texture : Texture) (level : int) (slice : int) (offset : V2i) (image : PixImage) =
            match texture.Dimension with
            | TextureDimension.Texture2D
            | TextureDimension.TextureCube ->
                downloadTexture2D texture level slice offset image

            | _ ->
                failwithf "cannot download textures of kind: %A" texture.Dimension

[<Extension; AbstractClass; Sealed>]
type ContextTextureExtensions =

    [<Extension>]
    static member CreateTexture(this : Context, data : ITexture) =
        using this.ResourceLock (fun _ ->
            let newTexture () = // not all cases need new textures
                let h = GL.GenTexture()
                GL.Check "could not create texture"
                addTexture this 0L
                Texture(this, h, TextureDimension.Texture2D, 1, 1, V3i(-1,-1,-1), None, TextureFormat.Rgba8, 0L, false)

            match data with

                | FileTexture(info, file) ->
                    let t = newTexture ()
                    if isNull file then 
                        t
                    else
                        if info.wantCompressed then
                            Devil.uploadTexture2D t file info
                        else
                            let pi = PixImage.Create(file, PixLoadOptions.UseDevil)
                            let mm = PixImageMipMap [|pi|] 
                            uploadTexture2D t info mm |> ignore
                        t

                | PixTexture2D(wantMipMaps, data) -> 
                    let t = newTexture ()
                    uploadTexture2D t wantMipMaps data |> ignore
                    t

                | PixTextureCube(info, data) ->
                    let t = newTexture () 
                    uploadTextureCube t info data
                    t

                | PixTexture3D(info, data) ->
                    let t = newTexture ()
                    uploadTexture3D t info data
                    t

                | :? NullTexture ->
                    Texture(this, 0, TextureDimension.Texture2D, 1, 1, V3i(-1,-1,-1), None, TextureFormat.Rgba8, 0L, false)

                | :? Texture as o ->
                    o

                | :? INativeTexture as data ->
                    let t = newTexture () 
                    uploadNativeTexture t data
                    t

                | _ ->
                    failwith "unsupported texture data"

        )

    [<Extension>]
    static member Upload(this : Context, t : Texture, data : ITexture) =
        using this.ResourceLock (fun _ ->
            match data with
                | PixTexture2D(wantMipMaps, data) -> 
                    uploadTexture2D t wantMipMaps data |> ignore

                | PixTextureCube(info, data) -> 
                    uploadTextureCube t info data

                | PixTexture3D(info, image) ->
                    uploadTexture3D t info image

                | FileTexture(info, file) ->
                    Devil.uploadTexture2D t file info

                | :? NullTexture -> failwith "cannot update texture with null texture"

                | :? Texture as o ->
                    if t.Handle <> o.Handle then
                        failwith "cannot upload to framebuffer-texture"

                | :? INativeTexture as data ->
                    uploadNativeTexture t data

                | _ ->
                    failwith "unsupported texture data"
        )

    [<Extension>]
    static member Blit(this : Context,
                       src : Texture, srcLevel : int, srcSlice : int, srcOffset : V2i, srcSize : V2i,
                       dst : Texture, dstLevel : int, dstSlice : int, dstOffset : V2i, dstSize : V2i,
                       linear : bool) =
        this.Blit(src, srcLevel, srcSlice, Box2i.FromMinAndSize(srcOffset, srcSize),
                  dst, dstLevel, dstSlice, Box2i.FromMinAndSize(dstOffset, dstSize),
                  linear)

    [<Extension>]
    static member Blit(this : Context, src : Texture, srcLevel : int, srcSlice : int, srcRegion : Box2i, dst : Texture, dstLevel : int, dstSlice : int, dstRegion : Box2i, linear : bool) =
        using this.ResourceLock (fun _ ->
            let fSrc = GL.GenFramebuffer()
            GL.Check "could not create framebuffer"
            let fDst = GL.GenFramebuffer()
            GL.Check "could not create framebuffer"

            GL.BindFramebuffer(FramebufferTarget.ReadFramebuffer, fSrc)
            GL.Check "could not bind framebuffer"

            let attachment, mask, linear =
                if TextureFormat.isDepthStencil src.Format then
                    FramebufferAttachment.DepthStencilAttachment, ClearBufferMask.DepthBufferBit ||| ClearBufferMask.StencilBufferBit, false
                elif TextureFormat.isDepth src.Format then
                    FramebufferAttachment.DepthAttachment, ClearBufferMask.DepthBufferBit, false
                else
                    FramebufferAttachment.ColorAttachment0, ClearBufferMask.ColorBufferBit, linear

            if src.Slices > 1 then GL.FramebufferTextureLayer(FramebufferTarget.ReadFramebuffer, attachment, src.Handle, srcLevel, srcSlice)
            else GL.FramebufferTexture(FramebufferTarget.ReadFramebuffer, attachment, src.Handle, srcLevel)
            GL.Check "could not attach texture to framebuffer"

            let srcCheck = GL.CheckFramebufferStatus(FramebufferTarget.ReadFramebuffer)
            if srcCheck <> FramebufferErrorCode.FramebufferComplete then
                failwithf "could not create input framebuffer: %A" srcCheck

            GL.BindFramebuffer(FramebufferTarget.DrawFramebuffer, fDst)
            GL.Check "could not bind framebuffer"

            if dst.Slices > 1 then GL.FramebufferTextureLayer(FramebufferTarget.DrawFramebuffer, attachment, dst.Handle, dstLevel, dstSlice)
            else GL.FramebufferTexture(FramebufferTarget.DrawFramebuffer, attachment, dst.Handle, dstLevel)
            GL.Check "could not attach texture to framebuffer"

            let dstCheck = GL.CheckFramebufferStatus(FramebufferTarget.DrawFramebuffer)
            if dstCheck <> FramebufferErrorCode.FramebufferComplete then
                failwithf "could not create output framebuffer: %A" dstCheck

            GL.BlitFramebuffer(
                srcRegion.Min.X, srcRegion.Min.Y,
                srcRegion.Max.X, srcRegion.Max.Y,

                dstRegion.Min.X, dstRegion.Min.Y,
                dstRegion.Max.X, dstRegion.Max.Y,

                mask,
                (if linear then BlitFramebufferFilter.Linear else BlitFramebufferFilter.Nearest)
            )
            GL.Check "could blit framebuffer"

            GL.BindFramebuffer(FramebufferTarget.ReadFramebuffer, 0)
            GL.Check "could unbind framebuffer"

            GL.BindFramebuffer(FramebufferTarget.DrawFramebuffer, 0)
            GL.Check "could unbind framebuffer"

            GL.DeleteFramebuffer(fSrc)
            GL.Check "could delete framebuffer"

            GL.DeleteFramebuffer(fDst)
            GL.Check "could delete framebuffer"

        )

    [<Extension>]
    static member Copy(this : Context, src : Texture, srcLevel : int, srcSlice : int, srcOffset : V2i, dst : Texture, dstLevel : int, dstSlice : int, dstOffset : V2i, size : V2i) =
        using this.ResourceLock (fun _ ->
            let fSrc = GL.GenFramebuffer()
            GL.Check "could not create framebuffer"

            GL.BindFramebuffer(FramebufferTarget.ReadFramebuffer, fSrc)
            GL.Check "could not bind framebuffer"

            let attachment, readBuffer =
                if TextureFormat.isDepthStencil src.Format then
                    FramebufferAttachment.DepthStencilAttachment, ReadBufferMode.None
                elif TextureFormat.isDepth src.Format then
                    FramebufferAttachment.DepthAttachment, ReadBufferMode.None
                else
                    FramebufferAttachment.ColorAttachment0, ReadBufferMode.ColorAttachment0

            if src.Slices > 1 then
                GL.FramebufferTextureLayer(FramebufferTarget.ReadFramebuffer, attachment, src.Handle, srcLevel, srcSlice)
            else
                GL.FramebufferTexture(FramebufferTarget.ReadFramebuffer, attachment, src.Handle, srcLevel)
            GL.Check "could not attach texture to framebuffer"

            let srcCheck = GL.CheckFramebufferStatus(FramebufferTarget.ReadFramebuffer)
            if srcCheck <> FramebufferErrorCode.FramebufferComplete then
                failwithf "could not create input framebuffer: %A" srcCheck

            GL.ReadBuffer(readBuffer)
            GL.Check "could not set readbuffer"


            let bindTarget = getTextureTarget dst
            GL.BindTexture(bindTarget, dst.Handle)
            GL.Check "could not bind texture"

            // NOTE: according to glCopyTexSubImage2D/3D documentation: multi-sampled texture are not supported
            if dst.IsArray then

                GL.CopyTexSubImage3D(
                    bindTarget,
                    dstLevel,
                    dstOffset.X, dstOffset.Y, dstSlice,
                    srcOffset.X, srcOffset.Y,
                    size.X, size.Y
                )
                GL.Check "could not copy texture"

            else
                
                let copyTarget =
                    match dst.Dimension with
                        | TextureDimension.TextureCube -> snd cubeSides.[dstSlice]
                        | _ -> TextureTarget.Texture2D

                GL.CopyTexSubImage2D(
                    copyTarget,
                    dstLevel,
                    dstOffset.X, dstOffset.Y,
                    srcOffset.X, srcOffset.Y,
                    size.X, size.Y
                )
                GL.Check "could not copy texture"


            GL.ReadBuffer(ReadBufferMode.None)
            GL.Check "could not unset readbuffer"

            GL.BindTexture(bindTarget, 0)
            GL.Check "could not unbind texture"

            GL.BindFramebuffer(FramebufferTarget.ReadFramebuffer, 0)
            GL.Check "could not unbind framebuffer"

            GL.DeleteFramebuffer(fSrc)
            GL.Check "could not delete framebuffer"

        )

    [<Extension>]
    static member Upload(this : Context, texture : Texture, level : int, slice : int, offset : V2i, source : PixImage) =
        using this.ResourceLock (fun _ ->
            let levelSize = texture.GetSize level
            let offset = V2i(offset.X, levelSize.Y - offset.Y - source.Size.Y) // flip y-offset

            // Multisampled texture requires blit
            if texture.IsMultisampled then
                let temp = this.CreateTexture2D(source.Size, 1, texture.Format, 1)

                try
                    uploadTextureLevel temp 0 0 V2i.Zero source
                    this.Blit(temp, 0, 0, V2i.Zero, source.Size, texture, level, slice, offset, source.Size, true)
                finally
                    this.Delete(temp)

            // Upload directly
            else
                uploadTextureLevel texture level slice offset source
        )

    [<Extension>]
    static member Upload(this : Context, texture : Texture, level : int, slice : int, source : PixImage) =
        this.Upload(texture, level, slice, V2i.Zero, source)

    [<Extension>]
    static member Upload(this : Context, t : Texture, level : int, source : PixImage) =
        this.Upload(t, level, 0, source)

    [<Extension>]
    static member Download(this : Context, texture : Texture, level : int, slice : int, offset : V2i, target : PixImage) =
        using this.ResourceLock (fun _ ->
            let levelSize = texture.GetSize level
            let offset = V2i(offset.X, levelSize.Y - offset.Y - target.Size.Y) // flip y-offset

            // Multisampled texture requires resolve
            if texture.IsMultisampled then
                let resolved = this.CreateTexture2D(target.Size, 1, texture.Format, 1)
                try
                    let region = Box2i.FromMinAndSize(offset, target.Size)
                    this.Blit(texture, level, slice, region, resolved, 0, 0, region, false)
                    downloadTexture2D resolved 0 0 V2i.Zero target
                finally
                    this.Delete resolved

            // Download directly
            else
                downloadTexture texture level slice offset target
        )

    [<Extension>]
    static member Download(this : Context, texture : Texture, level : int, slice : int, target : PixImage) =
        this.Download(texture, level, slice, V2i.Zero, target)

    [<Extension>]
    static member Download(this : Context, texture : Texture, level : int, slice : int) : PixImage =
        let fmt = TextureFormat.toDownloadFormat texture.Format
        let levelSize = texture.GetSize level
        let img = PixImage.Create(fmt, int64 levelSize.X, int64 levelSize.Y)
        this.Download(texture, level, slice, img)
        img

    [<Extension>]
    static member Download(this : Context, texture : Texture, level : int) : PixImage =
        this.Download(texture, level, 0)

    [<Extension>]
    static member Download(this : Context, texture : Texture) : PixImage =
        this.Download(texture, 0, 0)

    [<Extension>]
    static member DownloadStencil(this : Context, texture : Texture,
                                  level : int, slice : int, offset : V2i, target : Matrix<int>) =
        let image =
            let img : PixImage<int> = PixImage<int>()
            img.Volume <- target.AsVolume()
            img.Format <- Col.Format.Stencil
            img

        this.Download(texture, level, slice, offset, image)

    [<Extension>]
    static member DownloadStencil(this : Context, texture : Texture, level : int, slice : int, target : Matrix<int>) =
        this.DownloadStencil(texture, level, slice, V2i.Zero, target)

    [<Extension>]
    static member DownloadDepth(this : Context, texture : Texture,
                                level : int, slice : int, offset : V2i, target : Matrix<float32>) =
        let image =
            let img : PixImage<float32> = PixImage<float32>()
            img.Volume <- target.AsVolume()
            img.Format <- Col.Format.Depth
            img

        this.Download(texture, level, slice, offset, image)

    [<Extension>]
    static member DownloadDepth(this : Context, texture : Texture, level : int, slice : int, target : Matrix<float32>) =
        this.DownloadDepth(texture, level, slice, V2i.Zero, target)

[<CompilationRepresentation(CompilationRepresentationFlags.ModuleSuffix)>]
module Texture =

    let empty =
        Texture(null,0,TextureDimension.Texture2D,0,0,V3i.Zero,None,TextureFormat.Rgba8,0L, false)

    let create1D (c : Context) (size : int) (mipLevels : int) (format : TextureFormat) =
        c.CreateTexture1D(size, mipLevels, format)

    let create2D (c : Context) (size : V2i) (mipLevels : int) (format : TextureFormat) (samples : int) =
        c.CreateTexture2D(size, mipLevels, format, samples)

    let createCube (c : Context) (size : int) (mipLevels : int) (format : TextureFormat) (samples : int) =
        c.CreateTextureCube(size, mipLevels, format, samples)

    let create3D (c : Context) (size : V3i) (mipLevels : int) (format : TextureFormat)  =
        c.CreateTexture3D(size, mipLevels, format)

    let delete (tex : Texture) =
        tex.Context.Delete(tex)

    let write (data : ITexture) (tex : Texture) =
        tex.Context.Upload(tex, data)

    let read (format : PixFormat) (level : int) (tex : Texture) : PixImage[] =
        let size = tex.GetSize level

        let pi = PixImage.Create(format, int64 size.Y, int64 size.Y)
        tex.Context.Download(tex, level, 0, pi)
        [|pi|]<|MERGE_RESOLUTION|>--- conflicted
+++ resolved
@@ -690,7 +690,7 @@
             member x.ChannelCount = toChannelCount x
 
         module PixelFormat =
-        
+
             let channels =
                 LookupTable.lookupTable [
                     PixelFormat.Bgr, 3
@@ -701,7 +701,21 @@
                     PixelFormat.Rgba, 4
                 ]
 
-            let ofColFormat =
+            let toIntegerFormat (format : PixelFormat) =
+                format |> LookupTable.lookupTable' [
+                    PixelFormat.Red,    PixelFormat.RedInteger
+                    PixelFormat.Green,  PixelFormat.GreenInteger
+                    PixelFormat.Blue,   PixelFormat.BlueInteger
+                    PixelFormat.Alpha,  PixelFormat.AlphaInteger
+                    PixelFormat.Rg,     PixelFormat.RgInteger
+                    PixelFormat.Rgb,    PixelFormat.RgbInteger
+                    PixelFormat.Rgba,   PixelFormat.RgbaInteger
+                    PixelFormat.Bgr,    PixelFormat.BgrInteger
+                    PixelFormat.Bgra,   PixelFormat.BgraInteger
+                ]
+                |> Option.defaultValue format
+
+            let ofColFormat (isInteger : bool) =
                 LookupTable.lookupTable [
                     Col.Format.Alpha, PixelFormat.Red
                     Col.Format.BGR, PixelFormat.Bgr
@@ -715,6 +729,18 @@
                     Col.Format.RGBA, PixelFormat.Rgba
                     Col.Format.RGBP, PixelFormat.Rgba
                 ]
+                >> if isInteger then toIntegerFormat else id
+
+            let isSupported = function
+                | PixelFormat.StencilIndex ->
+                    let version = Version(GL.GetInteger(GetPName.MajorVersion), GL.GetInteger(GetPName.MinorVersion), 0)
+                    if version < Version(4, 4, 0) then
+                        Log.error "GL_STENCIL_INDEX requires OpenGL 4.4 or higher (got %d.%d)" version.Major version.Minor
+                        false
+                    else
+                        true
+                | _ ->
+                    true
 
         module PixelType =
 
@@ -757,99 +783,140 @@
 
         module TextureFormat =
 
+            let private integerFormats =
+                Set.ofList [
+                    TextureFormat.R8i
+                    TextureFormat.R8ui
+                    TextureFormat.R16i
+                    TextureFormat.R16ui
+                    TextureFormat.R32i
+                    TextureFormat.R32ui
+                    TextureFormat.Rg8i
+                    TextureFormat.Rg8ui
+                    TextureFormat.Rg16i
+                    TextureFormat.Rg16ui
+                    TextureFormat.Rg32i
+                    TextureFormat.Rg32ui
+                    TextureFormat.Rgba32ui
+                    TextureFormat.Rgb32ui
+                    TextureFormat.Rgba16ui
+                    TextureFormat.Rgb16ui
+                    TextureFormat.Rgba8ui
+                    TextureFormat.Rgb8ui
+                    TextureFormat.Rgba32i
+                    TextureFormat.Rgb32i
+                    TextureFormat.Rgba16i
+                    TextureFormat.Rgb16i
+                    TextureFormat.Rgba8i
+                    TextureFormat.Rgb8i
+                ]
+
+            let isIntegerFormat (format : TextureFormat) =
+                integerFormats |> Set.contains format
+
             let toFormatAndType =
-                LookupTable.lookupTable [
-                    TextureFormat.Bgr8 , (PixelFormat.Bgr, PixelType.UnsignedByte)
-                    TextureFormat.Bgra8 , (PixelFormat.Bgra, PixelType.UnsignedByte)
-                    TextureFormat.Rgb8 , (PixelFormat.Rgb, PixelType.UnsignedByte)
-                    TextureFormat.Rgb16 , (PixelFormat.Rgb, PixelType.UnsignedShort)
-                    TextureFormat.Rgba8 , (PixelFormat.Rgba, PixelType.UnsignedByte)
-                    TextureFormat.Rgb10A2 , (PixelFormat.Rgba, PixelType.UnsignedInt1010102)
-                    TextureFormat.Rgba16 , (PixelFormat.Rgba, PixelType.UnsignedShort)
-
-                    TextureFormat.DepthComponent16 , (PixelFormat.DepthComponent, PixelType.HalfFloat)
-                    TextureFormat.DepthComponent24 , (PixelFormat.DepthComponent, PixelType.Float)
-                    TextureFormat.DepthComponent32 , (PixelFormat.DepthComponent, PixelType.Float)
-                    TextureFormat.CompressedRed , (PixelFormat.Red, PixelType.UnsignedByte)
-                    TextureFormat.CompressedRg , (PixelFormat.Rg, PixelType.UnsignedByte)
-                    TextureFormat.R8 , (PixelFormat.Red, PixelType.UnsignedByte)
-                    TextureFormat.R16 , (PixelFormat.Red, PixelType.UnsignedShort)
-                    TextureFormat.Rg8 , (PixelFormat.Rg, PixelType.UnsignedByte)
-                    TextureFormat.Rg16 , (PixelFormat.Rg, PixelType.UnsignedShort)
-                    TextureFormat.R16f , (PixelFormat.Red, PixelType.HalfFloat)
-                    TextureFormat.R32f , (PixelFormat.Red, PixelType.Float)
-                    TextureFormat.Rg16f , (PixelFormat.Rg, PixelType.HalfFloat)
-                    TextureFormat.Rg32f , (PixelFormat.Rg, PixelType.Float)
-                    TextureFormat.R8i , (PixelFormat.RedInteger, PixelType.Byte)
-                    TextureFormat.R8ui , (PixelFormat.RedInteger, PixelType.UnsignedByte)
-                    TextureFormat.R16i , (PixelFormat.RedInteger, PixelType.Short)
-                    TextureFormat.R16ui , (PixelFormat.RedInteger, PixelType.UnsignedShort)
-                    TextureFormat.R32i , (PixelFormat.RedInteger, PixelType.Int)
-                    TextureFormat.R32ui , (PixelFormat.RedInteger, PixelType.UnsignedInt)
-                    TextureFormat.Rg8i , (PixelFormat.RgInteger, PixelType.Byte)
-                    TextureFormat.Rg8ui , (PixelFormat.RgInteger, PixelType.UnsignedByte)
-                    TextureFormat.Rg16i , (PixelFormat.RgInteger, PixelType.Short)
-                    TextureFormat.Rg16ui , (PixelFormat.RgInteger, PixelType.UnsignedShort)
-                    TextureFormat.Rg32i , (PixelFormat.RgInteger, PixelType.Int)
-                    TextureFormat.Rg32ui , (PixelFormat.RgInteger, PixelType.UnsignedInt)
-                    TextureFormat.CompressedRgbS3tcDxt1Ext , (PixelFormat.Rgb, PixelType.UnsignedByte)
-                    TextureFormat.CompressedRgbaS3tcDxt1Ext , (PixelFormat.Rgba, PixelType.UnsignedByte)
-                    TextureFormat.CompressedRgbaS3tcDxt3Ext , (PixelFormat.Rgba, PixelType.UnsignedByte)
-                    TextureFormat.CompressedRgbaS3tcDxt5Ext , (PixelFormat.Rgba, PixelType.UnsignedByte)
-                    TextureFormat.CompressedAlpha , (PixelFormat.Alpha, PixelType.UnsignedByte)
-                    TextureFormat.CompressedLuminance , (PixelFormat.Luminance, PixelType.UnsignedByte)
-                    TextureFormat.CompressedLuminanceAlpha , (PixelFormat.LuminanceAlpha, PixelType.UnsignedByte)
-                    TextureFormat.CompressedRgb , (PixelFormat.Rgb, PixelType.UnsignedByte)
-                    TextureFormat.CompressedRgba , (PixelFormat.Rgba, PixelType.UnsignedByte)
-                    TextureFormat.DepthStencil , (PixelFormat.DepthStencil, PixelType.Float32UnsignedInt248Rev)
-
-                    TextureFormat.Rgba32f , (PixelFormat.Rgba, PixelType.Float)
-                    TextureFormat.Rgb32f , (PixelFormat.Rgb, PixelType.Float)
-                    TextureFormat.Rgba16f , (PixelFormat.Rgba, PixelType.HalfFloat)
-                    TextureFormat.Rgb16f , (PixelFormat.Rgb, PixelType.HalfFloat)
-                    TextureFormat.Depth24Stencil8 , (PixelFormat.DepthComponent, PixelType.Float32UnsignedInt248Rev)
-                    TextureFormat.Srgb , (PixelFormat.Rgb, PixelType.UnsignedByte)
-                    TextureFormat.Srgb8 , (PixelFormat.Rgb, PixelType.UnsignedByte)
-                    TextureFormat.SrgbAlpha , (PixelFormat.Rgba, PixelType.UnsignedByte)
-                    TextureFormat.Srgb8Alpha8 , (PixelFormat.Rgba, PixelType.UnsignedByte)
-
-                    TextureFormat.CompressedSrgb , (PixelFormat.Rgb, PixelType.UnsignedByte)
-                    TextureFormat.CompressedSrgbAlpha , (PixelFormat.Rgba, PixelType.UnsignedByte)
-                    TextureFormat.CompressedSrgbS3tcDxt1Ext , (PixelFormat.Rgb, PixelType.UnsignedByte)
-                    TextureFormat.CompressedSrgbAlphaS3tcDxt1Ext , (PixelFormat.Rgba, PixelType.UnsignedByte)
-                    TextureFormat.CompressedSrgbAlphaS3tcDxt3Ext , (PixelFormat.Rgba, PixelType.UnsignedByte)
-                    TextureFormat.CompressedSrgbAlphaS3tcDxt5Ext , (PixelFormat.Rgba, PixelType.UnsignedByte)
-                    TextureFormat.DepthComponent32f , (PixelFormat.DepthComponent, PixelType.Float)
-                    TextureFormat.Depth32fStencil8 , (PixelFormat.DepthComponent, PixelType.Float)
-                    TextureFormat.Rgba32ui , (PixelFormat.RgbaInteger, PixelType.UnsignedInt)
-                    TextureFormat.Rgb32ui , (PixelFormat.RgbInteger, PixelType.UnsignedInt)
-                    TextureFormat.Rgba16ui , (PixelFormat.RgbaInteger, PixelType.UnsignedShort)
-                    TextureFormat.Rgb16ui , (PixelFormat.RgbInteger, PixelType.UnsignedShort)
-                    TextureFormat.Rgba8ui , (PixelFormat.RgbaInteger, PixelType.UnsignedByte)
-                    TextureFormat.Rgb8ui , (PixelFormat.RgbInteger, PixelType.UnsignedByte)
-                    TextureFormat.Rgba32i , (PixelFormat.RgbaInteger, PixelType.Int)
-                    TextureFormat.Rgb32i , (PixelFormat.RgbInteger, PixelType.Int)
-                    TextureFormat.Rgba16i , (PixelFormat.RgbaInteger, PixelType.Short)
-                    TextureFormat.Rgb16i , (PixelFormat.RgbInteger, PixelType.Short)
-                    TextureFormat.Rgba8i , (PixelFormat.RgbaInteger, PixelType.Byte)
-                    TextureFormat.Rgb8i , (PixelFormat.RgbInteger, PixelType.Byte)
-                    TextureFormat.Float32UnsignedInt248Rev , (PixelFormat.DepthComponent, PixelType.Float32UnsignedInt248Rev)
-                    TextureFormat.CompressedRedRgtc1 , (PixelFormat.Red, PixelType.UnsignedByte)
-                    TextureFormat.CompressedSignedRedRgtc1 , (PixelFormat.Red, PixelType.Byte)
-                    TextureFormat.CompressedRgRgtc2 , (PixelFormat.Rg, PixelType.UnsignedByte)
-                    TextureFormat.CompressedSignedRgRgtc2 , (PixelFormat.Rg, PixelType.Byte)
-                    TextureFormat.CompressedRgbaBptcUnorm , (PixelFormat.Rgba, PixelType.UnsignedByte)
-                    TextureFormat.CompressedRgbBptcSignedFloat , (PixelFormat.Rgb, PixelType.Float)
-                    TextureFormat.CompressedRgbBptcUnsignedFloat , (PixelFormat.Rgb, PixelType.Float)
-                    TextureFormat.R8Snorm , (PixelFormat.Red, PixelType.Byte)
-                    TextureFormat.Rg8Snorm , (PixelFormat.Rg, PixelType.Byte)
-                    TextureFormat.Rgb8Snorm , (PixelFormat.Rgb, PixelType.Byte)
-                    TextureFormat.Rgba8Snorm , (PixelFormat.Rgba, PixelType.Byte)
-                    TextureFormat.R16Snorm , (PixelFormat.Red, PixelType.Short)
-                    TextureFormat.Rg16Snorm , (PixelFormat.Rg, PixelType.Short)
-                    TextureFormat.Rgb16Snorm , (PixelFormat.Rgb, PixelType.Short)
-                    TextureFormat.Rgba16Snorm , (PixelFormat.Rgba, PixelType.Short)
-                ]
+                let table =
+                    LookupTable.lookupTable' [
+                        TextureFormat.Bgr8 , (PixelFormat.Bgr, PixelType.UnsignedByte)
+                        TextureFormat.Bgra8 , (PixelFormat.Bgra, PixelType.UnsignedByte)
+                        TextureFormat.Rgb8 , (PixelFormat.Rgb, PixelType.UnsignedByte)
+                        TextureFormat.Rgb16 , (PixelFormat.Rgb, PixelType.UnsignedShort)
+                        TextureFormat.Rgba8 , (PixelFormat.Rgba, PixelType.UnsignedByte)
+                        TextureFormat.Rgb10A2 , (PixelFormat.Rgba, PixelType.UnsignedInt1010102)
+                        TextureFormat.Rgba16 , (PixelFormat.Rgba, PixelType.UnsignedShort)
+
+                        TextureFormat.DepthComponent16 , (PixelFormat.DepthComponent, PixelType.HalfFloat)
+                        TextureFormat.DepthComponent24 , (PixelFormat.DepthComponent, PixelType.Float)
+                        TextureFormat.DepthComponent32 , (PixelFormat.DepthComponent, PixelType.Float)
+                        TextureFormat.CompressedRed , (PixelFormat.Red, PixelType.UnsignedByte)
+                        TextureFormat.CompressedRg , (PixelFormat.Rg, PixelType.UnsignedByte)
+                        TextureFormat.R8 , (PixelFormat.Red, PixelType.UnsignedByte)
+                        TextureFormat.R16 , (PixelFormat.Red, PixelType.UnsignedShort)
+                        TextureFormat.Rg8 , (PixelFormat.Rg, PixelType.UnsignedByte)
+                        TextureFormat.Rg16 , (PixelFormat.Rg, PixelType.UnsignedShort)
+                        TextureFormat.R16f , (PixelFormat.Red, PixelType.HalfFloat)
+                        TextureFormat.R32f , (PixelFormat.Red, PixelType.Float)
+                        TextureFormat.Rg16f , (PixelFormat.Rg, PixelType.HalfFloat)
+                        TextureFormat.Rg32f , (PixelFormat.Rg, PixelType.Float)
+                        TextureFormat.R8i , (PixelFormat.RedInteger, PixelType.Byte)
+                        TextureFormat.R8ui , (PixelFormat.RedInteger, PixelType.UnsignedByte)
+                        TextureFormat.R16i , (PixelFormat.RedInteger, PixelType.Short)
+                        TextureFormat.R16ui , (PixelFormat.RedInteger, PixelType.UnsignedShort)
+                        TextureFormat.R32i , (PixelFormat.RedInteger, PixelType.Int)
+                        TextureFormat.R32ui , (PixelFormat.RedInteger, PixelType.UnsignedInt)
+                        TextureFormat.Rg8i , (PixelFormat.RgInteger, PixelType.Byte)
+                        TextureFormat.Rg8ui , (PixelFormat.RgInteger, PixelType.UnsignedByte)
+                        TextureFormat.Rg16i , (PixelFormat.RgInteger, PixelType.Short)
+                        TextureFormat.Rg16ui , (PixelFormat.RgInteger, PixelType.UnsignedShort)
+                        TextureFormat.Rg32i , (PixelFormat.RgInteger, PixelType.Int)
+                        TextureFormat.Rg32ui , (PixelFormat.RgInteger, PixelType.UnsignedInt)
+                        TextureFormat.CompressedRgbS3tcDxt1Ext , (PixelFormat.Rgb, PixelType.UnsignedByte)
+                        TextureFormat.CompressedRgbaS3tcDxt1Ext , (PixelFormat.Rgba, PixelType.UnsignedByte)
+                        TextureFormat.CompressedRgbaS3tcDxt3Ext , (PixelFormat.Rgba, PixelType.UnsignedByte)
+                        TextureFormat.CompressedRgbaS3tcDxt5Ext , (PixelFormat.Rgba, PixelType.UnsignedByte)
+                        TextureFormat.CompressedAlpha , (PixelFormat.Alpha, PixelType.UnsignedByte)
+                        TextureFormat.CompressedLuminance , (PixelFormat.Luminance, PixelType.UnsignedByte)
+                        TextureFormat.CompressedLuminanceAlpha , (PixelFormat.LuminanceAlpha, PixelType.UnsignedByte)
+                        TextureFormat.CompressedRgb , (PixelFormat.Rgb, PixelType.UnsignedByte)
+                        TextureFormat.CompressedRgba , (PixelFormat.Rgba, PixelType.UnsignedByte)
+                        TextureFormat.DepthStencil , (PixelFormat.DepthStencil, PixelType.Float32UnsignedInt248Rev)
+
+                        TextureFormat.Rgba32f , (PixelFormat.Rgba, PixelType.Float)
+                        TextureFormat.Rgb32f , (PixelFormat.Rgb, PixelType.Float)
+                        TextureFormat.Rgba16f , (PixelFormat.Rgba, PixelType.HalfFloat)
+                        TextureFormat.Rgb16f , (PixelFormat.Rgb, PixelType.HalfFloat)
+                        TextureFormat.Depth24Stencil8 , (PixelFormat.DepthComponent, PixelType.Float32UnsignedInt248Rev)
+                        TextureFormat.Srgb , (PixelFormat.Rgb, PixelType.UnsignedByte)
+                        TextureFormat.Srgb8 , (PixelFormat.Rgb, PixelType.UnsignedByte)
+                        TextureFormat.SrgbAlpha , (PixelFormat.Rgba, PixelType.UnsignedByte)
+                        TextureFormat.Srgb8Alpha8 , (PixelFormat.Rgba, PixelType.UnsignedByte)
+
+                        TextureFormat.CompressedSrgb , (PixelFormat.Rgb, PixelType.UnsignedByte)
+                        TextureFormat.CompressedSrgbAlpha , (PixelFormat.Rgba, PixelType.UnsignedByte)
+                        TextureFormat.CompressedSrgbS3tcDxt1Ext , (PixelFormat.Rgb, PixelType.UnsignedByte)
+                        TextureFormat.CompressedSrgbAlphaS3tcDxt1Ext , (PixelFormat.Rgba, PixelType.UnsignedByte)
+                        TextureFormat.CompressedSrgbAlphaS3tcDxt3Ext , (PixelFormat.Rgba, PixelType.UnsignedByte)
+                        TextureFormat.CompressedSrgbAlphaS3tcDxt5Ext , (PixelFormat.Rgba, PixelType.UnsignedByte)
+                        TextureFormat.DepthComponent32f , (PixelFormat.DepthComponent, PixelType.Float)
+                        TextureFormat.Depth32fStencil8 , (PixelFormat.DepthComponent, PixelType.Float)
+                        TextureFormat.Rgba32ui , (PixelFormat.RgbaInteger, PixelType.UnsignedInt)
+                        TextureFormat.Rgb32ui , (PixelFormat.RgbInteger, PixelType.UnsignedInt)
+                        TextureFormat.Rgba16ui , (PixelFormat.RgbaInteger, PixelType.UnsignedShort)
+                        TextureFormat.Rgb16ui , (PixelFormat.RgbInteger, PixelType.UnsignedShort)
+                        TextureFormat.Rgba8ui , (PixelFormat.RgbaInteger, PixelType.UnsignedByte)
+                        TextureFormat.Rgb8ui , (PixelFormat.RgbInteger, PixelType.UnsignedByte)
+                        TextureFormat.Rgba32i , (PixelFormat.RgbaInteger, PixelType.Int)
+                        TextureFormat.Rgb32i , (PixelFormat.RgbInteger, PixelType.Int)
+                        TextureFormat.Rgba16i , (PixelFormat.RgbaInteger, PixelType.Short)
+                        TextureFormat.Rgb16i , (PixelFormat.RgbInteger, PixelType.Short)
+                        TextureFormat.Rgba8i , (PixelFormat.RgbaInteger, PixelType.Byte)
+                        TextureFormat.Rgb8i , (PixelFormat.RgbInteger, PixelType.Byte)
+                        TextureFormat.Float32UnsignedInt248Rev , (PixelFormat.DepthComponent, PixelType.Float32UnsignedInt248Rev)
+                        TextureFormat.CompressedRedRgtc1 , (PixelFormat.Red, PixelType.UnsignedByte)
+                        TextureFormat.CompressedSignedRedRgtc1 , (PixelFormat.Red, PixelType.Byte)
+                        TextureFormat.CompressedRgRgtc2 , (PixelFormat.Rg, PixelType.UnsignedByte)
+                        TextureFormat.CompressedSignedRgRgtc2 , (PixelFormat.Rg, PixelType.Byte)
+                        TextureFormat.CompressedRgbaBptcUnorm , (PixelFormat.Rgba, PixelType.UnsignedByte)
+                        TextureFormat.CompressedRgbBptcSignedFloat , (PixelFormat.Rgb, PixelType.Float)
+                        TextureFormat.CompressedRgbBptcUnsignedFloat , (PixelFormat.Rgb, PixelType.Float)
+                        TextureFormat.R8Snorm , (PixelFormat.Red, PixelType.Byte)
+                        TextureFormat.Rg8Snorm , (PixelFormat.Rg, PixelType.Byte)
+                        TextureFormat.Rgb8Snorm , (PixelFormat.Rgb, PixelType.Byte)
+                        TextureFormat.Rgba8Snorm , (PixelFormat.Rgba, PixelType.Byte)
+                        TextureFormat.R16Snorm , (PixelFormat.Red, PixelType.Short)
+                        TextureFormat.Rg16Snorm , (PixelFormat.Rg, PixelType.Short)
+                        TextureFormat.Rgb16Snorm , (PixelFormat.Rgb, PixelType.Short)
+                        TextureFormat.Rgba16Snorm , (PixelFormat.Rgba, PixelType.Short)
+                    ]
+
+                fun fmt ->
+                    match fmt |> table with
+                    | Some (pf, pt) when PixelFormat.isSupported pf -> (pf, pt)
+                    | _ ->
+                        failwithf "Conversion from format %A supported" fmt
+
+        type TextureFormat with
+            member x.IsIntegerFormat = TextureFormat.isIntegerFormat x
 
     [<RequireQualifiedAccess>]
     type internal PixelUnpackBuffer =
@@ -907,9 +974,9 @@
                 NativePtr.free ptr
 
     type PixImage with
-        member image.PinPBO(align : int, trafo : ImageTrafo, f : V2i -> PixelType -> PixelFormat -> nativeint -> nativeint -> unit) =
+        member image.PinPBO(align : int, integerFormat : bool, trafo : ImageTrafo, f : V2i -> PixelType -> PixelFormat -> nativeint -> nativeint -> unit) =
             let pt = PixelType.ofType image.PixFormat.Type
-            let pf = PixelFormat.ofColFormat image.Format
+            let pf = PixelFormat.ofColFormat integerFormat image.Format
             
             let align = align |> nativeint
             let mask = align - 1n |> nativeint
@@ -970,10 +1037,10 @@
             pbo |> PixelUnpackBuffer.free
 
     type PixVolume with
-        member x.PinPBO(align : int, f : V3i -> PixelType -> PixelFormat -> nativeint -> nativeint -> unit) =
+        member x.PinPBO(align : int, integerFormat : bool, f : V3i -> PixelType -> PixelFormat -> nativeint -> nativeint -> unit) =
             let size = x.Size
             let pt = PixelType.ofType x.PixFormat.Type
-            let pf = PixelFormat.ofColFormat x.Format
+            let pf = PixelFormat.ofColFormat integerFormat x.Format
 
             let align = align |> nativeint
             let alignMask = align - 1n |> nativeint
@@ -1190,25 +1257,25 @@
             match t with
                 | :? PixTexture3d as t -> Some(PixTexture3D(t.TextureParams, t.PixVolume))
                 | _ -> None
-                
+
     type Col.Format with
         static member Stencil = unbox<Col.Format> (Int32.MaxValue)
         static member Depth = unbox<Col.Format> (Int32.MaxValue - 1)
         static member DepthStencil = unbox<Col.Format> (Int32.MaxValue - 2)
 
     let internal toPixelType =
-        LookupTable.lookupTable' [
-            typeof<uint8>, PixelType.UnsignedByte
-            typeof<int8>, PixelType.Byte
-            typeof<uint16>, PixelType.UnsignedShort
-            typeof<int16>, PixelType.Short
-            typeof<uint32>, PixelType.UnsignedInt
-            typeof<int32>, PixelType.Int
-            typeof<float32>, PixelType.Float
-            typeof<float16>, PixelType.HalfFloat
-        ]
-
-    let internal toPixelFormat =
+         LookupTable.lookupTable' [
+             typeof<uint8>, PixelType.UnsignedByte
+             typeof<int8>, PixelType.Byte
+             typeof<uint16>, PixelType.UnsignedShort
+             typeof<int16>, PixelType.Short
+             typeof<uint32>, PixelType.UnsignedInt
+             typeof<int32>, PixelType.Int
+             typeof<float32>, PixelType.Float
+             typeof<float16>, PixelType.HalfFloat
+         ]
+
+    let internal toPixelFormat (isInteger : bool) =
         let table =
             LookupTable.lookupTable' [
                 Col.Format.Alpha, PixelFormat.Alpha
@@ -1225,18 +1292,22 @@
                 Col.Format.Depth, PixelFormat.DepthComponent
                 Col.Format.DepthStencil, PixelFormat.DepthComponent
             ]
-
-        let getVersion() =
-            Version(GL.GetInteger(GetPName.MajorVersion), GL.GetInteger(GetPName.MinorVersion), 0)
+            >> if isInteger then Option.map PixelFormat.toIntegerFormat else id
 
         fun input ->
             match input |> table with
-            | Some PixelFormat.StencilIndex when getVersion() < Version(4, 4, 0) ->
-                Log.error "GL_STENCIL_INDEX requires OpenGL 4.4 or higher"
-                None
-
-            | fmt ->
-                fmt
+            | Some fmt when not <| PixelFormat.isSupported fmt -> None
+            | fmt -> fmt
+
+    module private PixFormat =
+
+        let toFormatAndType (internalFormat : TextureFormat) (pixFormat : PixFormat) =
+            let isInteger = TextureFormat.isIntegerFormat internalFormat
+
+            match toPixelFormat isInteger pixFormat.Format, toPixelType pixFormat.Type with
+            | Some f, Some t -> f, t
+            | _ ->
+                failwith "conversion not implemented"
 
     let toUntypedPixelFormat =
         LookupTable.lookupTable' [
@@ -1271,119 +1342,7 @@
             TextureFormat.CompressedSrgbAlphaS3tcDxt5Ext, PixelFormat.Rgba
         ]
 
-    let internal toChannelCount =
-        LookupTable.lookupTable' [
-            Col.Format.Alpha, 1
-            Col.Format.BW, 1
-            Col.Format.Gray, 1
-            Col.Format.GrayAlpha, 2
-            Col.Format.RGB, 3
-            Col.Format.BGR, 3
-            Col.Format.RGBA, 4
-            Col.Format.BGRA, 4
-            Col.Format.RGBP, 4
-            Col.Format.NormalUV, 2
-            Col.Format.Stencil, 1
-            Col.Format.Depth, 1
-        ]
-
-
-    let internal toFormatAndType =
-        LookupTable.lookupTable [
-            TextureFormat.Bgr8 , (PixelFormat.Bgr, PixelType.UnsignedByte)
-            TextureFormat.Bgra8 , (PixelFormat.Bgra, PixelType.UnsignedByte)
-            TextureFormat.Rgb8 , (PixelFormat.Rgb, PixelType.UnsignedByte)
-            TextureFormat.Rgb16 , (PixelFormat.Rgb, PixelType.UnsignedShort)
-            TextureFormat.Rgba8 , (PixelFormat.Rgba, PixelType.UnsignedByte)
-            TextureFormat.Rgb10A2 , (PixelFormat.Rgba, PixelType.UnsignedInt1010102)
-            TextureFormat.Rgba16 , (PixelFormat.Rgba, PixelType.UnsignedShort)
-
-            TextureFormat.DepthComponent16 , (PixelFormat.DepthComponent, PixelType.HalfFloat)
-            TextureFormat.DepthComponent24 , (PixelFormat.DepthComponent, PixelType.Float)
-            TextureFormat.DepthComponent32 , (PixelFormat.DepthComponent, PixelType.Float)
-            TextureFormat.CompressedRed , (PixelFormat.Red, PixelType.UnsignedByte)
-            TextureFormat.CompressedRg , (PixelFormat.Rg, PixelType.UnsignedByte)
-            TextureFormat.R8 , (PixelFormat.Red, PixelType.UnsignedByte)
-            TextureFormat.R16 , (PixelFormat.Red, PixelType.UnsignedShort)
-            TextureFormat.Rg8 , (PixelFormat.Rg, PixelType.UnsignedByte)
-            TextureFormat.Rg16 , (PixelFormat.Rg, PixelType.UnsignedShort)
-            TextureFormat.R16f , (PixelFormat.Red, PixelType.HalfFloat)
-            TextureFormat.R32f , (PixelFormat.Red, PixelType.Float)
-            TextureFormat.Rg16f , (PixelFormat.Rg, PixelType.HalfFloat)
-            TextureFormat.Rg32f , (PixelFormat.Rg, PixelType.Float)
-            TextureFormat.R8i , (PixelFormat.Red, PixelType.Byte)
-            TextureFormat.R8ui , (PixelFormat.Red, PixelType.UnsignedByte)
-            TextureFormat.R16i , (PixelFormat.Red, PixelType.Short)
-            TextureFormat.R16ui , (PixelFormat.Red, PixelType.UnsignedShort)
-            TextureFormat.R32i , (PixelFormat.Red, PixelType.Int)
-            TextureFormat.R32ui , (PixelFormat.Red, PixelType.UnsignedInt)
-            TextureFormat.Rg8i , (PixelFormat.Rg, PixelType.Byte)
-            TextureFormat.Rg8ui , (PixelFormat.Rg, PixelType.UnsignedByte)
-            TextureFormat.Rg16i , (PixelFormat.Rg, PixelType.Short)
-            TextureFormat.Rg16ui , (PixelFormat.Rg, PixelType.UnsignedShort)
-            TextureFormat.Rg32i , (PixelFormat.Rg, PixelType.Int)
-            TextureFormat.Rg32ui , (PixelFormat.Rg, PixelType.UnsignedInt)
-            TextureFormat.CompressedRgbS3tcDxt1Ext , (PixelFormat.Rgb, PixelType.UnsignedByte)
-            TextureFormat.CompressedRgbaS3tcDxt1Ext , (PixelFormat.Rgba, PixelType.UnsignedByte)
-            TextureFormat.CompressedRgbaS3tcDxt3Ext , (PixelFormat.Rgba, PixelType.UnsignedByte)
-            TextureFormat.CompressedRgbaS3tcDxt5Ext , (PixelFormat.Rgba, PixelType.UnsignedByte)
-            TextureFormat.CompressedAlpha , (PixelFormat.Alpha, PixelType.UnsignedByte)
-            TextureFormat.CompressedLuminance , (PixelFormat.Luminance, PixelType.UnsignedByte)
-            TextureFormat.CompressedLuminanceAlpha , (PixelFormat.LuminanceAlpha, PixelType.UnsignedByte)
-            TextureFormat.CompressedRgb , (PixelFormat.Rgb, PixelType.UnsignedByte)
-            TextureFormat.CompressedRgba , (PixelFormat.Rgba, PixelType.UnsignedByte)
-            TextureFormat.DepthStencil , (PixelFormat.DepthStencil, PixelType.Float32UnsignedInt248Rev)
-
-            TextureFormat.Rgba32f , (PixelFormat.Rgba, PixelType.Float)
-            TextureFormat.Rgb32f , (PixelFormat.Rgb, PixelType.Float)
-            TextureFormat.Rgba16f , (PixelFormat.Rgba, PixelType.HalfFloat)
-            TextureFormat.Rgb16f , (PixelFormat.Rgb, PixelType.HalfFloat)
-            TextureFormat.Depth24Stencil8 , (PixelFormat.DepthComponent, PixelType.Float32UnsignedInt248Rev)
-            TextureFormat.Srgb , (PixelFormat.Rgb, PixelType.UnsignedByte)
-            TextureFormat.Srgb8 , (PixelFormat.Rgb, PixelType.UnsignedByte)
-            TextureFormat.SrgbAlpha , (PixelFormat.Rgba, PixelType.UnsignedByte)
-            TextureFormat.Srgb8Alpha8 , (PixelFormat.Rgba, PixelType.UnsignedByte)
-
-            TextureFormat.CompressedSrgb , (PixelFormat.Rgb, PixelType.UnsignedByte)
-            TextureFormat.CompressedSrgbAlpha , (PixelFormat.Rgba, PixelType.UnsignedByte)
-            TextureFormat.CompressedSrgbS3tcDxt1Ext , (PixelFormat.Rgb, PixelType.UnsignedByte)
-            TextureFormat.CompressedSrgbAlphaS3tcDxt1Ext , (PixelFormat.Rgba, PixelType.UnsignedByte)
-            TextureFormat.CompressedSrgbAlphaS3tcDxt3Ext , (PixelFormat.Rgba, PixelType.UnsignedByte)
-            TextureFormat.CompressedSrgbAlphaS3tcDxt5Ext , (PixelFormat.Rgba, PixelType.UnsignedByte)
-            TextureFormat.DepthComponent32f , (PixelFormat.DepthComponent, PixelType.Float)
-            TextureFormat.Depth32fStencil8 , (PixelFormat.DepthComponent, PixelType.Float)
-            TextureFormat.Rgba32ui , (PixelFormat.Rgba, PixelType.UnsignedInt)
-            TextureFormat.Rgb32ui , (PixelFormat.Rgb, PixelType.UnsignedInt)
-            TextureFormat.Rgba16ui , (PixelFormat.Rgba, PixelType.UnsignedShort)
-            TextureFormat.Rgb16ui , (PixelFormat.Rgb, PixelType.UnsignedShort)
-            TextureFormat.Rgba8ui , (PixelFormat.Rgba, PixelType.UnsignedByte)
-            TextureFormat.Rgb8ui , (PixelFormat.Rgb, PixelType.UnsignedByte)
-            TextureFormat.Rgba32i , (PixelFormat.Rgba, PixelType.Int)
-            TextureFormat.Rgb32i , (PixelFormat.Rgb, PixelType.Int)
-            TextureFormat.Rgba16i , (PixelFormat.Rgba, PixelType.Short)
-            TextureFormat.Rgb16i , (PixelFormat.Rgb, PixelType.Short)
-            TextureFormat.Rgba8i , (PixelFormat.Rgba, PixelType.Byte)
-            TextureFormat.Rgb8i , (PixelFormat.Rgb, PixelType.Byte)
-            TextureFormat.Float32UnsignedInt248Rev , (PixelFormat.DepthComponent, PixelType.Float32UnsignedInt248Rev)
-            TextureFormat.CompressedRedRgtc1 , (PixelFormat.Red, PixelType.UnsignedByte)
-            TextureFormat.CompressedSignedRedRgtc1 , (PixelFormat.Red, PixelType.Byte)
-            TextureFormat.CompressedRgRgtc2 , (PixelFormat.Rg, PixelType.UnsignedByte)
-            TextureFormat.CompressedSignedRgRgtc2 , (PixelFormat.Rg, PixelType.Byte)
-            TextureFormat.CompressedRgbaBptcUnorm , (PixelFormat.Rgba, PixelType.UnsignedByte)
-            TextureFormat.CompressedRgbBptcSignedFloat , (PixelFormat.Rgb, PixelType.Float)
-            TextureFormat.CompressedRgbBptcUnsignedFloat , (PixelFormat.Rgb, PixelType.Float)
-            TextureFormat.R8Snorm , (PixelFormat.Red, PixelType.Byte)
-            TextureFormat.Rg8Snorm , (PixelFormat.Rg, PixelType.Byte)
-            TextureFormat.Rgb8Snorm , (PixelFormat.Rgb, PixelType.Byte)
-            TextureFormat.Rgba8Snorm , (PixelFormat.Rgba, PixelType.Byte)
-            TextureFormat.R16Snorm , (PixelFormat.Red, PixelType.Short)
-            TextureFormat.Rg16Snorm , (PixelFormat.Rg, PixelType.Short)
-            TextureFormat.Rgb16Snorm , (PixelFormat.Rgb, PixelType.Short)
-            TextureFormat.Rgba16Snorm , (PixelFormat.Rgba, PixelType.Short)
-
-        ]
-
-    let compressionRatio = 
+    let compressionRatio =
          LookupTable.lookupTable [
                 TextureFormat.CompressedRgbS3tcDxt1Ext, 6
                 TextureFormat.CompressedRgbaS3tcDxt1Ext, 6
@@ -1405,43 +1364,18 @@
     module internal Devil =
         open DevILSharp
 
-        let private pixelType =
-            LookupTable.lookupTable' [
-                ChannelType.Byte, PixelType.Byte
-                //ChannelType.Double, PixelType.Double
-                ChannelType.Float, PixelType.Float
-                ChannelType.Half, PixelType.HalfFloat
-                ChannelType.Int, PixelType.Int
-                ChannelType.Short, PixelType.Short
-                ChannelType.UnsignedByte, PixelType.UnsignedByte
-                ChannelType.UnsignedInt, PixelType.UnsignedInt
-                ChannelType.UnsignedShort, PixelType.UnsignedShort
-            ]
-
-        let private pixelFormat =
-            LookupTable.lookupTable' [
-                ChannelFormat.RGB, PixelFormat.Rgb
-                ChannelFormat.BGR, PixelFormat.Bgr
-                ChannelFormat.RGBA, PixelFormat.Rgba
-                ChannelFormat.BGRA, PixelFormat.Bgra
-                ChannelFormat.Luminance, PixelFormat.Luminance
-                ChannelFormat.Alpha, PixelFormat.Alpha
-                ChannelFormat.LuminanceAlpha, PixelFormat.LuminanceAlpha
-
-            ]
-
         let private compressedFormat =
             LookupTable.lookupTable' [
                 (ChannelFormat.RGB, ChannelType.UnsignedByte, false), (CompressedDataFormat.Dxt1, PixelInternalFormat.CompressedRgbS3tcDxt1Ext)
                 (ChannelFormat.RGBA, ChannelType.UnsignedByte, false), (CompressedDataFormat.Dxt5, PixelInternalFormat.CompressedRgbaS3tcDxt5Ext)
                 (ChannelFormat.RGB, ChannelType.UnsignedByte, true), (CompressedDataFormat.Dxt1, PixelInternalFormat.CompressedSrgbS3tcDxt1Ext)
                 (ChannelFormat.RGBA, ChannelType.UnsignedByte, true), (CompressedDataFormat.Dxt5, PixelInternalFormat.CompressedSrgbAlphaS3tcDxt5Ext)
-                
+
                 (ChannelFormat.BGR, ChannelType.UnsignedByte, false), (CompressedDataFormat.Dxt1, PixelInternalFormat.CompressedRgbS3tcDxt1Ext)
                 (ChannelFormat.BGRA, ChannelType.UnsignedByte, false), (CompressedDataFormat.Dxt5, PixelInternalFormat.CompressedRgbaS3tcDxt5Ext)
                 (ChannelFormat.BGR, ChannelType.UnsignedByte, true), (CompressedDataFormat.Dxt1, PixelInternalFormat.CompressedSrgbS3tcDxt1Ext)
                 (ChannelFormat.BGRA, ChannelType.UnsignedByte, true), (CompressedDataFormat.Dxt5, PixelInternalFormat.CompressedSrgbAlphaS3tcDxt5Ext)
-            
+
                 (ChannelFormat.Luminance, ChannelType.UnsignedByte, false), (CompressedDataFormat.Dxt1, PixelInternalFormat.CompressedRedRgtc1)
             ]
 
@@ -1536,19 +1470,12 @@
                                 | Some pixFormat ->
                                     let ifmt = TextureFormat.ofPixFormat pixFormat config
 
-                                    let pixelType, pixelFormat =
-                                        match toPixelType pixFormat.Type, toPixelFormat pixFormat.Format with
-                                            | Some t, Some f -> (t,f)
-                                            | _ ->
-                                                failwith "conversion not implemented"
-
+                                    let pixelFormat, pixelType =
+                                        PixFormat.toFormatAndType ifmt pixFormat
 
                                     let elementSize = pixFormat.Type.GLSize
-                                    let channelCount =
-                                        match toChannelCount pixFormat.Format with
-                                            | Some c -> c
-                                            | _ -> pixFormat.ChannelCount
-                                
+                                    let channelCount = pixFormat.Format.ChannelCount
+
                                     let align = t.Context.UnpackAlignment
                                     let lineSize = w * elementSize * channelCount
                                     let alignedLineSize =
@@ -1680,9 +1607,10 @@
             let expectedLevels = 1 + max size.X size.Y |> Fun.Log2 |> Fun.Floor |> int
             let uploadLevels = if textureParams.wantMipMaps then data.LevelCount else 1
             let generateMipMap = textureParams.wantMipMaps && data.LevelCount < expectedLevels
+            let integerFormat = TextureFormat.isIntegerFormat t.Format
             
             let pixelType = PixelType.ofType data.PixFormat.Type 
-            let pixelFormat = PixelFormat.ofColFormat data.PixFormat.Format 
+            let pixelFormat = PixelFormat.ofColFormat integerFormat data.PixFormat.Format 
 
             let compressedFormat =
                         if textureParams.wantCompressed then
@@ -1730,14 +1658,14 @@
             for l in 0..uploadLevels-1 do
                 let image = data.[l]
 
-                image.PinPBO(t.Context.UnpackAlignment,ImageTrafo.MirrorY, fun dim pixelType pixelFormat pixels size ->
+                image.PinPBO(t.Context.UnpackAlignment, integerFormat, ImageTrafo.MirrorY, fun dim pixelType pixelFormat pixels size ->
                     if sizeChanged || formatChanged then
                         GL.TexImage2D(target, startLevel + l, internalFormat, dim.X, dim.Y, 0, pixelFormat, pixelType, pixels)
                     else
                         GL.TexSubImage2D(target, startLevel + l, 0, 0, dim.X, dim.Y, pixelFormat, pixelType, pixels)
                     GL.Check (sprintf "could not upload texture data for level %d" l)
                 )
-                
+
             // if the image did not contain a sufficient
             // number of MipMaps and the user demanded 
             // MipMaps we generate them using OpenGL
@@ -1817,18 +1745,20 @@
             let newFormat = TextureFormat.ofPixFormat data.PixFormat textureParams
             let formatChanged = t.Format <> newFormat
             let sizeChanged = size <> t.Size3D
-            let internalFormat = TextureFormat.ofPixFormat data.PixFormat textureParams |> int |> unbox<PixelInternalFormat>
+            let internalFormat = TextureFormat.ofPixFormat data.PixFormat textureParams
+            let pixelInternalFormat = internalFormat |> int |> unbox<PixelInternalFormat>
+            let integerFormat = TextureFormat.isIntegerFormat internalFormat
 
             GL.BindTexture(TextureTarget.Texture3D, t.Handle)
             GL.Check "could not bind texture"
 
-            data.PinPBO (t.Context.UnpackAlignment, fun size pt pf pixels sizeInBytes ->
+            data.PinPBO (t.Context.UnpackAlignment, integerFormat, fun size pt pf pixels sizeInBytes ->
                 if sizeChanged || formatChanged then
                     if not generateMipMap then
                         GL.TexParameter(TextureTarget.Texture3D, TextureParameterName.TextureMaxLod, 0)
                         GL.TexParameter(TextureTarget.Texture3D, TextureParameterName.TextureBaseLevel, 0)
 
-                    GL.TexImage3D(TextureTarget.Texture3D, 0, internalFormat, size.X, size.Y, size.Z, 0, pf, pt, pixels)
+                    GL.TexImage3D(TextureTarget.Texture3D, 0, pixelInternalFormat, size.X, size.Y, size.Z, 0, pf, pt, pixels)
                 else
                     GL.TexSubImage3D(TextureTarget.Texture3D, 0, 0, 0, 0, size.X, size.Y, size.Z, pf, pt, pixels)
                 GL.Check "could not upload texture data"
@@ -1877,7 +1807,7 @@
                             if isCompressed then
                                 GL.CompressedTexImage2D(target, l, unbox (int data.Format), levelData.Size.X, levelData.Size.Y, 0, int levelData.SizeInBytes, pixels)
                             else
-                                let pf, pt = toFormatAndType data.Format
+                                let pf, pt = TextureFormat.toFormatAndType data.Format
                                 GL.TexImage2D(target, l, unbox (int data.Format), levelData.Size.X, levelData.Size.Y, 0, pf, pt, pixels)
 
                             pbo |> PixelUnpackBuffer.free
@@ -1903,10 +1833,12 @@
             let target = texture |> getTextureTarget
             let targetSlice = texture |> getTextureSliceTarget slice
 
+            let integerFormat = TextureFormat.isIntegerFormat texture.Format
+
             GL.BindTexture(target, texture.Handle)
             GL.Check "could not bind texture"
 
-            image.PinPBO(texture.Context.UnpackAlignment, ImageTrafo.MirrorY, fun dim pixelType pixelFormat pixels size ->
+            image.PinPBO(texture.Context.UnpackAlignment, integerFormat, ImageTrafo.MirrorY, fun dim pixelType pixelFormat pixels size ->
                 if target = TextureTarget.Texture3D || texture.IsArray then
                     GL.TexSubImage3D(target, level, offset.X, offset.Y, slice, dim.X, dim.Y, 1, pixelFormat, pixelType, pixels)
                 else
@@ -1972,28 +1904,16 @@
 
         let downloadTexture2D (texture : Texture) (level : int) (slice : int) (offset : V2i) (image : PixImage) =
             let format = image.PixFormat
-            let target =  texture |> getTextureTarget
-            let targetSlice =  texture |> getTextureSliceTarget slice
+            let target = texture |> getTextureTarget
+            let targetSlice = texture |> getTextureSliceTarget slice
             GL.BindTexture(target, texture.Handle)
             GL.Check "could not bind texture"
 
-<<<<<<< HEAD
-            let pixelType, pixelFormat =
-                match toPixelType format.Type, toPixelFormat image.Format with
-                | Some t, Some f -> (t, f)
-                | _ ->
-                    failwith "conversion not implemented"
-=======
             let pixelFormat, pixelType =
-                TextureFormat.toFormatAndType t.Format
-               
->>>>>>> d9c29f8f
+                PixFormat.toFormatAndType texture.Format format
 
             let elementSize = image.PixFormat.Type.GLSize
-            let channelCount =
-                match toChannelCount image.Format with
-                | Some c -> c
-                | _ -> image.PixFormat.ChannelCount
+            let channelCount = image.Format.ChannelCount
 
             let lineSize = image.Size.X * channelCount * elementSize
             let packAlign = texture.Context.PackAlignment
@@ -2001,67 +1921,7 @@
             let alignedLineSize = (lineSize + (packAlign - 1)) &&& ~~~(packAlign - 1)
             let targetSize = alignedLineSize * image.Size.Y
 
-<<<<<<< HEAD
             let buffer = NativePtr.alloc<byte> targetSize
-=======
-            // TODO: use GetTextureSubImage also for non-array case ?
-            //       PixelPackBuffer vs GetTextureSubImage performance ?
-            //
-            //       assuming GPU to GPU copy is faster than direct GPU to CPU copy
-            //       -> in async scenarios using a PixelPackBuffer (GPU to GPU) copy requires to "lock" the texture for shorter time
-            //       and would allow to the perform the actual download (GPU to CPU) independently from rendering that uses the input texture as target
-
-            // NOTE: When using PixelPackBuffer
-            //1: [GL:65538] Buffer detailed info: Buffer object 1 (bound to GL_PIXEL_PACK_BUFFER_ARB, usage hint is GL_DYNAMIC_DRAW) will use VIDEO memory as the source for buffer object operations.
-            //1: [GL:65538] Buffer performance warning: Buffer object 1 (bound to GL_PIXEL_PACK_BUFFER_ARB, usage hint is GL_DYNAMIC_DRAW) is being copied/moved from VIDEO memory to DMA CACHED memory.
-            //1: [GL:65538] Buffer detailed info: Buffer object 1 (bound to GL_PIXEL_PACK_BUFFER_ARB, usage hint is GL_DYNAMIC_DRAW) will use DMA CACHED memory as the source for buffer object operations.
-            //1: [GL:65538] Pixel-path performance warning: Pixel transfer is synchronized with 3D rendering.
-            //
-            //   -> use GetTextureSubImage
-
-            // TODO: create test for texture2d (with mip levels), texture cube, texture array
-            
-            //if bindTarget = TextureTarget.Texture2DArray then
-
-            //    let buffer = Array.zeroCreate<byte> targetSize
-
-            //    GL.GetTextureSubImage(t.Handle, level, 0, 0, slice, image.Size.X, image.Size.Y, 1, pixelFormat, pixelType, targetSize, buffer)
-            //    GL.Check "could not GetTextureSubImage"
-
-            //    let dstInfo = image.VolumeInfo
-            //    let dy = int64(alignedLineSize / elementSize)
-            //    let srcInfo = 
-            //        VolumeInfo(
-            //            dy * (dstInfo.Size.Y - 1L), 
-            //            dstInfo.Size, 
-            //            V3l(dstInfo.SZ, -dy, 1L)
-            //        )
-            //    let handle = GCHandle.Alloc(buffer, GCHandleType.Pinned)
-            //    try
-            //        let handlePtr = handle.AddrOfPinnedObject()
-            //        NativeVolume.copyNativeToImage handlePtr srcInfo image
-            //    finally
-            //        handle.Free()
-                
-            //else
-            let b = GL.GenBuffer()
-            GL.BindBuffer(BufferTarget.PixelPackBuffer, b)
-            GL.Check "could not bind buffer"
-
-            GL.BufferStorage(BufferTarget.PixelPackBuffer, nativeint targetSize, 0n, BufferStorageFlags.MapReadBit)
-            GL.Check "could not set buffer storage"
-
-            if t.IsArray then
-                // For some reason we cannot use the bind target here? Doc says otherwise
-                // Moreover this does not work on OpenGL < 4.5 (Mac!)
-                // Therefore we disable this code path and do an extra copy into a temporary texture instead
-                // TODO: Performance?
-                failwith "Not possible!"
-                //GL.GetTextureSubImage(t.Handle, level, 0, 0, slice, image.Size.X, image.Size.Y, 1, pixelFormat, pixelType, targetSize, nativeint 0)
-            else
-                GL.GetTexImage(target, level, pixelFormat, pixelType, 0n)
-            GL.Check "could not get texture image"
->>>>>>> d9c29f8f
 
             try
                 let src = NativePtr.toNativeInt buffer
