﻿namespace Aardvark.Rendering.GL

//#nowarn "44" //Obsolete warning

open System
open System.Threading
open System.Collections.Concurrent
open Aardvark.Base
open Aardvark.Rendering

open Aardvark.Rendering.ShaderReflection
open FSharp.Data.Adaptive
open OpenTK.Graphics.OpenGL4
open Aardvark.Rendering.GL
open System.Runtime.CompilerServices

[<AutoOpen>]
module private ShaderProgramCounters =
    let addProgram (ctx : Context) =
        Interlocked.Increment(&ctx.MemoryUsage.ShaderProgramCount) |> ignore

    let removeProgram (ctx : Context) =
        Interlocked.Decrement(&ctx.MemoryUsage.ShaderProgramCount) |> ignore


type ActiveUniform = { slot : int; index : int; location : int; name : string; semantic : string; samplerState : Option<SamplerState>; size : int; uniformType : ActiveUniformType; offset : int; arrayStride : int; isRowMajor : bool } with
    member x.Interface =

        let name =
            if x.name = x.semantic then x.name
            else sprintf "%s : %s" x.name x.semantic

        match x.samplerState with
            | Some sam ->
                sprintf "%A %s; // sampler: %A" x.uniformType name sam
            | None ->
                sprintf "%A %s;" x.uniformType name
                
type UniformBlock = { name : string; index : int; binding : int; fields : list<ActiveUniform>; size : int; referencedBy : Set<ShaderStage> }
type ActiveAttribute = { attributeIndex : int; size : int; name : string; semantic : string; attributeType : ActiveAttribType }

type Shader =
    class 
        val mutable public Context : Context
        val mutable public Handle : int
        val mutable public Stage : ShaderStage
        val mutable public SupportedModes : Option<Set<IndexedGeometryMode>>
        new(ctx : Context, handle : int, stage : ShaderStage, tops) = { Context = ctx; Handle = handle; Stage = stage; SupportedModes = tops}
    end

[<StructuredFormatDisplay("{InterfaceBlock}")>]
type Program =
    {
       Context : Context
       Code : string
       Handle : int
       HasTessellation : bool
       SupportedModes : Option<Set<IndexedGeometryMode>>
       Interface : FShade.GLSL.GLSLProgramInterface

       [<DefaultValue>]
       mutable _inputs : Option<list<string * Type>>
       [<DefaultValue>]
       mutable _outputs : Option<list<string * Type>>
       [<DefaultValue>]
       mutable _uniforms : Option<list<string * Type>>
    } with

    member x.WritesPointSize =
        FShade.GLSL.GLSLProgramInterface.usesPointSize x.Interface

    interface IBackendSurface with
        member x.Handle = x.Handle :> obj

[<AutoOpen>]
module ProgramExtensions =
    //type UniformField = Aardvark.Rendering.GL.UniformField
    open System.Text.RegularExpressions
    open System

    module private FShadeBackend = 
        open FShade.GLSL

        let private backendCache = System.Collections.Concurrent.ConcurrentDictionary<Context, Backend>()

        let get (ctx : Context) =   
            backendCache.GetOrAdd(ctx, fun ctx ->
                let mutable enabledGLSLExts = Set.empty

                let bindingMode = 
                    if ctx.Driver.glsl >= Version(4,3) then BindingMode.PerKind
                    else BindingMode.None

                let conservativeDepth =
                    if ctx.Driver.glsl >= Version(4,2) then true
                    elif Set.contains "GL_ARB_conservative_depth" ctx.Driver.extensions then 
                        enabledGLSLExts <- Set.add "GL_ARB_conservative_depth" enabledGLSLExts
                        true
                    else
                        false
                    
                let uniformBuffers =
                    if ctx.Driver.version >= Version(3,1) then true
                    elif Set.contains "GL_ARB_uniform_buffer_object" ctx.Driver.extensions then 
                        enabledGLSLExts <- Set.add "GL_ARB_uniform_buffer_object" enabledGLSLExts
                        true
                    else
                        false

                let locations =
                    ctx.Driver.glsl >= Version(3,3) 
                    
                let inout =
                    ctx.Driver.glsl >= Version(1,3) 

                let cfg = 
                    { 
                        version = GLSLVersion(ctx.Driver.glsl.Major, ctx.Driver.glsl.Minor, 0)
                        enabledExtensions = enabledGLSLExts
                        createUniformBuffers = uniformBuffers
                        bindingMode = bindingMode
                        createDescriptorSets = false
                        stepDescriptorSets = false
                        createInputLocations = locations
                        createPerStageUniforms = false
                        reverseMatrixLogic = true
                        createOutputLocations = locations
                        createPassingLocations = locations
                        depthWriteMode = conservativeDepth
                        useInOut = inout
                    }
                Backend.Create cfg
            )

    type Context with
        member x.FShadeBackend = FShadeBackend.get x



    let private getShaderType (stage : ShaderStage) =
        match stage with
            | ShaderStage.Vertex -> ShaderType.VertexShader
            | ShaderStage.TessControl -> ShaderType.TessControlShader
            | ShaderStage.TessEval -> ShaderType.TessEvaluationShader
            | ShaderStage.Geometry -> ShaderType.GeometryShader
            | ShaderStage.Fragment -> ShaderType.FragmentShader
            | ShaderStage.Compute -> ShaderType.ComputeShader
            | _ -> failwithf "unknown shader-stage: %A" stage

    let private versionRx = System.Text.RegularExpressions.Regex @"#version[ \t]+(?<version>.*)"
    let private addPreprocessorDefine (define : string) (code : string) =
        let replaced = ref false
        let def = sprintf "#define %s\r\n" define
        let layout = "" //"layout(row_major) uniform;\r\n"

        let newCode = 
            versionRx.Replace(code, System.Text.RegularExpressions.MatchEvaluator(fun m ->
                let v = m.Groups.["version"].Value
                replaced := true
                match Int32.TryParse v with
                    | (true, vers) when vers > 120 ->
                        sprintf "#version %s\r\n%s%s" v def layout
                    | _ ->
                        sprintf "#version %s\r\n%s" v def
            ))

        if !replaced then newCode
        else def + newCode


    let private outputSuffixes = ["{0}"; "{0}Out"; "{0}Frag"; "Pixel{0}"; "{0}Pixel"; "{0}Fragment"]
    let private geometryOutputSuffixes = ["{0}"; "{0}Out"; "{0}Geometry"; "{0}TessControl"; "{0}TessEval"; "Geometry{0}"; "TessControl{0}"; "TessEval{0}"]


    module ShaderCompiler = 
        let tryCompileShader (stage : ShaderStage) (code : string) (entryPoint : string) (x : Context) =
            Operators.using x.ResourceLock (fun _ ->
                let code = code.Replace(sprintf "%s(" entryPoint, "main(")
                
                let handle = GL.CreateShader(getShaderType stage)
                GL.Check "could not create shader"

                GL.ShaderSource(handle, code)
                GL.Check "could not attach shader source"

                GL.CompileShader(handle)
                GL.Check "could not compile shader"

                let status = GL.GetShader(handle, ShaderParameter.CompileStatus)
                GL.Check "could not get shader status"

                let log = GL.GetShaderInfoLog handle
                
                let topologies =
                    match stage with
                        | ShaderStage.Geometry ->
                            
                            let inRx = System.Text.RegularExpressions.Regex @"layout\((?<top>[a-zA-Z_]+)\)[ \t]*in[ \t]*;"
                            let m = inRx.Match code
                            if m.Success then
                                match m.Groups.["top"].Value with
                                    | "points" -> 
                                        [IndexedGeometryMode.PointList] |> Set.ofList |> Some

                                    | "lines" ->
                                        [IndexedGeometryMode.LineList; IndexedGeometryMode.LineStrip] |> Set.ofList |> Some

                                    | "lines_adjacency" ->
                                        [IndexedGeometryMode.LineAdjacencyList; IndexedGeometryMode.LineStrip] |> Set.ofList |> Some

                                    | "triangles"  ->
                                        [IndexedGeometryMode.TriangleList; IndexedGeometryMode.TriangleStrip] |> Set.ofList |> Some
                                    
                                    | "triangles_adjacency" ->
                                        [IndexedGeometryMode.TriangleAdjacencyList] |> Set.ofList |> Some
                                    
                                    | v ->
                                       failwithf "unknown geometry shader input topology: %A" v 
                            else
                                failwith "could not determine geometry shader input topology"

                        | _ ->
                            None

                if status = 1 then
                    Success(Shader(x, handle, stage, topologies))
                else
                    let log =
                        if String.IsNullOrEmpty log then "ERROR: shader did not compile but log was empty"
                        else log

                    Error log

            )

        let tryCompileCompute (code : string) (x : Context) =
            use t = x.ResourceLock
            match tryCompileShader ShaderStage.Compute code "main" x with
                | Success shader ->
                    Success [shader]
                | Error err ->
                    Error err

        let withLineNumbers (code : string) : string =
            let lineCount = String.lineCount code
            let lineColumns = 1 + int (Fun.Log10 lineCount)
            let lineFormatLen = lineColumns + 3
            let sb = new System.Text.StringBuilder(code.Length + lineFormatLen * lineCount + 10)
            
            let fmtStr = "{0:" + lineColumns.ToString() + "} : "
            let mutable lineEnd = code.IndexOf('\n')
            let mutable lineStart = 0
            let mutable lineCnt = 1
            while (lineEnd >= 0) do
                let line = code.Substring(lineStart, lineEnd - lineStart + 1)
                sb.Append(lineCnt.ToString().PadLeft(lineColumns)) |> ignore
                sb.Append(": ")  |> ignore
                sb.Append(line) |> ignore
                lineStart <- lineEnd + 1
                lineCnt <- lineCnt + 1
                lineEnd <- code.IndexOf('\n', lineStart)
                ()

            let lastLine = code.Substring(lineStart)
            if lastLine.Length > 0 then
                sb.Append(lineCnt.ToString()) |> ignore
                sb.Append(": ")  |> ignore
                sb.Append(lastLine) |> ignore

            sb.ToString()

        let tryCompileShaders (withFragment : bool) (code : string) (x : Context) =
            let vs = code.Contains "#ifdef Vertex"
            let tcs = code.Contains "#ifdef TessControl"
            let tev = code.Contains "#ifdef TessEval"
            let gs = code.Contains "#ifdef Geometry"
            let fs = withFragment && code.Contains "#ifdef Fragment"

            let stages =
                [
                    if vs then yield "Vertex", "main", ShaderStage.Vertex
                    if tcs then yield "TessControl", "main", ShaderStage.TessControl
                    if tev then yield "TessEval", "main", ShaderStage.TessEval
                    if gs then yield "Geometry", "main", ShaderStage.Geometry
                    if fs then yield "Fragment", "main", ShaderStage.Fragment
                ]

            let code = if (code.Contains("layout(location = 0) out vec4 Colors2Out")) then 
                            code.Replace("out vec4 Colors2Out", "out vec4 Colors3Out")
                                .Replace("out vec4 ColorsOut", "out vec4 Colors2Out")
                                .Replace("out vec4 Colors3Out", "out vec4 ColorsOut")
                       else code

            if RuntimeConfig.PrintShaderCode then
                let codeWithDefine = addPreprocessorDefine "__SHADER_STAGE__" code
                let numberdLines = withLineNumbers codeWithDefine
                Report.Line("Compiling shader:\n{0}", numberdLines)

            Operators.using x.ResourceLock (fun _ ->
                let results =
                    stages |> List.map (fun (def, entry, stage) ->
                        let codeWithDefine = addPreprocessorDefine def code
                        stage, tryCompileShader stage codeWithDefine entry x
                    )

                let errors = results |> List.choose (fun (stage,r) -> match r with | Error e -> Some(stage,e) | _ -> None)
                if List.isEmpty errors then
                    let shaders = results |> List.choose (function (_,Success r) -> Some r | _ -> None)
                    Success shaders
                else
                    let codeWithDefine = addPreprocessorDefine "__SHADER_STAGE__" code
                    let numberdLines = withLineNumbers codeWithDefine
                    Report.Line("Failed to compile shader:\n{0}", numberdLines)
                    let err = errors |> List.map (fun (stage, e) -> sprintf "%A:\r\n%s" stage (String.indent 1 e)) |> String.concat "\r\n\r\n" 
                    Error err
            
            )

        let setFragDataLocations (fboSignature : Map<string, int>) (handle : int) (x : Context) =
            Operators.using x.ResourceLock (fun _ ->
                fboSignature 
                    |> Map.toList
                    |> List.map (fun (name, location) ->
                        let outputNameAndIndex = 
                            outputSuffixes |> List.tryPick (fun s ->
                                let outputName = String.Format(s, name)
                                let index = GL.GetFragDataIndex(handle, outputName)
                                GL.Check "could not get FragDataIndex"
                                if index >= 0 then Some (outputName, index)
                                else None
                            )

                            

                        match outputNameAndIndex with
                            | Some (outputName, index) ->
                                GL.BindFragDataLocation(handle, location, name)
                                GL.Check "could not bind FragData location"

                                { attributeIndex = location; size = 1; name = outputName; semantic = name; attributeType = ActiveAttribType.FloatVec4 }
                            | None ->
                                failwithf "could not get desired program-output: %A" name
                    )
            )


        let tryLinkProgram (expectsRowMajorMatrices : bool) (handle : int) (code : string) (shaders : list<Shader>) (firstTexture : int) (findOutputs : int -> Context -> list<ActiveAttribute>) (x : Context) =
            GL.LinkProgram(handle)
            GL.Check "could not link program"

         
            let status = GL.GetProgram(handle, GetProgramParameterName.LinkStatus)
            let log = GL.GetProgramInfoLog(handle)
            GL.Check "could not get program log"


            if status = 1 then
                let outputs = findOutputs handle x

                // after modifying the frag-locations the program needs to be linked again
                GL.LinkProgram(handle)
                GL.Check "could not link program"

                let status = GL.GetProgram(handle, GetProgramParameterName.LinkStatus)
                let log = GL.GetProgramInfoLog(handle)
                GL.Check "could not get program log"

                if status = 1 then

                    GL.UseProgram(handle)
                    GL.Check "could not bind program"

                    let supported = 
                        shaders |> List.tryPick (fun s -> s.SupportedModes)

                    try
                        try
                            Success {
                                Context = x
                                Code = code
                                Handle = handle
                                HasTessellation = shaders |> List.exists (fun s -> s.Stage = ShaderStage.TessControl || s.Stage = ShaderStage.TessEval)
                                SupportedModes = supported
                                Interface =
                                    {
<<<<<<< HEAD
                                        inputs                  = []
                                        outputs                 = []
                                        samplers                = MapExt.empty
                                        images                  = MapExt.empty
                                        storageBuffers          = MapExt.empty
                                        uniformBuffers          = MapExt.empty
                                        accelerationStructures  = MapExt.empty
                                        shaders                 = FShade.GLSL.GLSLProgramShaders.Graphics FShade.GLSL.GLSLGraphicsShaders.empty
=======
                                        inputs                      = []
                                        outputs                     = []
                                        samplers                    = MapExt.empty
                                        images                      = MapExt.empty
                                        storageBuffers              = MapExt.empty
                                        uniformBuffers              = MapExt.empty
                                        shaders                     = FShade.GLSL.GLSLProgramShaders.Graphics { stages = MapExt.empty }
                                        accelerationStructures      = MapExt.empty
>>>>>>> 9c2df2c7
                                    }
                            }

                        finally 
                            GL.UseProgram(0)
                            GL.Check "could not unbind program"

                        
                    with 
                    | e -> 
                             let codeWithDefine = addPreprocessorDefine "__SHADER_STAGE__" code
                             let numberdLines = withLineNumbers codeWithDefine
                             Report.Line("Failed to build shader interface of:\n{0}", numberdLines)
                             reraise()
                else
                    let log =
                        if String.IsNullOrEmpty log then "ERROR: program could not be linked but log was empty"
                        else log

                    Error log

            else
                let log =
                    if String.IsNullOrEmpty log then "ERROR: program could not be linked but log was empty"
                    else log

                Error log

    open FShade.Imperative
    open FShade

    let private shaderPickler = MBrace.FsPickler.FsPickler.CreateBinarySerializer()

    type private OutputSignature =
        {
            device      : string
            id          : string
            outputs     : Map<string, int * RenderbufferFormat>
            layered     : Set<string>
            layerCount  : int
        }

    type private ShaderCacheEntry =
        {
            iface       : FShade.GLSL.GLSLProgramInterface
            format      : BinaryFormat
            binary      : byte[]
            code        : string
            hasTess     : bool
            modes       : Option<Set<IndexedGeometryMode>>
        }

        override x.ToString() = x.code // NOTE: x.binary or the complexity if x.iface seems to crash the VS 2019 debugger with the default ToString() implementation

    type Aardvark.Rendering.GL.Context with


        member x.TryCompileShader(stage : Aardvark.Rendering.ShaderStage, code : string, entryPoint : string) =
            x |> ShaderCompiler.tryCompileShader stage code entryPoint


        member x.TryCompileCompute(expectsRowMajorMatrices : bool, code : string) =
            use t = x.ResourceLock

            match x |> ShaderCompiler.tryCompileCompute code with
                | Success shaders ->
                    addProgram x
                    let handle = GL.CreateProgram()
                    GL.Check "could not create program"

                    for s in shaders do
                        GL.AttachShader(handle, s.Handle)
                        GL.Check "could not attach shader to program"

                    match x |> ShaderCompiler.tryLinkProgram expectsRowMajorMatrices handle code shaders 0 (fun _ _ -> []) with
                        | Success program ->
                            Success program
                        | Error err ->
                            Error err

                | Error err ->
                    Error err
                    
        member x.TryGetProgramBinary(prog : Program) =
            use __ = x.ResourceLock
            GL.GetError() |> ignore

            let mutable length = 0
            GL.GetProgram(prog.Handle, unbox 0x8741, &length)
            let err = GL.GetError()
            if err <> ErrorCode.NoError then 
                None
            else
                let data : byte[] = Array.zeroCreate length
                let mutable format = Unchecked.defaultof<BinaryFormat>
                GL.GetProgramBinary(prog.Handle, length, &length, &format, data)
                let err = GL.GetError()
                if err <> ErrorCode.NoError then 
                    None
                else
                    Some (format, data)



        member x.TryCompileProgramCode(fboSignature : Map<string, int>, expectsRowMajorMatrices : bool, code : string) =
            Operators.using x.ResourceLock (fun _ ->
                match x |> ShaderCompiler.tryCompileShaders true code with
                    | Success shaders ->
                        let firstTexture = 0
                        addProgram x
                        let handle = GL.CreateProgram()
                        GL.Check "could not create program"

                        for s in shaders do
                            GL.AttachShader(handle, s.Handle)
                            GL.Check "could not attach shader to program"

                        match x |> ShaderCompiler.tryLinkProgram expectsRowMajorMatrices handle code shaders firstTexture (ShaderCompiler.setFragDataLocations fboSignature) with
                            | Success program ->
                                Success program
                            | Error err ->
                                let numberdLines = ShaderCompiler.withLineNumbers code
                                Report.Line("Failed to link shader:\n{0}", numberdLines)
                                Error err

                    
                    | Error err ->
                        Error err
            )

        member x.CompileProgramCode(fboSignature : Map<string, int>, expectsRowMajorMatrices : bool, code : string) =
            match x.TryCompileProgramCode(fboSignature, expectsRowMajorMatrices, code) with
                | Success p -> p
                | Error e ->
                    failwithf "[GL] shader compiler returned errors: %s" e

        member x.Delete(p : Program) =
            Operators.using x.ResourceLock (fun _ ->
                removeProgram x
                GL.DeleteProgram(p.Handle)
                GL.Check "could not delete program"
            )

        member x.TryCompileProgram(id : string, signature : IFramebufferSignature, code : Lazy<GLSL.GLSLShader>) =
            x.TryCompileProgram(id, signature.Layout, code)

        member x.TryCompileProgram(id : string, layout : FramebufferLayout, code : Lazy<GLSL.GLSLShader>) : Error<_> =

            let key : CodeCacheKey =
                { id = id; layout = layout }

            x.ShaderCache.GetOrAdd(key, fun key ->

                let fixBindings (p : Program) (iface : FShade.GLSL.GLSLProgramInterface) = 
                    if p.Context.FShadeBackend.Config.bindingMode = FShade.GLSL.BindingMode.None then
                        let uniformBuffers =
                            let mutable b = 0
                            iface.uniformBuffers |> MapExt.map (fun name ub ->
                                let bi = GL.GetUniformBlockIndex(p.Handle, name)
                                let binding = b
                                b <- b + 1
                                GL.UniformBlockBinding(p.Handle, bi, binding)
                                { ub with ubBinding = binding }
                            )

                        let samplers =
                            let mutable b = 0
                            iface.samplers |> MapExt.map (fun name sam ->
                                let l = GL.GetUniformLocation(p.Handle, name)
                                let binding = b
                                b <- b + 1
                                GL.ProgramUniform1(p.Handle, l, binding)
                                { sam with samplerBinding = binding }
                            )
                            
                        let images =
                            let mutable b = 0
                            iface.images |> MapExt.map (fun name img ->
                                let l = GL.GetUniformLocation(p.Handle, name)
                                let binding = b
                                b <- b + 1
                                GL.ProgramUniform1(p.Handle, l, binding)
                                { img with imageBinding = binding }
                            )

                        let storageBuffers =
                            let mutable b = 0
                            iface.storageBuffers |> MapExt.map (fun name sb ->
                                let bi = GL.GetProgramResourceIndex(p.Handle, ProgramInterface.ShaderStorageBlock, name)
                                let binding = b
                                b <- b + 1
                                GL.ShaderStorageBlockBinding(p.Handle, bi, binding)
                                { sb with ssbBinding = binding }
                            )



                        { iface with 
                            uniformBuffers = uniformBuffers 
                            samplers = samplers
                            storageBuffers = storageBuffers
                            images = images
                        }
                    else
                        iface

                let (file : string, content : Option<ShaderCacheEntry>) =
                    match x.ShaderCachePath with    
                        | Some cachePath ->

                            // NOTE: contex.Diver represent information obtained by primary context -> possible that resource context have been created differently -> use driver information from actual context
                            let driver = match x.CurrentContextHandle with
                                            | ValueSome ch -> ch.Driver
                                            | _ -> Log.warn "context not current!!"
                                                   x.Driver
                            
                            let key = 
                                {   // NOTE: Profile mask can be None, Core or Compatibility, shaders are not necessary compatible between those
                                    device      = driver.vendor + "_" + driver.renderer + "_" + driver.versionString + "/" + driver.profileMask.ToString() 
                                    id          = key.id
                                    outputs     = key.layout.ColorAttachments |> Map.toList |> List.map (fun (id,(name, s)) -> string name, (id, s.format)) |> Map.ofList
                                    layered     = key.layout.PerLayerUniforms
                                    layerCount  = key.layout.LayerCount
                                }

                            let hash = shaderPickler.ComputeHash(key).Hash |> System.Guid
                            let file = System.IO.Path.Combine(cachePath, string hash + ".bin")

                            if System.IO.File.Exists file then
                                try file, shaderPickler.UnPickle (File.readAllBytes file) |> Some
                                with _ -> file, None
                            else
                                file, None
                        | _ ->
                            "", None

                match content with
                    | Some c ->
                        
                        let prog = GL.CreateProgram()
                        addProgram x
                        GL.ProgramBinary(prog, c.format, c.binary, c.binary.Length)
                        GL.Check "could not create program from binary"
                        
                        let linkStatus = GL.GetProgram(prog, GetProgramParameterName.LinkStatus)
                        if linkStatus = 0 then // GL_False
                            let info = GL.GetProgramInfoLog(prog)
                            GL.DeleteProgram(prog)
                            Log.warn "Error Loading Program Binary: Format=%A\nInfo: %s" c.format info

                            Log.warn "Fallback: compiling shader from code"
                            let code = code.Value
                            let outputs = code.iface.outputs |> List.map (fun p -> p.paramName, p.paramLocation) |> Map.ofList
                            match x.TryCompileProgramCode(outputs, true, code.code) with
                            | Success prog ->
                                let iface = fixBindings prog code.iface
                                let prog = { prog with Interface = iface }
                                Success prog
                            | Error e ->
                                Error e

                        else
                            let program = 
                                {
                                    Context = x
                                    Code = c.code
                                    Handle = prog
                                    HasTessellation = c.hasTess
                                    SupportedModes = c.modes
                                    Interface = c.iface
                                }
                                
                            let iface = fixBindings program c.iface
                            Success { program with Interface = iface }

                    | _ -> 
                        let code = code.Value
                        let outputs = code.iface.outputs |> List.map (fun p -> p.paramName, p.paramLocation) |> Map.ofList
                        match x.TryCompileProgramCode(outputs, true, code.code) with
                            | Success prog ->
                                let iface = fixBindings prog code.iface
                                let prog = { prog with Interface = iface }
                                
                                //for (name, b) in MapExt.toSeq code.iface.uniformBuffers do
                                //    b.ubBinding

                                match x.ShaderCachePath with    
                                    | Some cachePath ->
                                        match x.TryGetProgramBinary prog with
                                            | Some (format, binary) ->
                                                let entry =
                                                    shaderPickler.Pickle {
                                                        hasTess = prog.HasTessellation
                                                        iface = code.iface
                                                        format = format
                                                        binary = binary
                                                        code = code.code
                                                        modes = prog.SupportedModes
                                                    }
                                                File.writeAllBytes file entry

                                                #if PICKLERTEST
                                                let test = shaderPickler.UnPickle (File.readAllBytes file)

                                                Log.line "TEST"

                                                let file = test.iface.samplers |> MapExt.toArray |> Array.choose (fun (x, y) ->
                                                                if y.samplerTextures |> List.length > 1 then
                                                                    let sam0 = y.samplerTextures |> List.head |> snd
                                                                    let samEqual = y.samplerTextures |> List.skip 1 |> List.forall (fun s -> Object.ReferenceEquals(sam0, snd s))
                                                                    Log.line "ArraySampler Equal=%A (Deserialize)" samEqual
                                                                    Some samEqual
                                                                else
                                                                    None
                                                            )

                                                let orig = code.iface.samplers |> MapExt.toArray |> Array.choose (fun (x, y)->
                                                                if y.samplerTextures |> List.length > 1 then
                                                                    let sam0 = y.samplerTextures |> List.head |> snd
                                                                    let samEqual = y.samplerTextures |> List.skip 1 |> List.forall (fun s -> Object.ReferenceEquals(sam0, snd s))
                                                                    Log.line "ArraySampler Equal=%A (Original)" samEqual
                                                                    Some samEqual
                                                                else
                                                                    None
                                                    )

                                                if orig.Length <> file.Length then
                                                    failwith "FAILFAIL"
                                                else
                                                    let passt = Array.compareWith (fun x y -> if x = y then 0 else 1) orig file
                                                    if passt <> 0 then
                                                        Log.warn "No longer same reference equality !!"

                                                #endif

                                                ()

                                            | None ->
                                                ()
                                    | _ ->
                                        ()

                                Success prog
                            | Error e ->
                                Error e
            )

        member x.TryCreateProgram(signature : IFramebufferSignature, surface : Surface, topology : IndexedGeometryMode) : Error<GLSL.GLSLProgramInterface * aval<Program>> =
            match surface with
                | Surface.FShadeSimple effect ->
                    let key : StaticShaderCacheKey =
                        {
                            effect = effect
                            layout = signature.Layout
                            topology = topology
                            deviceCount = signature.Runtime.DeviceCount
                        }

                    x.ShaderCache.GetOrAdd(key, fun key ->
                        let glsl = 
                            lazy (
                                let module_ = key.layout.Link(key.effect, key.deviceCount, Range1d(-1.0, 1.0), false, key.topology)
                                ModuleCompiler.compileGLSL x.FShadeBackend module_
                            )

                        match x.TryCompileProgram(key.effect.Id, key.layout, glsl) with
                            | Success (prog) ->
                                Success (prog.Interface, AVal.constant prog)
                            | Error e ->
                                Error e
                        )

                | Surface.FShade create ->
                    x.ShaderCache.GetOrAdd(create, fun _ ->
                        let (inputLayout,b) = create (signature.EffectConfig(Range1d(-1.0, 1.0), false))

                        let initial = AVal.force b
                        let effect = initial.userData |> unbox<Effect>
                        let layoutHash = shaderPickler.ComputeHash(inputLayout).Hash |> Convert.ToBase64String

                        let iface =
                            match x.TryCompileProgram(effect.Id + layoutHash, signature, lazy (ModuleCompiler.compileGLSL x.FShadeBackend initial)) with
                            | Success prog ->
                                let iface = prog.Interface
                                { iface with
                                    samplers = iface.samplers |> MapExt.map (fun _ sam ->
                                        match MapExt.tryFind sam.samplerName inputLayout.eTextures with
                                        | Some infos -> { sam with samplerTextures = infos }
                                        | None -> sam
                                    )
                                }
                            | Error e ->
                                failwithf "[GL] shader compiler returned errors: %s" e

                        let changeableProgram =
                            b |> AVal.map (fun m ->
                                let effect = m.userData |> unbox<Effect>
                                match x.TryCompileProgram(effect.Id + layoutHash, signature, lazy (ModuleCompiler.compileGLSL x.FShadeBackend m)) with
                                | Success p -> p
                                | Error e ->
                                    Log.error "[GL] shader compiler returned errors: %A" e
                                    failwithf "[GL] shader compiler returned errors: %A" e
                            )

                        Success (iface, changeableProgram)
                    )

                | Surface.None ->
                    Error "[GL] empty shader"

                | Surface.Backend surface ->
                    match surface with
                        | :? Program as p -> 
                            Success (p.Interface, AVal.constant p)
                        | _ ->
                            Error (sprintf "[GL] bad surface: %A (hi lui)" surface)

        member x.CreateProgram(signature : IFramebufferSignature, surface : Surface, topology : IndexedGeometryMode) : GLSL.GLSLProgramInterface * aval<Program> =
            match x.TryCreateProgram(signature, surface, topology) with
                | Success t -> t
                | Error e ->
                    Log.error "[GL] shader compiler returned errors: %A" e
                    failwithf "[GL] shader compiler returned errors: %A" e
                <|MERGE_RESOLUTION|>--- conflicted
+++ resolved
@@ -383,16 +383,6 @@
                                 SupportedModes = supported
                                 Interface =
                                     {
-<<<<<<< HEAD
-                                        inputs                  = []
-                                        outputs                 = []
-                                        samplers                = MapExt.empty
-                                        images                  = MapExt.empty
-                                        storageBuffers          = MapExt.empty
-                                        uniformBuffers          = MapExt.empty
-                                        accelerationStructures  = MapExt.empty
-                                        shaders                 = FShade.GLSL.GLSLProgramShaders.Graphics FShade.GLSL.GLSLGraphicsShaders.empty
-=======
                                         inputs                      = []
                                         outputs                     = []
                                         samplers                    = MapExt.empty
@@ -401,7 +391,6 @@
                                         uniformBuffers              = MapExt.empty
                                         shaders                     = FShade.GLSL.GLSLProgramShaders.Graphics { stages = MapExt.empty }
                                         accelerationStructures      = MapExt.empty
->>>>>>> 9c2df2c7
                                     }
                             }
 
