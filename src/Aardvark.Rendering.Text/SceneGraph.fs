--- conflicted
+++ resolved
@@ -163,19 +163,13 @@
                                     let e = t.BoundaryExtent
 
                                     content |> Mod.map (fun s -> 
-<<<<<<< HEAD
                                         let b = s.bounds
                                         let bounds = Box2d(b.Min.X - e.left, b.Min.Y - e.bottom, b.Max.X + e.right, b.Max.Y + e.top)
-                                        Trafo3d.Scale(bounds.SizeX, bounds.SizeY, 1.0) *
-                                        Trafo3d.Translation(bounds.Min.X, bounds.Min.Y, 0.0)
-=======
-                                        let bounds = s.bounds.EnlargedByRelativeEps t.BoundaryExtent
                                         if bounds.IsValid then
                                             Trafo3d.Scale(bounds.SizeX, bounds.SizeY, 1.0) *
                                             Trafo3d.Translation(bounds.Min.X, bounds.Min.Y, 0.0)
                                         else
                                             Trafo3d.Scale(0.0)
->>>>>>> 079837d8
                                     )
 
                                 match old.TryGetUniform(scope, sem) with
