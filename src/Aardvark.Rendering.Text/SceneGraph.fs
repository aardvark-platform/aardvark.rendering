--- conflicted
+++ resolved
@@ -227,9 +227,6 @@
             let pass = scope.RenderPass
             let pass = if pass = RenderPass.main then RenderPass.shapes else pass
 
-<<<<<<< HEAD
-            shapes.RasterizerState <- { shapes.RasterizerState with Multisample = AVal.map2 (fun a f -> not f || a) aa fill }
-=======
             
             let multisample = 
                 (aa, fill) ||> AVal.map2 (fun a f -> 
@@ -237,8 +234,7 @@
                     not f || a
                 )
 
-            shapes.RasterizerState.Multisample <- multisample
->>>>>>> 25f2e8e2
+            shapes.RasterizerState <- { shapes.RasterizerState with Multisample = multisample }
             shapes.RenderPass <- if pass = RenderPass.main then RenderPass.shapes else pass
             shapes.BlendState <- { shapes.BlendState with Mode = AVal.constant BlendMode.Blend }
             shapes.VertexAttributes <- cache.VertexBuffers
@@ -385,9 +381,6 @@
 
             let pass = scope.RenderPass
             let pass = if pass = RenderPass.main then RenderPass.shapes else pass
-<<<<<<< HEAD
-            shapes.RasterizerState <- { shapes.RasterizerState with Multisample = AVal.map2 (fun a f -> not f || a) aa fill }
-=======
 
             
             let multisample = 
@@ -396,8 +389,7 @@
                     not f || a
                 )
 
-            shapes.RasterizerState.Multisample <- multisample
->>>>>>> 25f2e8e2
+            shapes.RasterizerState <- { shapes.RasterizerState with Multisample = multisample }
             shapes.RenderPass <- pass
             shapes.BlendState <- { shapes.BlendState with Mode = AVal.constant BlendMode.Blend }
             shapes.VertexAttributes <- cache.VertexBuffers
@@ -409,7 +401,7 @@
             //shapes.WriteBuffers <- Some (Set.ofList [DefaultSemantic.Colors])
 
             let boundary = RenderObject.ofScope scope
-            boundary.RasterizerState.Multisample <- multisample
+            boundary.RasterizerState <- { shapes.RasterizerState with Multisample = multisample }
             boundary.RenderPass <- pass
             boundary.BlendState <- { boundary.BlendState with Mode = AVal.constant BlendMode.Blend }
             boundary.VertexAttributes <- cache.VertexBuffers
@@ -499,29 +491,13 @@
                     | _ -> scope.StencilModeBack
                 )
 
-            shapes.DepthState.Test <- depthTest
-            shapes.StencilState.ModeFront <- stencilFront
-            shapes.StencilState.ModeBack <- stencilBack
+            shapes.DepthState <- { shapes.DepthState with Test = depthTest }
+            shapes.StencilState <- { shapes.StencilState with ModeFront = stencilFront; ModeBack = stencilBack }
 
             style |> AVal.map(fun s ->
                 match s with
                 | RenderStyle.Normal ->
                     shapes.Surface <- Surface.FShadeSimple cache.Effect
-<<<<<<< HEAD
-                    shapes.DepthState <- { shapes.DepthState with Test = depthTest }
-                    shapes.StencilState <- { shapes.StencilState with ModeFront = stencilFront; ModeBack = stencilBack }
-                    MultiRenderObject [boundary; shapes] :> IRenderObject  |> HashSet.single
-                | RenderStyle.NoBoundary ->
-                    shapes.Surface <- Surface.FShadeSimple cache.Effect
-                    shapes.DepthState <- { shapes.DepthState with Test = depthTest }
-                    shapes.StencilState <- { shapes.StencilState with ModeFront = stencilFront; ModeBack = stencilBack }
-                    shapes :> IRenderObject |> HashSet.single // MultiRenderObject [shapes] :> IRenderObject 
-                | RenderStyle.Billboard -> 
-                    shapes.Surface <- Surface.FShadeSimple cache.BillboardEffect
-                    shapes.DepthState <- { shapes.DepthState with Test = depthTest }
-                    shapes.StencilState <- { shapes.StencilState with ModeFront = stencilFront; ModeBack = stencilBack }
-                    shapes :> IRenderObject |> HashSet.single
-=======
                     MultiRenderObject [boundary; shapes] :> IRenderObject
 
                 | RenderStyle.NoBoundary ->
@@ -531,7 +507,6 @@
                 | RenderStyle.Billboard ->
                     shapes.Surface <- Surface.FShadeSimple cache.BillboardEffect
                     RenderObject.Clone shapes :> IRenderObject
->>>>>>> 25f2e8e2
 
                 |> HashSet.single
             ) |> ASet.ofAVal
