﻿namespace Aardvark.Rendering.Vulkan

open System
open System.Threading
open System.Collections.Generic
open System.Runtime.InteropServices
open Microsoft.FSharp.NativeInterop
open Aardvark.Base
open Aardvark.Rendering

#nowarn "9"

module Config =
    let mutable showRecompile = true


[<AutoOpen>]
module private Utilities =

    type Converter<'a when 'a : unmanaged> private() =
        static let convert =
            let t = typeof<'a>
            if t.IsEnum then 
                let bt = t.GetEnumUnderlyingType()
                if bt = typeof<uint8> then fun (a : 'a[]) -> a |> Array.map unbox<uint8> |> unbox<Array>
                elif bt = typeof<int8> then fun (a : 'a[]) -> a |> Array.map unbox<int8> |> unbox<Array>
                elif bt = typeof<uint16> then fun (a : 'a[]) -> a |> Array.map unbox<uint16> |> unbox<Array>
                elif bt = typeof<int16> then fun (a : 'a[]) -> a |> Array.map unbox<int16> |> unbox<Array>
                elif bt = typeof<uint32> then fun (a : 'a[]) -> a |> Array.map unbox<uint32> |> unbox<Array>
                elif bt = typeof<int32> then fun (a : 'a[]) -> a |> Array.map unbox<int32> |> unbox<Array>
                elif bt = typeof<uint64> then fun (a : 'a[]) -> a |> Array.map unbox<uint64> |> unbox<Array>
                elif bt = typeof<int64> then fun (a : 'a[]) -> a |> Array.map unbox<int64> |> unbox<Array>
                else fun (a : 'a[]) -> a :> System.Array
            else 
                fun (a : 'a[]) -> a :> System.Array

        static member Convert(v : 'a[]) = convert v

    type NativeBuilder() =

        member inline x.Bind<'a,'r when 'a : unmanaged>(value : 'a, f : nativeptr<'a> -> 'r) =
            let ptr = NativePtr.alloc 1
            NativePtr.write ptr value
            try f ptr
            finally NativePtr.free ptr
            
        member inline x.Bind<'a,'r when 'a : unmanaged>(m : 'a[], f : nativeptr<'a> -> 'r) =
            if m.Length = 0 then
                f NativePtr.zero
            else
                let gc = GCHandle.Alloc(Converter<'a>.Convert m, GCHandleType.Pinned)
                try f (NativePtr.ofNativeInt (gc.AddrOfPinnedObject()))
                finally gc.Free()
            
        member inline x.Bind<'r>(value : string, f : nativeptr<byte> -> 'r) =
            let ptr = Marshal.StringToHGlobalAnsi value
            try f (NativePtr.ofNativeInt ptr)
            finally Marshal.FreeHGlobal ptr
            
        member inline x.Bind<'r>(values : string[], f : nativeptr<nativeptr<byte>> -> 'r) =
            let arr = values |> Array.map (Marshal.StringToHGlobalAnsi >> NativePtr.ofNativeInt<byte>)
            let gc = GCHandle.Alloc(arr, GCHandleType.Pinned)
            try
                f (NativePtr.ofNativeInt (gc.AddrOfPinnedObject()))
            finally
                gc.Free()
                for ptr in arr do Marshal.FreeHGlobal (NativePtr.toNativeInt ptr)


        member inline x.Bind<'a,'r when 'a : unmanaged>(m : Option<'a>, f : nativeptr<'a> -> 'r) =
            match m with
            | None -> 
                f NativePtr.zero
            | Some v ->
                let ptr = NativePtr.alloc 1
                NativePtr.write ptr v
                try f ptr
                finally NativePtr.free ptr

        member inline x.Bind<'a,'r when 'a : unmanaged>(m : list<'a>, f : nativeptr<'a> -> 'r) =
            match m with
            | [] ->
                f NativePtr.zero
            | _ -> 
                let sa = sizeof<'a>
                let mutable ptr = Marshal.AllocHGlobal (4 * sa)
                try 
                    let mutable cap = 4
                    let mutable cnt = 0
                    for e in m do
                        if cnt >= cap then 
                            ptr <- Marshal.ReAllocHGlobal(ptr, nativeint (2 * cap * sa))
                            cap <- cap * 2
                        NativePtr.set (NativePtr.ofNativeInt ptr) cnt e
                        cnt <- cnt + 1
                    f (NativePtr.ofNativeInt ptr)
                finally 
                    Marshal.FreeHGlobal ptr

        member inline x.Return(v : 'a) = v
        member inline x.Zero() = ()
        member inline x.Combine(l : unit, r : unit -> 'a) = r()
        member inline x.Delay(f : unit -> 'a) = f
        member inline x.Run(f : unit -> 'a) = f()

        member inline x.For(s : seq<'a>, f : 'a -> unit) =
            for e in s do f e

        member inline x.While(guard : unit -> bool, body : unit -> unit) =
            while guard() do
                body()

        member inline x.Using<'a, 'r when 'a :> IDisposable>(v : 'a, f : 'a -> 'r) =
            try
                f v
            finally
                v.Dispose()

    let native = NativeBuilder()


    type nativeptr<'a when 'a : unmanaged> with
        member x.Value
            with inline get() = NativePtr.read x
            and inline set (v : 'a) = NativePtr.write x v

        member x.Item
            with inline get(i : int) = NativePtr.get x i
            and inline set (i : int) (v : 'a) = NativePtr.set x i v

    let inline (!!) (v : nativeptr<'a>) = NativePtr.read v
    let inline (<!-) (ptr : nativeptr<'a>) (v : 'a) = NativePtr.write ptr v

    let temporary<'a, 'r when 'a : unmanaged> (f : nativeptr<'a> -> 'r) =
        native {
            let! ptr = Unchecked.defaultof<'a>
            return f ptr
        }
        
    let pin (f : nativeptr<'a> -> 'r) (v : 'a)  =
        native {
            let! ptr = v
            return f ptr
        }

    let check (str : string) (err : VkResult) =
        if err <> VkResult.Success then 
            Log.error "[Vulkan] %s (%A)" str err
            failwithf "[Vulkan] %s (%A)" str err

    let checkf (fmt : Printf.StringFormat<'a, VkResult -> unit>) =
        Printf.kprintf (fun (str : string) (res : VkResult) ->
            if res <> VkResult.Success then 
                Log.error "[Vulkan] %s (%A)" str res
                failwithf "[Vulkan] %s (%A)" str res
        ) fmt

    let inline failf fmt = 
        Printf.kprintf (fun str -> 
            Log.error "[Vulkan] %s" str
            failwith ("[Vulkan] " + str)
        ) fmt

    let VK_QUEUE_FAMILY_IGNORED = ~~~0u

    module Map =
        let ofSeqDupl (s : seq<'a * 'b>) =
            let mutable res = Map.empty
            for (k,v) in s do
                match Map.tryFind k res with
                    | Some set ->
                        res <- Map.add k (Set.add v set) res
                    | None ->
                        res <- Map.add k (Set.singleton v) res
            res

    let private nextBetterFormat =
        Map.ofList [
            VkFormat.D24UnormS8Uint, VkFormat.D32SfloatS8Uint
            VkFormat.X8D24UnormPack32, VkFormat.D32Sfloat
        ]

    type VkFormat with
        member x.NextBetter = Map.tryFind x nextBetterFormat
            

type ILogger =
    abstract member section<'a, 'x>     : Printf.StringFormat<'a, (unit -> 'x) -> 'x> -> 'a
    abstract member line<'a, 'x>        : Printf.StringFormat<'a, unit> -> 'a
    abstract member WithVerbosity       : int -> ILogger
    abstract member Verbosity           : int

type Logger private(verbosity : int) =
    static let instances = Array.init 6 (fun i -> Logger(i) :> ILogger)

    static member Default = instances.[2]
    static member Get v = instances.[v]

    interface ILogger with
        member x.Verbosity = verbosity
        member x.WithVerbosity(v) = instances.[v]
        member x.section (fmt : Printf.StringFormat<'a, (unit -> 'x) -> 'x>) =
            fmt |> Printf.kprintf (fun (str : string) ->
                fun cont -> 
                    try
                        Report.Begin(verbosity, "{0}", str)
                        cont()
                    finally 
                        Report.End(verbosity) |> ignore
            )

        member x.line fmt = Printf.kprintf (fun str -> Report.Line(verbosity, str)) fmt



[<AutoOpen>]
module BaseLibExtensions = 
    //module NativePtr =
    //    let withA (f : nativeptr<'a> -> 'b) (a : 'a[]) =
    //        if a.Length = 0 then
    //            f NativePtr.zero
    //        else
    //            let gc = GCHandle.Alloc(a, GCHandleType.Pinned)
    //            try f (gc.AddrOfPinnedObject() |> NativePtr.ofNativeInt)
    //            finally gc.Free()

    //    let withOption (f : nativeptr<'a> -> 'b) (a : Option<'a>) =
    //        match a with
    //            | Some a -> [| a |] |> withA f
    //            | None -> f NativePtr.zero


    type Version with
        member v.ToVulkan() =
            ((uint32 v.Major) <<< 22) ||| ((uint32 v.Minor) <<< 12) ||| (uint32 v.Build)

        static member FromVulkan (v : uint32) =
            Version(int (v >>> 22), int ((v >>> 12) &&& 0x3FFu), int (v &&& 0xFFFu))

    type V2i with
        static member OfExtent (e : VkExtent2D) =
            V2i(int e.width, int e.height)
        
        member x.ToExtent() =
            VkExtent2D(uint32 x.X, uint32 x.Y)

    type V3i with
        static member OfExtent (e : VkExtent3D) =
            V3i(int e.width, int e.height, int e.depth)
        
        member x.ToExtent() =
            VkExtent3D(uint32 x.X, uint32 x.Y, uint32 x.Z)

    module VkRaw =
        let warn fmt = Printf.kprintf (fun str -> Report.Warn("[Vulkan] {0}", str)) fmt

        let debug fmt = Printf.kprintf (fun str -> Report.Line(2, "[Vulkan] {0}", str)) fmt


    module Array =
        let choosei (f : int -> 'a -> Option<'b>) (a : 'a[]) =
            let res = System.Collections.Generic.List<'b>()
            for i in 0 .. a.Length - 1 do
                match f i a.[i] with
                    | Some v -> res.Add v
                    | None -> ()

            res.ToArray()

        let collecti (f : int -> 'a -> list<'b>) (a : 'a[]) =
            let mutable i = 0
            let res = System.Collections.Generic.List<'b>()
            for v in a do
                res.AddRange(f i v)
                i <- i + 1

            res.ToArray()

    module List =
        let choosei (f : int -> 'a -> Option<'b>) (a : list<'a>) =
            let res = System.Collections.Generic.List<'b>()
            let mutable i = 0
            for v in a do
                match f i v with
                    | Some v -> res.Add v
                    | None -> ()
                i <- i + 1

            res |> CSharpList.toList


[<CompilationRepresentation(CompilationRepresentationFlags.ModuleSuffix)>]
module private Alignment = 
    let prev (align : int64) (v : int64) =
        let r = v % align
        if r = 0L then v
        else v - r

    let next (align : int64) (v : int64) =
        let r = v % align
        if r = 0L then v
        else align + v - r


[<AbstractClass>]
type VulkanObject() =
    let mutable isDisposed = 0

    let beforeDispose = Event<unit>()

    abstract member Release : unit -> unit

    [<CLIEvent>]
    member x.BeforeDispose = beforeDispose.Publish

    member x.IsDisposed = isDisposed <> 0

    member inline private x.Dispose(disposing : bool) =
        let o = Interlocked.Exchange(&isDisposed, 1)
        if o = 0 then
            beforeDispose.Trigger()
            x.Release()
            if disposing then GC.SuppressFinalize x

    member x.Dispose() = x.Dispose true
    override x.Finalize() = x.Dispose false

    interface IDisposable with
        member x.Dispose() = x.Dispose()


module Enum =
    [<AutoOpen>]
    module BitUtils =
        let bits (f : int) =
            let rec testBits (i : int) (mask : int) =
                if i > 32 then []
                else
                    if f &&& mask <> 0 then 
                        i :: testBits (i + 1) (mask <<< 1)
                    else
                        testBits (i + 1) (mask <<< 1)
            testBits 0 0x1

        let allSubsets (s : list<'a>) =
            let rec allSubsetsInternal (s : list<'a>) =
                match s with
                    | [] -> [Set.empty]
                    | h :: rest ->
                        let r = allSubsetsInternal rest
                        (r |> List.map (Set.add h)) @ r

            allSubsetsInternal s |> List.filter (Set.isEmpty >> not)

        let allSubMasks (m : int) =
            let bits = bits m
            allSubsets bits |> List.map (fun s ->
                s |> Set.fold (fun m b -> m ||| (1 <<< b)) 0
            )

    let inline allSubFlags (f : ^a) =
        allSubMasks (int f) |> List.map unbox< ^a >

    /// Converts a bit field to another given a conversion table
    let inline convertFlags< ^T, ^U when ^T : comparison and ^T :> Enum and
                                         ^U : (static member (|||) : ^U -> ^U -> ^U)> (lookup : Map< ^T, ^U>) (none : ^U) (value : ^T) =
        let mutable result = none

        lookup |> Map.iter (fun src dst ->
            if value.HasFlag src then result <- result ||| dst
        )

        result

type private MultiTable<'k, 'v when 'k : equality>(initial : seq<'k * 'v>) =
    let store = Dictionary<'k, HashSet<'v>>()

    member private x.TryRemoveEnum (f : 'k -> bool, e : byref<Dictionary.Enumerator<'k, HashSet<'v>>>, res : byref<'v>) =
        if e.MoveNext() then
            let current = e.Current
            let key = current.Key
            if f key then
                let value = current.Value
                let thing = value |> Seq.head
                if value.Count = 1 then
                    store.Remove key |> ignore
                    res <- thing
                    true
                else
                    value.Remove thing |> ignore
                    res <- thing
                    true
            else
                x.TryRemoveEnum(f, &e, &res)
        else
            false

    member private x.TryPeekEnum (f : 'k -> bool, e : byref<Dictionary.Enumerator<'k, HashSet<'v>>>, res : byref<'v>) =
        if e.MoveNext() then
            let current = e.Current
            let key = current.Key
            if f key then
                let value = current.Value
                let thing = value |> Seq.head
                res <- thing
                true
            else
                x.TryPeekEnum(f, &e, &res)
        else
            false

    member x.Add (k : 'k, v : 'v) =
        match store.TryGetValue k with
            | (true, set) -> set.Add v
            | _ ->
                let set = HashSet [v]
                store.[k] <- set
                true

    member x.TryRemove (f : 'k -> bool, [<Out>] res : byref<'v>) =
        let mutable e = store.GetEnumerator()
        try x.TryRemoveEnum(f, &e, &res)
        finally e.Dispose()

    member x.TryPeek (f : 'k -> bool, [<Out>] res : byref<'v>) =
        let mutable e = store.GetEnumerator()
        try x.TryPeekEnum(f, &e, &res)
        finally e.Dispose()

type FlagPool<'k, 'v when 'k : enum<int> >(initial : seq<'v>, flags : 'v -> 'k) =
    static let toInt (k : 'k) = k |> unbox<int>
    let table = MultiTable<int, 'v>(initial |> Seq.map (fun v -> (toInt (flags v), v)))
    let available = initial |> Seq.collect (flags >> toInt >> Enum.allSubFlags) |> HashSet.ofSeq

    let changed = new System.Threading.AutoResetEvent(false)

    static let check (flags : int) (f : int) =
        f &&& flags = flags

    member private x.TryAcquireInt (flags : int, [<Out>] value : byref<'v>) =
        Monitor.Enter table
        try table.TryRemove(check flags, &value)
        finally Monitor.Exit table

    member x.TryAcquire(flags : 'k, [<Out>] value : byref<'v>) =
        let flags = toInt flags
        x.TryAcquireInt(flags, &value)

    member x.Acquire (flags : 'k) =
        let flags = toInt flags
        let mutable result = Unchecked.defaultof<'v>
        while not (x.TryAcquireInt(flags, &result)) do
            changed.WaitOne() |> ignore

        result

    member x.AcquireAsync (flags : 'k) =
        async {
            let flags = toInt flags
            let mutable result = Unchecked.defaultof<'v>
            while not (x.TryAcquireInt(flags, &result)) do
                let! _ = Async.AwaitWaitHandle changed
                ()

            return result
        }

    member x.Release (value : 'v) =
        let flags = flags value
        lock table (fun () ->
            if table.Add(toInt flags, value) then
                changed.Set() |> ignore
        )

[<Struct>]
type nativeptr =
    {
        Type : Type
        Handle : nativeint
    }

[<AutoOpen>]
module UntypedNativePtrExtensions =

    [<CompilationRepresentation(CompilationRepresentationFlags.ModuleSuffix)>]
    module NativePtr =

        /// Converts the given untyped nativeptr to a nativeptr<'T>
        /// Fails if the wrapped pointer is not of the expected type.
        let typed<'T when 'T : unmanaged> (ptr : nativeptr) : nativeptr<'T> =
            if ptr.Type = typeof<'T> then
                NativePtr.ofNativeInt ptr.Handle
            else
                failwithf "cannot cast nativeptr, expected type %A but has type %A" typeof<'T> ptr.Type

        /// Creates an untyped nativeptr from a nativeptr<'T>
        let untyped (ptr : nativeptr<'T>) =
            { Type = typeof<'T>; Handle = NativePtr.toNativeInt ptr }


/// Utility struct to build chains of Vulkan structs connected via their pNext fields.
type VkStructChain =
    val mutable Chain : list<nativeptr>

    new() = { Chain = [] }

    /// Returns the handle of the chain head.
    member x.Handle =
        match x.Chain with
        | [] -> 0n
        | ptr::_ -> ptr.Handle

    /// Returns the length of the chain.
    member x.Length =
        List.length x.Chain

    /// Clears the chain, freeing all handles.
    member x.Clear() =
        x.Chain |> List.iter (fun ptr -> Marshal.FreeHGlobal ptr.Handle )
        x.Chain <- []

    /// Adds a struct to the beginning of the chain.
    /// Returns a pointer to the passed struct, which is valid until the chain is cleared or disposed.
    member inline x.Add< ^T when ^T : unmanaged and ^T : (member set_pNext : nativeint -> unit)>(obj : ^T) =
        let ptr = NativePtr.alloc 1

        let mutable tmp = obj
        (^T : (member set_pNext : nativeint -> unit) (tmp, x.Handle))
        x.Chain <- NativePtr.untyped ptr :: x.Chain

        NativePtr.write ptr tmp
        ptr

    /// Adds an empty struct to the beginning of the chain.
    /// Returns a pointer to the new struct, which is valid until the chain is cleared or disposed.
    member inline x.Add< ^T when ^T : unmanaged and ^T : (member set_pNext : nativeint -> unit) and ^T : (static member Empty : ^T)>() =
        let empty = (^T : (static member Empty : ^T) ())
        x.Add(empty)

    interface IDisposable with
        member x.Dispose() = x.Clear()

[<CompilationRepresentation(CompilationRepresentationFlags.ModuleSuffix)>]
module VkStructChain =

    /// Creats an empty struct chain.
    let empty() =
        new VkStructChain()

    /// Casts the chain to a nativeptr. Fails if type of the head does not match.
    let toNativePtr (chain : VkStructChain) : nativeptr<'T> =
        match chain.Chain with
        | [] -> NativePtr.zero
        | ptr::_ -> NativePtr.typed ptr

    /// Adds a struct to the beginning of the chain.
    let inline add (value : ^T) (chain : VkStructChain) =
        chain.Add(value) |> ignore
        chain

    /// Adds an empty struct to the beginning of the chain.
    let inline addEmpty< ^T when ^T : unmanaged and ^T : (member set_pNext : nativeint -> unit) and ^T : (static member Empty : ^T)> (chain : VkStructChain) =
        chain.Add< ^T>() |> ignore
<<<<<<< HEAD
        chain
=======
        chain

[<CompilationRepresentation(CompilationRepresentationFlags.ModuleSuffix)>]
module VkFormat =
    let ofTextureFormat =
        LookupTable.lookupTable [
            TextureFormat.Bgr8, VkFormat.B8g8r8Unorm
            TextureFormat.Bgra8, VkFormat.B8g8r8a8Unorm


            TextureFormat.DepthComponent, VkFormat.D24UnormS8Uint
            TextureFormat.Alpha, VkFormat.R8Unorm
            TextureFormat.Rgb, VkFormat.R8g8b8Unorm
            TextureFormat.Rgba, VkFormat.R8g8b8a8Unorm
            TextureFormat.Luminance, VkFormat.R8Unorm
            TextureFormat.LuminanceAlpha, VkFormat.R8g8Unorm
            TextureFormat.Rgb4, VkFormat.R4g4b4a4UnormPack16
            TextureFormat.Rgb5, VkFormat.R5g5b5a1UnormPack16
            TextureFormat.Rgb8, VkFormat.R8g8b8Unorm
            TextureFormat.Rgb10, VkFormat.A2b10g10r10UnormPack32
            TextureFormat.Rgb16, VkFormat.R16g16b16Uint
            TextureFormat.Rgba4, VkFormat.R4g4b4a4UnormPack16
            TextureFormat.Rgb5A1, VkFormat.R5g5b5a1UnormPack16
            TextureFormat.Rgba8, VkFormat.R8g8b8a8Unorm
            TextureFormat.Rgb10A2, VkFormat.A2r10g10b10UnormPack32
            TextureFormat.Rgba16, VkFormat.R16g16b16a16Unorm
            TextureFormat.DualAlpha4Sgis, VkFormat.R4g4UnormPack8
            TextureFormat.DualAlpha8Sgis, VkFormat.R8g8Unorm
            TextureFormat.DualAlpha16Sgis, VkFormat.R16g16Unorm
            TextureFormat.DualLuminance4Sgis, VkFormat.R4g4UnormPack8
            TextureFormat.DualLuminance8Sgis, VkFormat.R8g8Unorm
            TextureFormat.DualLuminance16Sgis, VkFormat.R16g16Unorm
            TextureFormat.DualIntensity4Sgis, VkFormat.R4g4UnormPack8
            TextureFormat.DualIntensity8Sgis, VkFormat.R8g8Unorm
            TextureFormat.DualIntensity16Sgis, VkFormat.R16g16Unorm
            TextureFormat.DualLuminanceAlpha4Sgis, VkFormat.R4g4UnormPack8
            TextureFormat.DualLuminanceAlpha8Sgis, VkFormat.R8g8Unorm
            TextureFormat.QuadAlpha4Sgis, VkFormat.R4g4b4a4UnormPack16
            TextureFormat.QuadAlpha8Sgis, VkFormat.R8g8b8a8Unorm
            TextureFormat.QuadLuminance4Sgis, VkFormat.R4g4b4a4UnormPack16
            TextureFormat.QuadLuminance8Sgis, VkFormat.R8g8b8a8Unorm
            TextureFormat.QuadIntensity4Sgis, VkFormat.R4g4b4a4UnormPack16
            TextureFormat.QuadIntensity8Sgis, VkFormat.R8g8b8a8Unorm
            TextureFormat.DepthComponent16, VkFormat.D16Unorm
            TextureFormat.DepthComponent24, VkFormat.D24UnormS8Uint
            TextureFormat.DepthComponent32, VkFormat.D32SfloatS8Uint
//                TextureFormat.CompressedRed, VkFormat.
//                TextureFormat.CompressedRg, VkFormat.
            TextureFormat.R8, VkFormat.R8Unorm
            TextureFormat.R16, VkFormat.R16Unorm
            TextureFormat.Rg8, VkFormat.R8g8Unorm
            TextureFormat.Rg16, VkFormat.R16g16Unorm
            TextureFormat.R16f, VkFormat.R16Sfloat
            TextureFormat.R32f, VkFormat.R32Sfloat
            TextureFormat.Rg16f, VkFormat.R16g16Sfloat
            TextureFormat.Rg32f, VkFormat.R32g32Sfloat
            TextureFormat.R8i, VkFormat.R8Sint
            TextureFormat.R8ui, VkFormat.R8Uint
            TextureFormat.R16i, VkFormat.R16Sint
            TextureFormat.R16ui, VkFormat.R16Uint
            TextureFormat.R32i, VkFormat.R32Sint
            TextureFormat.R32ui, VkFormat.R32Uint
            TextureFormat.Rg8i, VkFormat.R8g8Sint
            TextureFormat.Rg8ui, VkFormat.R8g8Uint
            TextureFormat.Rg16i, VkFormat.R16g16Sint
            TextureFormat.Rg16ui, VkFormat.R16g16Uint
            TextureFormat.Rg32i, VkFormat.R32g32Sint
            TextureFormat.Rg32ui, VkFormat.R32g32Uint


            // TODO: check
            TextureFormat.CompressedRgbS3tcDxt1Ext, VkFormat.Bc1RgbUnormBlock
            TextureFormat.CompressedRgbaS3tcDxt1Ext, VkFormat.Bc1RgbaUnormBlock
            TextureFormat.CompressedRgbaS3tcDxt3Ext, VkFormat.Bc2UnormBlock
            TextureFormat.CompressedRgbaS3tcDxt5Ext, VkFormat.Bc3UnormBlock

//                TextureFormat.CompressedRgbS3tcDxt1Ext, VkFormat.
//                TextureFormat.CompressedRgbaS3tcDxt1Ext, VkFormat.
//                TextureFormat.CompressedRgbaS3tcDxt3Ext, VkFormat.
//                TextureFormat.CompressedRgbaS3tcDxt5Ext, VkFormat.
//                TextureFormat.RgbIccSgix, VkFormat.
//                TextureFormat.RgbaIccSgix, VkFormat.
//                TextureFormat.AlphaIccSgix, VkFormat.
//                TextureFormat.LuminanceIccSgix, VkFormat.
//                TextureFormat.IntensityIccSgix, VkFormat.
//                TextureFormat.LuminanceAlphaIccSgix, VkFormat.
//                TextureFormat.R5G6B5IccSgix, VkFormat.
//                TextureFormat.R5G6B5A8IccSgix, VkFormat.
//                TextureFormat.Alpha16IccSgix, VkFormat.
//                TextureFormat.Luminance16IccSgix, VkFormat.
//                TextureFormat.Intensity16IccSgix, VkFormat.
//                TextureFormat.Luminance16Alpha8IccSgix, VkFormat.
//                TextureFormat.CompressedAlpha, VkFormat.
//                TextureFormat.CompressedLuminance, VkFormat.
//                TextureFormat.CompressedLuminanceAlpha, VkFormat.
//                TextureFormat.CompressedIntensity, VkFormat.
//                TextureFormat.CompressedRgb, VkFormat.
//                TextureFormat.CompressedRgba, VkFormat.
            TextureFormat.DepthStencil, VkFormat.D24UnormS8Uint
            TextureFormat.Rgba32f, VkFormat.R32g32b32a32Sfloat
            TextureFormat.Rgb32f, VkFormat.R32g32b32Sfloat
            TextureFormat.Rgba16f, VkFormat.R16g16b16a16Sfloat
            TextureFormat.Rgb16f, VkFormat.R16g16b16Sfloat
            TextureFormat.Depth24Stencil8, VkFormat.D24UnormS8Uint
//                TextureFormat.R11fG11fB10f, VkFormat.R11
//                TextureFormat.Rgb9E5, VkFormat.
            TextureFormat.Srgb, VkFormat.R8g8b8Srgb
            TextureFormat.Srgb8, VkFormat.R8g8b8Srgb
            TextureFormat.SrgbAlpha, VkFormat.R8g8b8a8Srgb
            TextureFormat.Srgb8Alpha8, VkFormat.R8g8b8a8Srgb
//                TextureFormat.SluminanceAlpha, VkFormat.
//                TextureFormat.Sluminance8Alpha8, VkFormat.
//                TextureFormat.Sluminance, VkFormat.
//                TextureFormat.Sluminance8, VkFormat.
//                TextureFormat.CompressedSrgb, VkFormat.
//                TextureFormat.CompressedSrgbAlpha, VkFormat.
//                TextureFormat.CompressedSluminance, VkFormat.
//                TextureFormat.CompressedSluminanceAlpha, VkFormat.
//                TextureFormat.CompressedSrgbS3tcDxt1Ext, VkFormat.
//                TextureFormat.CompressedSrgbAlphaS3tcDxt1Ext, VkFormat.
//                TextureFormat.CompressedSrgbAlphaS3tcDxt3Ext, VkFormat.
//                TextureFormat.CompressedSrgbAlphaS3tcDxt5Ext, VkFormat.
            TextureFormat.StencilIndex8, VkFormat.S8Uint
            TextureFormat.DepthComponent32f, VkFormat.D32Sfloat
            TextureFormat.Depth32fStencil8, VkFormat.D32SfloatS8Uint
            TextureFormat.Rgba32ui, VkFormat.R32g32b32a32Uint
            TextureFormat.Rgb32ui, VkFormat.R32g32b32Uint
            TextureFormat.Rgba16ui, VkFormat.R16g16b16a16Uint
            TextureFormat.Rgb16ui, VkFormat.R16g16b16Uint
            TextureFormat.Rgba8ui, VkFormat.R8g8b8a8Uint
            TextureFormat.Rgb8ui, VkFormat.R8g8b8Uint
            TextureFormat.Rgba32i, VkFormat.R32g32b32a32Sint
            TextureFormat.Rgb32i, VkFormat.R32g32b32Sint
            TextureFormat.Rgba16i, VkFormat.R16g16b16a16Sint
            TextureFormat.Rgb16i, VkFormat.R16g16b16Sint
            TextureFormat.Rgba8i, VkFormat.R8g8b8a8Sint
            TextureFormat.Rgb8i, VkFormat.R8g8b8Sint
            TextureFormat.Float32UnsignedInt248Rev, VkFormat.D24UnormS8Uint
//                TextureFormat.CompressedRedRgtc1, VkFormat.
//                TextureFormat.CompressedSignedRedRgtc1, VkFormat.
//                TextureFormat.CompressedRgRgtc2, VkFormat.
//                TextureFormat.CompressedSignedRgRgtc2, VkFormat.
//                TextureFormat.CompressedRgbaBptcUnorm, VkFormat.
//                TextureFormat.CompressedRgbBptcSignedFloat, VkFormat.
//                TextureFormat.CompressedRgbBptcUnsignedFloat, VkFormat.
            TextureFormat.R8Snorm, VkFormat.R8Snorm
            TextureFormat.Rg8Snorm, VkFormat.R8g8Snorm
            TextureFormat.Rgb8Snorm, VkFormat.R8g8b8Snorm
            TextureFormat.Rgba8Snorm, VkFormat.R8g8b8a8Snorm
            TextureFormat.R16Snorm, VkFormat.R16Snorm
            TextureFormat.Rg16Snorm, VkFormat.R16g16Snorm
            TextureFormat.Rgb16Snorm, VkFormat.R16g16b16Snorm
            TextureFormat.Rgba16Snorm, VkFormat.R16g16b16a16Snorm
            TextureFormat.Rgb10A2ui, VkFormat.A2b10g10r10UintPack32
//                TextureFormat.One, VkFormat.
//                TextureFormat.Two, VkFormat.
//                TextureFormat.Three, VkFormat.
//                TextureFormat.Four, VkFormat.

        ]

    let ofRenderbufferFormat (fmt : RenderbufferFormat) =
        let stencilFormats =
            LookupTable.lookupTable' [
                RenderbufferFormat.StencilIndex1, VkFormat.S8Uint
                RenderbufferFormat.StencilIndex4, VkFormat.S8Uint
                RenderbufferFormat.StencilIndex8, VkFormat.S8Uint
            ]

        fmt |> stencilFormats |> Option.defaultWith (fun _ ->
            fmt |> RenderbufferFormat.toTextureFormat |> ofTextureFormat
        )

    let toTextureFormat =
        let unknown = unbox<TextureFormat> 0
        LookupTable.lookupTable [
            VkFormat.Undefined, unknown
            VkFormat.R4g4UnormPack8, unknown
            VkFormat.R4g4b4a4UnormPack16, TextureFormat.Rgba4
            VkFormat.B4g4r4a4UnormPack16, unknown
            VkFormat.R5g6b5UnormPack16, TextureFormat.R5G6B5IccSgix
            VkFormat.B5g6r5UnormPack16, unknown
            VkFormat.R5g5b5a1UnormPack16, TextureFormat.R5G6B5A8IccSgix
            VkFormat.B5g5r5a1UnormPack16, unknown
            VkFormat.A1r5g5b5UnormPack16, unknown
            VkFormat.R8Unorm, TextureFormat.R8
            VkFormat.R8Snorm, TextureFormat.R8Snorm
            VkFormat.R8Uscaled, TextureFormat.R8
            VkFormat.R8Sscaled, TextureFormat.R8
            VkFormat.R8Uint, TextureFormat.R8ui
            VkFormat.R8Sint, TextureFormat.R8i
            VkFormat.R8Srgb, TextureFormat.R8
            VkFormat.R8g8Unorm, TextureFormat.Rg8
            VkFormat.R8g8Snorm, TextureFormat.Rg8Snorm
            VkFormat.R8g8Uscaled, TextureFormat.Rg8
            VkFormat.R8g8Sscaled, TextureFormat.Rg8
            VkFormat.R8g8Uint, TextureFormat.Rg8ui
            VkFormat.R8g8Sint, TextureFormat.Rg8i
            VkFormat.R8g8Srgb, TextureFormat.Rg8
            VkFormat.R8g8b8Unorm, TextureFormat.Rgb8
            VkFormat.R8g8b8Snorm, TextureFormat.Rgb8Snorm
            VkFormat.R8g8b8Uscaled, TextureFormat.Rgb8
            VkFormat.R8g8b8Sscaled, TextureFormat.Rgb8
            VkFormat.R8g8b8Uint, TextureFormat.Rgb8ui
            VkFormat.R8g8b8Sint, TextureFormat.Rgb8i
            VkFormat.R8g8b8Srgb, TextureFormat.Srgb8
            VkFormat.B8g8r8Unorm, TextureFormat.Bgr8
            VkFormat.B8g8r8Snorm, TextureFormat.Bgr8
            VkFormat.B8g8r8Uscaled, TextureFormat.Bgr8
            VkFormat.B8g8r8Sscaled, TextureFormat.Bgr8
            VkFormat.B8g8r8Uint, TextureFormat.Bgr8
            VkFormat.B8g8r8Sint, TextureFormat.Bgr8
            VkFormat.B8g8r8Srgb, TextureFormat.Bgr8
            VkFormat.R8g8b8a8Unorm, TextureFormat.Rgba8
            VkFormat.R8g8b8a8Snorm, TextureFormat.Rgba8Snorm
            VkFormat.R8g8b8a8Uscaled, TextureFormat.Rgba8
            VkFormat.R8g8b8a8Sscaled, TextureFormat.Rgba8
            VkFormat.R8g8b8a8Uint, TextureFormat.Rgba8ui
            VkFormat.R8g8b8a8Sint, TextureFormat.Rgba8i
            VkFormat.R8g8b8a8Srgb, TextureFormat.Srgb8Alpha8
            VkFormat.B8g8r8a8Unorm, TextureFormat.Bgra8
            VkFormat.B8g8r8a8Snorm, TextureFormat.Bgra8
            VkFormat.B8g8r8a8Uscaled, TextureFormat.Bgra8
            VkFormat.B8g8r8a8Sscaled, TextureFormat.Bgra8
            VkFormat.B8g8r8a8Uint, TextureFormat.Bgra8
            VkFormat.B8g8r8a8Sint, TextureFormat.Bgra8
            VkFormat.B8g8r8a8Srgb, TextureFormat.Bgra8
            VkFormat.A8b8g8r8UnormPack32, unknown
            VkFormat.A8b8g8r8SnormPack32, unknown
            VkFormat.A8b8g8r8UscaledPack32, unknown
            VkFormat.A8b8g8r8SscaledPack32, unknown
            VkFormat.A8b8g8r8UintPack32, unknown
            VkFormat.A8b8g8r8SintPack32, unknown
            VkFormat.A8b8g8r8SrgbPack32, unknown
            VkFormat.A2r10g10b10UnormPack32, unknown
            VkFormat.A2r10g10b10SnormPack32, unknown
            VkFormat.A2r10g10b10UscaledPack32, unknown
            VkFormat.A2r10g10b10SscaledPack32, unknown
            VkFormat.A2r10g10b10UintPack32, unknown
            VkFormat.A2r10g10b10SintPack32, unknown
            VkFormat.A2b10g10r10UnormPack32, unknown
            VkFormat.A2b10g10r10SnormPack32, unknown
            VkFormat.A2b10g10r10UscaledPack32, unknown
            VkFormat.A2b10g10r10SscaledPack32, unknown
            VkFormat.A2b10g10r10UintPack32, unknown
            VkFormat.A2b10g10r10SintPack32, unknown
            VkFormat.R16Unorm, TextureFormat.R16
            VkFormat.R16Snorm, TextureFormat.R16Snorm
            VkFormat.R16Uscaled, TextureFormat.R16
            VkFormat.R16Sscaled, TextureFormat.R16
            VkFormat.R16Uint, TextureFormat.R16ui
            VkFormat.R16Sint, TextureFormat.R16i
            VkFormat.R16Sfloat, TextureFormat.R16f
            VkFormat.R16g16Unorm, TextureFormat.Rg16
            VkFormat.R16g16Snorm, TextureFormat.Rg16Snorm
            VkFormat.R16g16Uscaled, TextureFormat.Rg16
            VkFormat.R16g16Sscaled, TextureFormat.Rg16
            VkFormat.R16g16Uint, TextureFormat.Rg16ui
            VkFormat.R16g16Sint, TextureFormat.Rg16i
            VkFormat.R16g16Sfloat, TextureFormat.Rg16f
            VkFormat.R16g16b16Unorm, TextureFormat.Rgb16
            VkFormat.R16g16b16Snorm, TextureFormat.Rgb16Snorm
            VkFormat.R16g16b16Uscaled, TextureFormat.Rgb16
            VkFormat.R16g16b16Sscaled, TextureFormat.Rgb16
            VkFormat.R16g16b16Uint, TextureFormat.Rgb16ui
            VkFormat.R16g16b16Sint, TextureFormat.Rgb16i
            VkFormat.R16g16b16Sfloat, TextureFormat.Rgb16f
            VkFormat.R16g16b16a16Unorm, TextureFormat.Rgba16
            VkFormat.R16g16b16a16Snorm, TextureFormat.Rgba16Snorm
            VkFormat.R16g16b16a16Uscaled, TextureFormat.Rgba16
            VkFormat.R16g16b16a16Sscaled, TextureFormat.Rgba16
            VkFormat.R16g16b16a16Uint, TextureFormat.Rgba16ui
            VkFormat.R16g16b16a16Sint, TextureFormat.Rgba16i
            VkFormat.R16g16b16a16Sfloat, TextureFormat.Rgba16f
            VkFormat.R32Uint, TextureFormat.R32ui
            VkFormat.R32Sint, TextureFormat.R32i
            VkFormat.R32Sfloat, TextureFormat.R32f
            VkFormat.R32g32Uint, TextureFormat.Rg32ui
            VkFormat.R32g32Sint, TextureFormat.Rg32i
            VkFormat.R32g32Sfloat, TextureFormat.Rg32f
            VkFormat.R32g32b32Uint, TextureFormat.Rgb32ui
            VkFormat.R32g32b32Sint, TextureFormat.Rgb32i
            VkFormat.R32g32b32Sfloat, TextureFormat.Rgb32f
            VkFormat.R32g32b32a32Uint, TextureFormat.Rgba32ui
            VkFormat.R32g32b32a32Sint, TextureFormat.Rgba32i
            VkFormat.R32g32b32a32Sfloat, TextureFormat.Rgba32f
            VkFormat.R64Uint, unknown
            VkFormat.R64Sint, unknown
            VkFormat.R64Sfloat, unknown
            VkFormat.R64g64Uint, unknown
            VkFormat.R64g64Sint, unknown
            VkFormat.R64g64Sfloat, unknown
            VkFormat.R64g64b64Uint, unknown
            VkFormat.R64g64b64Sint, unknown
            VkFormat.R64g64b64Sfloat, unknown
            VkFormat.R64g64b64a64Uint, unknown
            VkFormat.R64g64b64a64Sint, unknown
            VkFormat.R64g64b64a64Sfloat, unknown
            VkFormat.B10g11r11UfloatPack32, TextureFormat.R11fG11fB10f
            VkFormat.E5b9g9r9UfloatPack32, unknown
            VkFormat.D16Unorm, TextureFormat.DepthComponent16
            VkFormat.X8D24UnormPack32, TextureFormat.DepthComponent24
            VkFormat.D32Sfloat, TextureFormat.DepthComponent32f
            VkFormat.S8Uint, unknown
            VkFormat.D16UnormS8Uint, unknown
            VkFormat.D24UnormS8Uint, TextureFormat.Depth24Stencil8
            VkFormat.D32SfloatS8Uint, TextureFormat.Depth32fStencil8
            VkFormat.Bc1RgbUnormBlock, unknown
            VkFormat.Bc1RgbSrgbBlock, unknown
            VkFormat.Bc1RgbaUnormBlock, unknown
            VkFormat.Bc1RgbaSrgbBlock, unknown
            VkFormat.Bc2UnormBlock, unknown
            VkFormat.Bc2SrgbBlock, unknown
            VkFormat.Bc3UnormBlock, unknown
            VkFormat.Bc3SrgbBlock, unknown
            VkFormat.Bc4UnormBlock, unknown
            VkFormat.Bc4SnormBlock, unknown
            VkFormat.Bc5UnormBlock, unknown
            VkFormat.Bc5SnormBlock, unknown
            VkFormat.Bc6hUfloatBlock, unknown
            VkFormat.Bc6hSfloatBlock, unknown
            VkFormat.Bc7UnormBlock, unknown
            VkFormat.Bc7SrgbBlock, unknown
            VkFormat.Etc2R8g8b8UnormBlock, unknown
            VkFormat.Etc2R8g8b8SrgbBlock, unknown
            VkFormat.Etc2R8g8b8a1UnormBlock, unknown
            VkFormat.Etc2R8g8b8a1SrgbBlock, unknown
            VkFormat.Etc2R8g8b8a8UnormBlock, unknown
            VkFormat.Etc2R8g8b8a8SrgbBlock, unknown
            VkFormat.EacR11UnormBlock, unknown
            VkFormat.EacR11SnormBlock, unknown
            VkFormat.EacR11g11UnormBlock, unknown
            VkFormat.EacR11g11SnormBlock, unknown
            VkFormat.Astc44UnormBlock, unknown
            VkFormat.Astc44SrgbBlock, unknown
            VkFormat.Astc54UnormBlock, unknown
            VkFormat.Astc54SrgbBlock, unknown
            VkFormat.Astc55UnormBlock, unknown
            VkFormat.Astc55SrgbBlock, unknown
            VkFormat.Astc65UnormBlock, unknown
            VkFormat.Astc65SrgbBlock, unknown
            VkFormat.Astc66UnormBlock, unknown
            VkFormat.Astc66SrgbBlock, unknown
            VkFormat.Astc85UnormBlock, unknown
            VkFormat.Astc85SrgbBlock, unknown
            VkFormat.Astc86UnormBlock, unknown
            VkFormat.Astc86SrgbBlock, unknown
            VkFormat.Astc88UnormBlock, unknown
            VkFormat.Astc88SrgbBlock, unknown
            VkFormat.Astc105UnormBlock, unknown
            VkFormat.Astc105SrgbBlock, unknown
            VkFormat.Astc106UnormBlock, unknown
            VkFormat.Astc106SrgbBlock, unknown
            VkFormat.Astc108UnormBlock, unknown
            VkFormat.Astc108SrgbBlock, unknown
            VkFormat.Astc1010UnormBlock, unknown
            VkFormat.Astc1010SrgbBlock, unknown
            VkFormat.Astc1210UnormBlock, unknown
            VkFormat.Astc1210SrgbBlock, unknown
            VkFormat.Astc1212UnormBlock, unknown
            VkFormat.Astc1212SrgbBlock, unknown       
        ]
            
    let pixelSizeInBytes =
        LookupTable.lookupTable [
            VkFormat.Undefined, 0
            VkFormat.R4g4UnormPack8, 1
            VkFormat.R4g4b4a4UnormPack16, 2
            VkFormat.B4g4r4a4UnormPack16, 2
            VkFormat.R5g6b5UnormPack16, 2
            VkFormat.B5g6r5UnormPack16, 2
            VkFormat.R5g5b5a1UnormPack16, 2
            VkFormat.B5g5r5a1UnormPack16, 2
            VkFormat.A1r5g5b5UnormPack16, 2
            VkFormat.R8Unorm, 1
            VkFormat.R8Snorm, 1
            VkFormat.R8Uscaled, 1
            VkFormat.R8Sscaled, 1
            VkFormat.R8Uint, 1
            VkFormat.R8Sint, 1
            VkFormat.R8Srgb, 1
            VkFormat.R8g8Unorm, 2
            VkFormat.R8g8Snorm, 2
            VkFormat.R8g8Uscaled, 2
            VkFormat.R8g8Sscaled, 2
            VkFormat.R8g8Uint, 2
            VkFormat.R8g8Sint, 2
            VkFormat.R8g8Srgb, 2
            VkFormat.R8g8b8Unorm, 3
            VkFormat.R8g8b8Snorm, 3
            VkFormat.R8g8b8Uscaled, 3
            VkFormat.R8g8b8Sscaled, 3
            VkFormat.R8g8b8Uint, 3
            VkFormat.R8g8b8Sint, 3
            VkFormat.R8g8b8Srgb, 3
            VkFormat.B8g8r8Unorm, 3
            VkFormat.B8g8r8Snorm, 3
            VkFormat.B8g8r8Uscaled, 3
            VkFormat.B8g8r8Sscaled, 3
            VkFormat.B8g8r8Uint, 3
            VkFormat.B8g8r8Sint, 3
            VkFormat.B8g8r8Srgb, 3
            VkFormat.R8g8b8a8Unorm, 4
            VkFormat.R8g8b8a8Snorm, 4
            VkFormat.R8g8b8a8Uscaled, 4
            VkFormat.R8g8b8a8Sscaled, 4
            VkFormat.R8g8b8a8Uint, 4
            VkFormat.R8g8b8a8Sint, 4
            VkFormat.R8g8b8a8Srgb, 4
            VkFormat.B8g8r8a8Unorm, 4
            VkFormat.B8g8r8a8Snorm, 4
            VkFormat.B8g8r8a8Uscaled, 4
            VkFormat.B8g8r8a8Sscaled, 4
            VkFormat.B8g8r8a8Uint, 4
            VkFormat.B8g8r8a8Sint, 4
            VkFormat.B8g8r8a8Srgb, 4
            VkFormat.A8b8g8r8UnormPack32, 4
            VkFormat.A8b8g8r8SnormPack32, 4
            VkFormat.A8b8g8r8UscaledPack32, 4
            VkFormat.A8b8g8r8SscaledPack32, 4
            VkFormat.A8b8g8r8UintPack32, 4
            VkFormat.A8b8g8r8SintPack32, 4
            VkFormat.A8b8g8r8SrgbPack32, 4
            VkFormat.A2r10g10b10UnormPack32, 4
            VkFormat.A2r10g10b10SnormPack32, 4
            VkFormat.A2r10g10b10UscaledPack32, 4
            VkFormat.A2r10g10b10SscaledPack32, 4
            VkFormat.A2r10g10b10UintPack32, 4
            VkFormat.A2r10g10b10SintPack32, 4
            VkFormat.A2b10g10r10UnormPack32, 4
            VkFormat.A2b10g10r10SnormPack32, 4
            VkFormat.A2b10g10r10UscaledPack32, 4
            VkFormat.A2b10g10r10SscaledPack32, 4
            VkFormat.A2b10g10r10UintPack32, 4
            VkFormat.A2b10g10r10SintPack32, 4
            VkFormat.R16Unorm, 2
            VkFormat.R16Snorm, 2
            VkFormat.R16Uscaled, 2
            VkFormat.R16Sscaled, 2
            VkFormat.R16Uint, 2
            VkFormat.R16Sint, 2
            VkFormat.R16Sfloat, 2
            VkFormat.R16g16Unorm, 4
            VkFormat.R16g16Snorm, 4
            VkFormat.R16g16Uscaled, 4
            VkFormat.R16g16Sscaled, 4
            VkFormat.R16g16Uint, 4
            VkFormat.R16g16Sint, 4
            VkFormat.R16g16Sfloat, 4
            VkFormat.R16g16b16Unorm, 6
            VkFormat.R16g16b16Snorm, 6
            VkFormat.R16g16b16Uscaled, 6
            VkFormat.R16g16b16Sscaled, 6
            VkFormat.R16g16b16Uint, 6
            VkFormat.R16g16b16Sint, 6
            VkFormat.R16g16b16Sfloat, 6
            VkFormat.R16g16b16a16Unorm, 8
            VkFormat.R16g16b16a16Snorm, 8
            VkFormat.R16g16b16a16Uscaled, 8
            VkFormat.R16g16b16a16Sscaled, 8
            VkFormat.R16g16b16a16Uint, 8
            VkFormat.R16g16b16a16Sint, 8
            VkFormat.R16g16b16a16Sfloat, 8
            VkFormat.R32Uint, 4
            VkFormat.R32Sint, 4
            VkFormat.R32Sfloat, 4
            VkFormat.R32g32Uint, 8
            VkFormat.R32g32Sint, 8
            VkFormat.R32g32Sfloat, 8
            VkFormat.R32g32b32Uint, 12
            VkFormat.R32g32b32Sint, 12
            VkFormat.R32g32b32Sfloat, 12
            VkFormat.R32g32b32a32Uint, 16
            VkFormat.R32g32b32a32Sint, 16
            VkFormat.R32g32b32a32Sfloat, 16
            VkFormat.R64Uint, 8
            VkFormat.R64Sint, 8
            VkFormat.R64Sfloat, 8
            VkFormat.R64g64Uint, 16
            VkFormat.R64g64Sint, 16
            VkFormat.R64g64Sfloat, 16
            VkFormat.R64g64b64Uint, 24
            VkFormat.R64g64b64Sint, 24
            VkFormat.R64g64b64Sfloat, 24
            VkFormat.R64g64b64a64Uint, 32
            VkFormat.R64g64b64a64Sint, 32
            VkFormat.R64g64b64a64Sfloat, 32
            VkFormat.B10g11r11UfloatPack32, 4
            VkFormat.E5b9g9r9UfloatPack32, 4
            VkFormat.D16Unorm, 2
            VkFormat.X8D24UnormPack32, 4
            VkFormat.D32Sfloat, 4
            VkFormat.S8Uint, 1
            VkFormat.D16UnormS8Uint, 3
            VkFormat.D24UnormS8Uint, 4
            VkFormat.D32SfloatS8Uint, 5
            VkFormat.Bc1RgbUnormBlock, 0
            VkFormat.Bc1RgbSrgbBlock, 0
            VkFormat.Bc1RgbaUnormBlock, 0
            VkFormat.Bc1RgbaSrgbBlock, 0
            VkFormat.Bc2UnormBlock, 0
            VkFormat.Bc2SrgbBlock, 0
            VkFormat.Bc3UnormBlock, 0
            VkFormat.Bc3SrgbBlock, 0
            VkFormat.Bc4UnormBlock, 0
            VkFormat.Bc4SnormBlock, 0
            VkFormat.Bc5UnormBlock, 0
            VkFormat.Bc5SnormBlock, 0
            VkFormat.Bc6hUfloatBlock, 0
            VkFormat.Bc6hSfloatBlock, 0
            VkFormat.Bc7UnormBlock, 0
            VkFormat.Bc7SrgbBlock, 0
            VkFormat.Etc2R8g8b8UnormBlock, 0
            VkFormat.Etc2R8g8b8SrgbBlock, 0
            VkFormat.Etc2R8g8b8a1UnormBlock, 0
            VkFormat.Etc2R8g8b8a1SrgbBlock, 0
            VkFormat.Etc2R8g8b8a8UnormBlock, 0
            VkFormat.Etc2R8g8b8a8SrgbBlock, 0
            VkFormat.EacR11UnormBlock, 0
            VkFormat.EacR11SnormBlock, 0
            VkFormat.EacR11g11UnormBlock, 0
            VkFormat.EacR11g11SnormBlock, 0
            VkFormat.Astc44UnormBlock, 0
            VkFormat.Astc44SrgbBlock, 0
            VkFormat.Astc54UnormBlock, 0
            VkFormat.Astc54SrgbBlock, 0
            VkFormat.Astc55UnormBlock, 0
            VkFormat.Astc55SrgbBlock, 0
            VkFormat.Astc65UnormBlock, 0
            VkFormat.Astc65SrgbBlock, 0
            VkFormat.Astc66UnormBlock, 0
            VkFormat.Astc66SrgbBlock, 0
            VkFormat.Astc85UnormBlock, 0
            VkFormat.Astc85SrgbBlock, 0
            VkFormat.Astc86UnormBlock, 0
            VkFormat.Astc86SrgbBlock, 0
            VkFormat.Astc88UnormBlock, 0
            VkFormat.Astc88SrgbBlock, 0
            VkFormat.Astc105UnormBlock, 0
            VkFormat.Astc105SrgbBlock, 0
            VkFormat.Astc106UnormBlock, 0
            VkFormat.Astc106SrgbBlock, 0
            VkFormat.Astc108UnormBlock, 0
            VkFormat.Astc108SrgbBlock, 0
            VkFormat.Astc1010UnormBlock, 0
            VkFormat.Astc1010SrgbBlock, 0
            VkFormat.Astc1210UnormBlock, 0
            VkFormat.Astc1210SrgbBlock, 0
            VkFormat.Astc1212UnormBlock, 0
            VkFormat.Astc1212SrgbBlock, 0       
        ]

    let toRenderbufferFormat (fmt : VkFormat) =
        fmt |> toTextureFormat |> int |> unbox<RenderbufferFormat>


    let private depthFormats = HashSet.ofList [ VkFormat.D16Unorm; VkFormat.D32Sfloat; VkFormat.X8D24UnormPack32 ]
    let private stencilFormats = HashSet.ofList [ VkFormat.S8Uint ]
    let private depthStencilFormats = HashSet.ofList [VkFormat.D16UnormS8Uint; VkFormat.D24UnormS8Uint; VkFormat.D32SfloatS8Uint ]

    let hasDepth (fmt : VkFormat) =
        depthFormats.Contains fmt || depthStencilFormats.Contains fmt

    let hasStencil (fmt : VkFormat) =
        stencilFormats.Contains fmt || depthStencilFormats.Contains fmt

    let toAspect (fmt : VkFormat) =
        if depthStencilFormats.Contains fmt then VkImageAspectFlags.DepthBit ||| VkImageAspectFlags.StencilBit
        elif depthFormats.Contains fmt then VkImageAspectFlags.DepthBit
        elif stencilFormats.Contains fmt then VkImageAspectFlags.StencilBit
        else VkImageAspectFlags.ColorBit

    let toShaderAspect (fmt : VkFormat) =
        if depthStencilFormats.Contains fmt then VkImageAspectFlags.DepthBit 
        elif depthFormats.Contains fmt then VkImageAspectFlags.DepthBit
        elif stencilFormats.Contains fmt then VkImageAspectFlags.StencilBit
        else VkImageAspectFlags.ColorBit

    let toColFormat =
        let r = Col.Format.Gray
        let rg = Col.Format.NormalUV
        let rgb = Col.Format.RGB
        let rgba = Col.Format.RGBA
        let bgr = Col.Format.BGR
        let bgra = Col.Format.BGRA
        let argb = Col.Format.None
        let abgr = Col.Format.None
        let none = Col.Format.None
        let d = Col.Format.Gray
        let ds = Col.Format.GrayAlpha
        let s = Col.Format.Alpha
        let unknown = Col.Format.None
        LookupTable.lookupTable [
            VkFormat.Undefined, none
            VkFormat.R4g4UnormPack8, rg
            VkFormat.R4g4b4a4UnormPack16, rgba
            VkFormat.B4g4r4a4UnormPack16, bgra
            VkFormat.R5g6b5UnormPack16, rgb
            VkFormat.B5g6r5UnormPack16, bgr
            VkFormat.R5g5b5a1UnormPack16, rgba
            VkFormat.B5g5r5a1UnormPack16, bgra
            VkFormat.A1r5g5b5UnormPack16, argb
            VkFormat.R8Unorm, r
            VkFormat.R8Snorm, r
            VkFormat.R8Uscaled, r
            VkFormat.R8Sscaled, r
            VkFormat.R8Uint, r
            VkFormat.R8Sint, r
            VkFormat.R8Srgb, r
            VkFormat.R8g8Unorm, rg
            VkFormat.R8g8Snorm, rg
            VkFormat.R8g8Uscaled, rg
            VkFormat.R8g8Sscaled, rg
            VkFormat.R8g8Uint, rg
            VkFormat.R8g8Sint, rg
            VkFormat.R8g8Srgb, rg
            VkFormat.R8g8b8Unorm, rgb
            VkFormat.R8g8b8Snorm, rgb
            VkFormat.R8g8b8Uscaled, rgb
            VkFormat.R8g8b8Sscaled, rgb
            VkFormat.R8g8b8Uint, rgb
            VkFormat.R8g8b8Sint, rgb
            VkFormat.R8g8b8Srgb, rgb
            VkFormat.B8g8r8Unorm, bgr
            VkFormat.B8g8r8Snorm, bgr
            VkFormat.B8g8r8Uscaled, bgr
            VkFormat.B8g8r8Sscaled, bgr
            VkFormat.B8g8r8Uint, bgr
            VkFormat.B8g8r8Sint, bgr
            VkFormat.B8g8r8Srgb, bgr
            VkFormat.R8g8b8a8Unorm, rgba
            VkFormat.R8g8b8a8Snorm, rgba
            VkFormat.R8g8b8a8Uscaled, rgba
            VkFormat.R8g8b8a8Sscaled, rgba
            VkFormat.R8g8b8a8Uint, rgba
            VkFormat.R8g8b8a8Sint, rgba
            VkFormat.R8g8b8a8Srgb, rgba
            VkFormat.B8g8r8a8Unorm, bgra
            VkFormat.B8g8r8a8Snorm, bgra
            VkFormat.B8g8r8a8Uscaled, bgra
            VkFormat.B8g8r8a8Sscaled, bgra
            VkFormat.B8g8r8a8Uint, bgra
            VkFormat.B8g8r8a8Sint, bgra
            VkFormat.B8g8r8a8Srgb, bgra
            VkFormat.A8b8g8r8UnormPack32, abgr
            VkFormat.A8b8g8r8SnormPack32, abgr
            VkFormat.A8b8g8r8UscaledPack32, abgr
            VkFormat.A8b8g8r8SscaledPack32, abgr
            VkFormat.A8b8g8r8UintPack32, abgr
            VkFormat.A8b8g8r8SintPack32, abgr
            VkFormat.A8b8g8r8SrgbPack32, abgr
            VkFormat.A2r10g10b10UnormPack32, argb
            VkFormat.A2r10g10b10SnormPack32, argb
            VkFormat.A2r10g10b10UscaledPack32, argb
            VkFormat.A2r10g10b10SscaledPack32, argb
            VkFormat.A2r10g10b10UintPack32, argb
            VkFormat.A2r10g10b10SintPack32, argb
            VkFormat.A2b10g10r10UnormPack32, abgr
            VkFormat.A2b10g10r10SnormPack32, abgr
            VkFormat.A2b10g10r10UscaledPack32, abgr
            VkFormat.A2b10g10r10SscaledPack32, abgr
            VkFormat.A2b10g10r10UintPack32, abgr
            VkFormat.A2b10g10r10SintPack32, abgr
            VkFormat.R16Unorm, r
            VkFormat.R16Snorm, r
            VkFormat.R16Uscaled, r
            VkFormat.R16Sscaled, r
            VkFormat.R16Uint, r
            VkFormat.R16Sint, r
            VkFormat.R16Sfloat, r
            VkFormat.R16g16Unorm, rg
            VkFormat.R16g16Snorm, rg
            VkFormat.R16g16Uscaled, rg
            VkFormat.R16g16Sscaled, rg
            VkFormat.R16g16Uint, rg
            VkFormat.R16g16Sint, rg
            VkFormat.R16g16Sfloat, rg
            VkFormat.R16g16b16Unorm, rgb
            VkFormat.R16g16b16Snorm, rgb
            VkFormat.R16g16b16Uscaled, rgb
            VkFormat.R16g16b16Sscaled, rgb
            VkFormat.R16g16b16Uint, rgb
            VkFormat.R16g16b16Sint, rgb
            VkFormat.R16g16b16Sfloat, rgb
            VkFormat.R16g16b16a16Unorm, rgba
            VkFormat.R16g16b16a16Snorm, rgba
            VkFormat.R16g16b16a16Uscaled, rgba
            VkFormat.R16g16b16a16Sscaled, rgba
            VkFormat.R16g16b16a16Uint, rgba
            VkFormat.R16g16b16a16Sint, rgba
            VkFormat.R16g16b16a16Sfloat, rgba
            VkFormat.R32Uint, r
            VkFormat.R32Sint, r
            VkFormat.R32Sfloat, r
            VkFormat.R32g32Uint, rg
            VkFormat.R32g32Sint, rg
            VkFormat.R32g32Sfloat, rg
            VkFormat.R32g32b32Uint, rgb
            VkFormat.R32g32b32Sint, rgb
            VkFormat.R32g32b32Sfloat, rgb
            VkFormat.R32g32b32a32Uint, rgba
            VkFormat.R32g32b32a32Sint, rgba
            VkFormat.R32g32b32a32Sfloat, rgba
            VkFormat.R64Uint, r
            VkFormat.R64Sint, r
            VkFormat.R64Sfloat, r
            VkFormat.R64g64Uint, rg
            VkFormat.R64g64Sint, rg
            VkFormat.R64g64Sfloat, rg
            VkFormat.R64g64b64Uint, rgb
            VkFormat.R64g64b64Sint, rgb
            VkFormat.R64g64b64Sfloat, rgb
            VkFormat.R64g64b64a64Uint, rgba
            VkFormat.R64g64b64a64Sint, rgba
            VkFormat.R64g64b64a64Sfloat, rgba
            VkFormat.B10g11r11UfloatPack32, bgr
            VkFormat.E5b9g9r9UfloatPack32, bgr
            VkFormat.D16Unorm, d
            VkFormat.X8D24UnormPack32, d
            VkFormat.D32Sfloat, ds
            VkFormat.S8Uint, s
            VkFormat.D16UnormS8Uint, ds
            VkFormat.D24UnormS8Uint, ds
            VkFormat.D32SfloatS8Uint, ds
            VkFormat.Bc1RgbUnormBlock, rgb
            VkFormat.Bc1RgbSrgbBlock, rgb
            VkFormat.Bc1RgbaUnormBlock, rgba
            VkFormat.Bc1RgbaSrgbBlock, rgba
            VkFormat.Bc2UnormBlock, unknown
            VkFormat.Bc2SrgbBlock, rgb
            VkFormat.Bc3UnormBlock, unknown
            VkFormat.Bc3SrgbBlock, rgb
            VkFormat.Bc4UnormBlock, unknown
            VkFormat.Bc4SnormBlock, unknown
            VkFormat.Bc5UnormBlock, unknown
            VkFormat.Bc5SnormBlock, unknown
            VkFormat.Bc6hUfloatBlock, unknown
            VkFormat.Bc6hSfloatBlock, unknown
            VkFormat.Bc7UnormBlock, unknown
            VkFormat.Bc7SrgbBlock, rgb
            VkFormat.Etc2R8g8b8UnormBlock, rgb
            VkFormat.Etc2R8g8b8SrgbBlock, rgb
            VkFormat.Etc2R8g8b8a1UnormBlock, rgba
            VkFormat.Etc2R8g8b8a1SrgbBlock, rgba
            VkFormat.Etc2R8g8b8a8UnormBlock, rgba
            VkFormat.Etc2R8g8b8a8SrgbBlock, rgba
            VkFormat.EacR11UnormBlock, r
            VkFormat.EacR11SnormBlock, r
            VkFormat.EacR11g11UnormBlock, rg
            VkFormat.EacR11g11SnormBlock, rg
            VkFormat.Astc44UnormBlock, unknown
            VkFormat.Astc44SrgbBlock, rgb
            VkFormat.Astc54UnormBlock, unknown
            VkFormat.Astc54SrgbBlock, rgb
            VkFormat.Astc55UnormBlock, unknown
            VkFormat.Astc55SrgbBlock, rgb
            VkFormat.Astc65UnormBlock, unknown
            VkFormat.Astc65SrgbBlock, rgb
            VkFormat.Astc66UnormBlock, unknown
            VkFormat.Astc66SrgbBlock, rgb
            VkFormat.Astc85UnormBlock, unknown
            VkFormat.Astc85SrgbBlock, rgb
            VkFormat.Astc86UnormBlock, unknown
            VkFormat.Astc86SrgbBlock, rgb
            VkFormat.Astc88UnormBlock, unknown
            VkFormat.Astc88SrgbBlock, rgb
            VkFormat.Astc105UnormBlock, unknown
            VkFormat.Astc105SrgbBlock, rgb
            VkFormat.Astc106UnormBlock, unknown
            VkFormat.Astc106SrgbBlock, rgb
            VkFormat.Astc108UnormBlock, unknown
            VkFormat.Astc108SrgbBlock, rgb
            VkFormat.Astc1010UnormBlock, unknown
            VkFormat.Astc1010SrgbBlock, rgb
            VkFormat.Astc1210UnormBlock, unknown
            VkFormat.Astc1210SrgbBlock, rgb
            VkFormat.Astc1212UnormBlock, unknown
            VkFormat.Astc1212SrgbBlock, rgb   
        ]

    let channels =
        LookupTable.lookupTable [
            VkFormat.Undefined, -1
            VkFormat.R4g4UnormPack8, 2
            VkFormat.R4g4b4a4UnormPack16, 4
            VkFormat.B4g4r4a4UnormPack16, 4
            VkFormat.R5g6b5UnormPack16, 3
            VkFormat.B5g6r5UnormPack16, 3
            VkFormat.R5g5b5a1UnormPack16, 4
            VkFormat.B5g5r5a1UnormPack16, 4
            VkFormat.A1r5g5b5UnormPack16, 4
            VkFormat.R8Unorm, 1
            VkFormat.R8Snorm, 1
            VkFormat.R8Uscaled, 1
            VkFormat.R8Sscaled, 1
            VkFormat.R8Uint, 1
            VkFormat.R8Sint, 1
            VkFormat.R8Srgb, 1
            VkFormat.R8g8Unorm, 2
            VkFormat.R8g8Snorm, 2
            VkFormat.R8g8Uscaled, 2
            VkFormat.R8g8Sscaled, 2
            VkFormat.R8g8Uint, 2
            VkFormat.R8g8Sint, 2
            VkFormat.R8g8Srgb, 2
            VkFormat.R8g8b8Unorm, 3
            VkFormat.R8g8b8Snorm, 3
            VkFormat.R8g8b8Uscaled, 3
            VkFormat.R8g8b8Sscaled, 3
            VkFormat.R8g8b8Uint, 3
            VkFormat.R8g8b8Sint, 3
            VkFormat.R8g8b8Srgb, 3
            VkFormat.B8g8r8Unorm, 3
            VkFormat.B8g8r8Snorm, 3
            VkFormat.B8g8r8Uscaled, 3
            VkFormat.B8g8r8Sscaled, 3
            VkFormat.B8g8r8Uint, 3
            VkFormat.B8g8r8Sint, 3
            VkFormat.B8g8r8Srgb, 3
            VkFormat.R8g8b8a8Unorm, 4
            VkFormat.R8g8b8a8Snorm, 4
            VkFormat.R8g8b8a8Uscaled, 4
            VkFormat.R8g8b8a8Sscaled, 4
            VkFormat.R8g8b8a8Uint, 4
            VkFormat.R8g8b8a8Sint, 4
            VkFormat.R8g8b8a8Srgb, 4
            VkFormat.B8g8r8a8Unorm, 4
            VkFormat.B8g8r8a8Snorm, 4
            VkFormat.B8g8r8a8Uscaled, 4
            VkFormat.B8g8r8a8Sscaled, 4
            VkFormat.B8g8r8a8Uint, 4
            VkFormat.B8g8r8a8Sint, 4
            VkFormat.B8g8r8a8Srgb, 4
            VkFormat.A8b8g8r8UnormPack32, 4
            VkFormat.A8b8g8r8SnormPack32, 4
            VkFormat.A8b8g8r8UscaledPack32, 4
            VkFormat.A8b8g8r8SscaledPack32, 4
            VkFormat.A8b8g8r8UintPack32, 4
            VkFormat.A8b8g8r8SintPack32, 4
            VkFormat.A8b8g8r8SrgbPack32, 4
            VkFormat.A2r10g10b10UnormPack32, 4
            VkFormat.A2r10g10b10SnormPack32, 4
            VkFormat.A2r10g10b10UscaledPack32, 4
            VkFormat.A2r10g10b10SscaledPack32, 4
            VkFormat.A2r10g10b10UintPack32, 4
            VkFormat.A2r10g10b10SintPack32, 4
            VkFormat.A2b10g10r10UnormPack32, 4
            VkFormat.A2b10g10r10SnormPack32, 4
            VkFormat.A2b10g10r10UscaledPack32, 4
            VkFormat.A2b10g10r10SscaledPack32, 4
            VkFormat.A2b10g10r10UintPack32, 4
            VkFormat.A2b10g10r10SintPack32, 4
            VkFormat.R16Unorm, 1
            VkFormat.R16Snorm, 1
            VkFormat.R16Uscaled, 1
            VkFormat.R16Sscaled, 1
            VkFormat.R16Uint, 1
            VkFormat.R16Sint, 1
            VkFormat.R16Sfloat, 1
            VkFormat.R16g16Unorm, 2
            VkFormat.R16g16Snorm, 2
            VkFormat.R16g16Uscaled, 2
            VkFormat.R16g16Sscaled, 2
            VkFormat.R16g16Uint, 2
            VkFormat.R16g16Sint, 2
            VkFormat.R16g16Sfloat, 2
            VkFormat.R16g16b16Unorm, 3
            VkFormat.R16g16b16Snorm, 3
            VkFormat.R16g16b16Uscaled, 3
            VkFormat.R16g16b16Sscaled, 3
            VkFormat.R16g16b16Uint, 3
            VkFormat.R16g16b16Sint, 3
            VkFormat.R16g16b16Sfloat, 3
            VkFormat.R16g16b16a16Unorm, 4
            VkFormat.R16g16b16a16Snorm, 4
            VkFormat.R16g16b16a16Uscaled, 4
            VkFormat.R16g16b16a16Sscaled, 4
            VkFormat.R16g16b16a16Uint, 4
            VkFormat.R16g16b16a16Sint, 4
            VkFormat.R16g16b16a16Sfloat, 4
            VkFormat.R32Uint, 1
            VkFormat.R32Sint, 1
            VkFormat.R32Sfloat, 1
            VkFormat.R32g32Uint, 2
            VkFormat.R32g32Sint, 2
            VkFormat.R32g32Sfloat, 2
            VkFormat.R32g32b32Uint, 3
            VkFormat.R32g32b32Sint, 3
            VkFormat.R32g32b32Sfloat, 3
            VkFormat.R32g32b32a32Uint, 4
            VkFormat.R32g32b32a32Sint, 4
            VkFormat.R32g32b32a32Sfloat, 4
            VkFormat.R64Uint, 1
            VkFormat.R64Sint, 1
            VkFormat.R64Sfloat, 1
            VkFormat.R64g64Uint, 2
            VkFormat.R64g64Sint, 2
            VkFormat.R64g64Sfloat, 2
            VkFormat.R64g64b64Uint, 3
            VkFormat.R64g64b64Sint, 3
            VkFormat.R64g64b64Sfloat, 3
            VkFormat.R64g64b64a64Uint, 4
            VkFormat.R64g64b64a64Sint, 4
            VkFormat.R64g64b64a64Sfloat, 4
            VkFormat.B10g11r11UfloatPack32, 3
            VkFormat.E5b9g9r9UfloatPack32, 3
            VkFormat.D16Unorm, 1
            VkFormat.X8D24UnormPack32, 1
            VkFormat.D32Sfloat, 1
            VkFormat.S8Uint, 1
            VkFormat.D16UnormS8Uint, 2
            VkFormat.D24UnormS8Uint, 2
            VkFormat.D32SfloatS8Uint, 2
            VkFormat.Bc1RgbUnormBlock, -1
            VkFormat.Bc1RgbSrgbBlock, -1
            VkFormat.Bc1RgbaUnormBlock, -1
            VkFormat.Bc1RgbaSrgbBlock, -1
            VkFormat.Bc2UnormBlock, -1
            VkFormat.Bc2SrgbBlock, -1
            VkFormat.Bc3UnormBlock, -1
            VkFormat.Bc3SrgbBlock, -1
            VkFormat.Bc4UnormBlock, -1
            VkFormat.Bc4SnormBlock, -1
            VkFormat.Bc5UnormBlock, -1
            VkFormat.Bc5SnormBlock, -1
            VkFormat.Bc6hUfloatBlock, -1
            VkFormat.Bc6hSfloatBlock, -1
            VkFormat.Bc7UnormBlock, -1
            VkFormat.Bc7SrgbBlock, -1
            VkFormat.Etc2R8g8b8UnormBlock, -1
            VkFormat.Etc2R8g8b8SrgbBlock, -1
            VkFormat.Etc2R8g8b8a1UnormBlock, -1
            VkFormat.Etc2R8g8b8a1SrgbBlock, -1
            VkFormat.Etc2R8g8b8a8UnormBlock, -1
            VkFormat.Etc2R8g8b8a8SrgbBlock, -1
            VkFormat.EacR11UnormBlock, -1
            VkFormat.EacR11SnormBlock, -1
            VkFormat.EacR11g11UnormBlock, -1
            VkFormat.EacR11g11SnormBlock, -1
            VkFormat.Astc44UnormBlock, -1
            VkFormat.Astc44SrgbBlock, -1
            VkFormat.Astc54UnormBlock, -1
            VkFormat.Astc54SrgbBlock, -1
            VkFormat.Astc55UnormBlock, -1
            VkFormat.Astc55SrgbBlock, -1
            VkFormat.Astc65UnormBlock, -1
            VkFormat.Astc65SrgbBlock, -1
            VkFormat.Astc66UnormBlock, -1
            VkFormat.Astc66SrgbBlock, -1
            VkFormat.Astc85UnormBlock, -1
            VkFormat.Astc85SrgbBlock, -1
            VkFormat.Astc86UnormBlock, -1
            VkFormat.Astc86SrgbBlock, -1
            VkFormat.Astc88UnormBlock, -1
            VkFormat.Astc88SrgbBlock, -1
            VkFormat.Astc105UnormBlock, -1
            VkFormat.Astc105SrgbBlock, -1
            VkFormat.Astc106UnormBlock, -1
            VkFormat.Astc106SrgbBlock, -1
            VkFormat.Astc108UnormBlock, -1
            VkFormat.Astc108SrgbBlock, -1
            VkFormat.Astc1010UnormBlock, -1
            VkFormat.Astc1010SrgbBlock, -1
            VkFormat.Astc1210UnormBlock, -1
            VkFormat.Astc1210SrgbBlock, -1
            VkFormat.Astc1212UnormBlock, -1
            VkFormat.Astc1212SrgbBlock, -1      
        ]

    let sizeInBytes =

        LookupTable.lookupTable [
            VkFormat.Undefined, -1
            VkFormat.R4g4UnormPack8, 1
            VkFormat.R4g4b4a4UnormPack16, 2
            VkFormat.B4g4r4a4UnormPack16, 2
            VkFormat.R5g6b5UnormPack16, 2
            VkFormat.B5g6r5UnormPack16, 2
            VkFormat.R5g5b5a1UnormPack16, 2
            VkFormat.B5g5r5a1UnormPack16, 2
            VkFormat.A1r5g5b5UnormPack16, 2
            VkFormat.R8Unorm, 1
            VkFormat.R8Snorm, 1
            VkFormat.R8Uscaled, 1
            VkFormat.R8Sscaled, 1
            VkFormat.R8Uint, 1
            VkFormat.R8Sint, 1
            VkFormat.R8Srgb, 1
            VkFormat.R8g8Unorm, 2
            VkFormat.R8g8Snorm, 2
            VkFormat.R8g8Uscaled, 2
            VkFormat.R8g8Sscaled, 2
            VkFormat.R8g8Uint, 2
            VkFormat.R8g8Sint, 2
            VkFormat.R8g8Srgb, 2
            VkFormat.R8g8b8Unorm, 3
            VkFormat.R8g8b8Snorm, 3
            VkFormat.R8g8b8Uscaled, 3
            VkFormat.R8g8b8Sscaled, 3
            VkFormat.R8g8b8Uint, 3
            VkFormat.R8g8b8Sint, 3
            VkFormat.R8g8b8Srgb, 3
            VkFormat.B8g8r8Unorm, 3
            VkFormat.B8g8r8Snorm, 3
            VkFormat.B8g8r8Uscaled, 3
            VkFormat.B8g8r8Sscaled, 3
            VkFormat.B8g8r8Uint, 3
            VkFormat.B8g8r8Sint, 3
            VkFormat.B8g8r8Srgb, 3
            VkFormat.R8g8b8a8Unorm, 4
            VkFormat.R8g8b8a8Snorm, 4
            VkFormat.R8g8b8a8Uscaled, 4
            VkFormat.R8g8b8a8Sscaled, 4
            VkFormat.R8g8b8a8Uint, 4
            VkFormat.R8g8b8a8Sint, 4
            VkFormat.R8g8b8a8Srgb, 4
            VkFormat.B8g8r8a8Unorm, 4
            VkFormat.B8g8r8a8Snorm, 4
            VkFormat.B8g8r8a8Uscaled, 4
            VkFormat.B8g8r8a8Sscaled, 4
            VkFormat.B8g8r8a8Uint, 4
            VkFormat.B8g8r8a8Sint, 4
            VkFormat.B8g8r8a8Srgb, 4
            VkFormat.A8b8g8r8UnormPack32, 4
            VkFormat.A8b8g8r8SnormPack32, 4
            VkFormat.A8b8g8r8UscaledPack32, 4
            VkFormat.A8b8g8r8SscaledPack32, 4
            VkFormat.A8b8g8r8UintPack32, 4
            VkFormat.A8b8g8r8SintPack32, 4
            VkFormat.A8b8g8r8SrgbPack32, 4
            VkFormat.A2r10g10b10UnormPack32, 4
            VkFormat.A2r10g10b10SnormPack32, 4
            VkFormat.A2r10g10b10UscaledPack32, 4
            VkFormat.A2r10g10b10SscaledPack32, 4
            VkFormat.A2r10g10b10UintPack32, 4
            VkFormat.A2r10g10b10SintPack32, 4
            VkFormat.A2b10g10r10UnormPack32, 4
            VkFormat.A2b10g10r10SnormPack32, 4
            VkFormat.A2b10g10r10UscaledPack32, 4
            VkFormat.A2b10g10r10SscaledPack32, 4
            VkFormat.A2b10g10r10UintPack32, 4
            VkFormat.A2b10g10r10SintPack32, 4
            VkFormat.R16Unorm, 2
            VkFormat.R16Snorm, 2
            VkFormat.R16Uscaled, 2
            VkFormat.R16Sscaled, 2
            VkFormat.R16Uint, 2
            VkFormat.R16Sint, 2
            VkFormat.R16Sfloat, 2
            VkFormat.R16g16Unorm, 4
            VkFormat.R16g16Snorm, 4
            VkFormat.R16g16Uscaled, 4
            VkFormat.R16g16Sscaled, 4
            VkFormat.R16g16Uint, 4
            VkFormat.R16g16Sint, 4
            VkFormat.R16g16Sfloat, 4
            VkFormat.R16g16b16Unorm, 6
            VkFormat.R16g16b16Snorm, 6
            VkFormat.R16g16b16Uscaled, 6
            VkFormat.R16g16b16Sscaled, 6
            VkFormat.R16g16b16Uint, 6
            VkFormat.R16g16b16Sint, 6
            VkFormat.R16g16b16Sfloat, 6
            VkFormat.R16g16b16a16Unorm, 8
            VkFormat.R16g16b16a16Snorm, 8
            VkFormat.R16g16b16a16Uscaled, 8
            VkFormat.R16g16b16a16Sscaled, 8
            VkFormat.R16g16b16a16Uint, 8
            VkFormat.R16g16b16a16Sint, 8
            VkFormat.R16g16b16a16Sfloat, 8
            VkFormat.R32Uint, 4
            VkFormat.R32Sint, 4
            VkFormat.R32Sfloat, 4
            VkFormat.R32g32Uint, 8
            VkFormat.R32g32Sint, 8
            VkFormat.R32g32Sfloat, 8
            VkFormat.R32g32b32Uint, 12
            VkFormat.R32g32b32Sint, 12
            VkFormat.R32g32b32Sfloat, 12
            VkFormat.R32g32b32a32Uint, 16
            VkFormat.R32g32b32a32Sint, 16
            VkFormat.R32g32b32a32Sfloat, 16
            VkFormat.R64Uint, 8
            VkFormat.R64Sint, 8
            VkFormat.R64Sfloat, 8
            VkFormat.R64g64Uint, 16
            VkFormat.R64g64Sint, 16
            VkFormat.R64g64Sfloat, 16
            VkFormat.R64g64b64Uint, 24
            VkFormat.R64g64b64Sint, 24
            VkFormat.R64g64b64Sfloat, 24
            VkFormat.R64g64b64a64Uint, 32
            VkFormat.R64g64b64a64Sint, 32
            VkFormat.R64g64b64a64Sfloat, 32
            VkFormat.B10g11r11UfloatPack32, 4
            VkFormat.E5b9g9r9UfloatPack32, 4
            VkFormat.D16Unorm, 2
            VkFormat.X8D24UnormPack32, 4
            VkFormat.D32Sfloat, 4
            VkFormat.S8Uint, 1
            VkFormat.D16UnormS8Uint, 3
            VkFormat.D24UnormS8Uint, 4
            VkFormat.D32SfloatS8Uint, 5
            VkFormat.Bc1RgbUnormBlock, -1
            VkFormat.Bc1RgbSrgbBlock, -1
            VkFormat.Bc1RgbaUnormBlock, -1
            VkFormat.Bc1RgbaSrgbBlock, -1
            VkFormat.Bc2UnormBlock, -1
            VkFormat.Bc2SrgbBlock, -1
            VkFormat.Bc3UnormBlock, -1
            VkFormat.Bc3SrgbBlock, -1
            VkFormat.Bc4UnormBlock, -1
            VkFormat.Bc4SnormBlock, -1
            VkFormat.Bc5UnormBlock, -1
            VkFormat.Bc5SnormBlock, -1
            VkFormat.Bc6hUfloatBlock, -1
            VkFormat.Bc6hSfloatBlock, -1
            VkFormat.Bc7UnormBlock, -1
            VkFormat.Bc7SrgbBlock, -1
            VkFormat.Etc2R8g8b8UnormBlock, -1
            VkFormat.Etc2R8g8b8SrgbBlock, -1
            VkFormat.Etc2R8g8b8a1UnormBlock, -1
            VkFormat.Etc2R8g8b8a1SrgbBlock, -1
            VkFormat.Etc2R8g8b8a8UnormBlock, -1
            VkFormat.Etc2R8g8b8a8SrgbBlock, -1
            VkFormat.EacR11UnormBlock, -1
            VkFormat.EacR11SnormBlock, -1
            VkFormat.EacR11g11UnormBlock, -1
            VkFormat.EacR11g11SnormBlock, -1
            VkFormat.Astc44UnormBlock, -1
            VkFormat.Astc44SrgbBlock, -1
            VkFormat.Astc54UnormBlock, -1
            VkFormat.Astc54SrgbBlock, -1
            VkFormat.Astc55UnormBlock, -1
            VkFormat.Astc55SrgbBlock, -1
            VkFormat.Astc65UnormBlock, -1
            VkFormat.Astc65SrgbBlock, -1
            VkFormat.Astc66UnormBlock, -1
            VkFormat.Astc66SrgbBlock, -1
            VkFormat.Astc85UnormBlock, -1
            VkFormat.Astc85SrgbBlock, -1
            VkFormat.Astc86UnormBlock, -1
            VkFormat.Astc86SrgbBlock, -1
            VkFormat.Astc88UnormBlock, -1
            VkFormat.Astc88SrgbBlock, -1
            VkFormat.Astc105UnormBlock, -1
            VkFormat.Astc105SrgbBlock, -1
            VkFormat.Astc106UnormBlock, -1
            VkFormat.Astc106SrgbBlock, -1
            VkFormat.Astc108UnormBlock, -1
            VkFormat.Astc108SrgbBlock, -1
            VkFormat.Astc1010UnormBlock, -1
            VkFormat.Astc1010SrgbBlock, -1
            VkFormat.Astc1210UnormBlock, -1
            VkFormat.Astc1210SrgbBlock, -1
            VkFormat.Astc1212UnormBlock, -1
            VkFormat.Astc1212SrgbBlock, -1               
        ]

    let expectedType =
        LookupTable.lookupTable [
            VkFormat.Undefined, null
            VkFormat.R4g4UnormPack8, typeof<uint8>
            VkFormat.R4g4b4a4UnormPack16, typeof<uint16>
            VkFormat.B4g4r4a4UnormPack16, typeof<uint16>
            VkFormat.R5g6b5UnormPack16, typeof<uint16>
            VkFormat.B5g6r5UnormPack16, typeof<uint16>
            VkFormat.R5g5b5a1UnormPack16, typeof<uint16>
            VkFormat.B5g5r5a1UnormPack16, typeof<uint16>
            VkFormat.A1r5g5b5UnormPack16, typeof<uint16>
            VkFormat.R8Unorm, typeof<uint8>
            VkFormat.R8Snorm, typeof<int8>
            VkFormat.R8Uscaled, typeof<uint8>
            VkFormat.R8Sscaled, typeof<int8>
            VkFormat.R8Uint, typeof<uint8>
            VkFormat.R8Sint, typeof<int8>
            VkFormat.R8Srgb, typeof<uint8>
            VkFormat.R8g8Unorm, typeof<uint8>
            VkFormat.R8g8Snorm, typeof<int8>
            VkFormat.R8g8Uscaled, typeof<uint8>
            VkFormat.R8g8Sscaled, typeof<int8>
            VkFormat.R8g8Uint, typeof<uint8>
            VkFormat.R8g8Sint, typeof<int8>
            VkFormat.R8g8Srgb, typeof<uint8>
            VkFormat.R8g8b8Unorm, typeof<uint8>
            VkFormat.R8g8b8Snorm, typeof<int8>
            VkFormat.R8g8b8Uscaled, typeof<uint8>
            VkFormat.R8g8b8Sscaled, typeof<int8>
            VkFormat.R8g8b8Uint, typeof<uint8>
            VkFormat.R8g8b8Sint, typeof<int8>
            VkFormat.R8g8b8Srgb, typeof<uint8>
            VkFormat.B8g8r8Unorm, typeof<uint8>
            VkFormat.B8g8r8Snorm, typeof<int8>
            VkFormat.B8g8r8Uscaled, typeof<uint8>
            VkFormat.B8g8r8Sscaled, typeof<int8>
            VkFormat.B8g8r8Uint, typeof<uint8>
            VkFormat.B8g8r8Sint, typeof<int8>
            VkFormat.B8g8r8Srgb, typeof<uint8>
            VkFormat.R8g8b8a8Unorm, typeof<uint8>
            VkFormat.R8g8b8a8Snorm, typeof<int8>
            VkFormat.R8g8b8a8Uscaled, typeof<uint8>
            VkFormat.R8g8b8a8Sscaled, typeof<int8>
            VkFormat.R8g8b8a8Uint, typeof<uint8>
            VkFormat.R8g8b8a8Sint, typeof<int8>
            VkFormat.R8g8b8a8Srgb, typeof<uint8>
            VkFormat.B8g8r8a8Unorm, typeof<uint8>
            VkFormat.B8g8r8a8Snorm, typeof<int8>
            VkFormat.B8g8r8a8Uscaled, typeof<uint8>
            VkFormat.B8g8r8a8Sscaled, typeof<int8>
            VkFormat.B8g8r8a8Uint, typeof<uint8>
            VkFormat.B8g8r8a8Sint, typeof<int8>
            VkFormat.B8g8r8a8Srgb, typeof<uint8>
            VkFormat.A8b8g8r8UnormPack32, typeof<uint32>
            VkFormat.A8b8g8r8SnormPack32, typeof<uint32>
            VkFormat.A8b8g8r8UscaledPack32, typeof<uint32>
            VkFormat.A8b8g8r8SscaledPack32, typeof<uint32>
            VkFormat.A8b8g8r8UintPack32, typeof<uint32>
            VkFormat.A8b8g8r8SintPack32, typeof<uint32>
            VkFormat.A8b8g8r8SrgbPack32, typeof<uint32>
            VkFormat.A2r10g10b10UnormPack32, typeof<uint32>
            VkFormat.A2r10g10b10SnormPack32, typeof<uint32>
            VkFormat.A2r10g10b10UscaledPack32, typeof<uint32>
            VkFormat.A2r10g10b10SscaledPack32, typeof<uint32>
            VkFormat.A2r10g10b10UintPack32, typeof<uint32>
            VkFormat.A2r10g10b10SintPack32, typeof<uint32>
            VkFormat.A2b10g10r10UnormPack32, typeof<uint32>
            VkFormat.A2b10g10r10SnormPack32, typeof<uint32>
            VkFormat.A2b10g10r10UscaledPack32, typeof<uint32>
            VkFormat.A2b10g10r10SscaledPack32, typeof<uint32>
            VkFormat.A2b10g10r10UintPack32, typeof<uint32>
            VkFormat.A2b10g10r10SintPack32, typeof<uint32>
            VkFormat.R16Unorm, typeof<uint16>
            VkFormat.R16Snorm, typeof<int16>
            VkFormat.R16Uscaled, typeof<uint16>
            VkFormat.R16Sscaled, typeof<int16>
            VkFormat.R16Uint, typeof<uint16>
            VkFormat.R16Sint, typeof<int16>
            VkFormat.R16Sfloat, typeof<float16>
            VkFormat.R16g16Unorm, typeof<uint16>
            VkFormat.R16g16Snorm, typeof<int16>
            VkFormat.R16g16Uscaled, typeof<uint16>
            VkFormat.R16g16Sscaled, typeof<int16>
            VkFormat.R16g16Uint, typeof<uint16>
            VkFormat.R16g16Sint, typeof<int16>
            VkFormat.R16g16Sfloat, typeof<float16>
            VkFormat.R16g16b16Unorm, typeof<uint16>
            VkFormat.R16g16b16Snorm, typeof<int16>
            VkFormat.R16g16b16Uscaled, typeof<uint16>
            VkFormat.R16g16b16Sscaled, typeof<int16>
            VkFormat.R16g16b16Uint, typeof<uint16>
            VkFormat.R16g16b16Sint, typeof<int16>
            VkFormat.R16g16b16Sfloat, typeof<float16>
            VkFormat.R16g16b16a16Unorm, typeof<uint16>
            VkFormat.R16g16b16a16Snorm, typeof<int16>
            VkFormat.R16g16b16a16Uscaled, typeof<uint16>
            VkFormat.R16g16b16a16Sscaled, typeof<int16>
            VkFormat.R16g16b16a16Uint, typeof<uint16>
            VkFormat.R16g16b16a16Sint, typeof<int16>
            VkFormat.R16g16b16a16Sfloat, typeof<float16>
            VkFormat.R32Uint, typeof<uint32>
            VkFormat.R32Sint, typeof<int32>
            VkFormat.R32Sfloat, typeof<float32>
            VkFormat.R32g32Uint, typeof<uint32>
            VkFormat.R32g32Sint, typeof<int32>
            VkFormat.R32g32Sfloat, typeof<float32>
            VkFormat.R32g32b32Uint, typeof<uint32>
            VkFormat.R32g32b32Sint, typeof<int32>
            VkFormat.R32g32b32Sfloat, typeof<float32>
            VkFormat.R32g32b32a32Uint, typeof<uint32>
            VkFormat.R32g32b32a32Sint, typeof<int32>
            VkFormat.R32g32b32a32Sfloat, typeof<float32>
            VkFormat.R64Uint, typeof<uint64>
            VkFormat.R64Sint, typeof<int64>
            VkFormat.R64Sfloat, typeof<float>
            VkFormat.R64g64Uint, typeof<uint64>
            VkFormat.R64g64Sint, typeof<int64>
            VkFormat.R64g64Sfloat, typeof<float>
            VkFormat.R64g64b64Uint, typeof<uint64>
            VkFormat.R64g64b64Sint, typeof<int64>
            VkFormat.R64g64b64Sfloat, typeof<float>
            VkFormat.R64g64b64a64Uint, typeof<uint64>
            VkFormat.R64g64b64a64Sint, typeof<int64>
            VkFormat.R64g64b64a64Sfloat, typeof<float>
            VkFormat.B10g11r11UfloatPack32, typeof<uint32>
            VkFormat.E5b9g9r9UfloatPack32, typeof<uint32>
            VkFormat.D16Unorm, typeof<uint16>
            VkFormat.X8D24UnormPack32, typeof<uint32>
            VkFormat.D32Sfloat, null
            VkFormat.S8Uint, typeof<uint8>
            VkFormat.D16UnormS8Uint, null
            VkFormat.D24UnormS8Uint, typeof<uint32>
            VkFormat.D32SfloatS8Uint, null
            VkFormat.Bc1RgbUnormBlock, null
            VkFormat.Bc1RgbSrgbBlock, null
            VkFormat.Bc1RgbaUnormBlock, null
            VkFormat.Bc1RgbaSrgbBlock, null
            VkFormat.Bc2UnormBlock, null
            VkFormat.Bc2SrgbBlock, null
            VkFormat.Bc3UnormBlock, null
            VkFormat.Bc3SrgbBlock, null
            VkFormat.Bc4UnormBlock, null
            VkFormat.Bc4SnormBlock, null
            VkFormat.Bc5UnormBlock, null
            VkFormat.Bc5SnormBlock, null
            VkFormat.Bc6hUfloatBlock, null
            VkFormat.Bc6hSfloatBlock, null
            VkFormat.Bc7UnormBlock, null
            VkFormat.Bc7SrgbBlock, null
            VkFormat.Etc2R8g8b8UnormBlock, null
            VkFormat.Etc2R8g8b8SrgbBlock, null
            VkFormat.Etc2R8g8b8a1UnormBlock, null
            VkFormat.Etc2R8g8b8a1SrgbBlock, null
            VkFormat.Etc2R8g8b8a8UnormBlock, null
            VkFormat.Etc2R8g8b8a8SrgbBlock, null
            VkFormat.EacR11UnormBlock, null
            VkFormat.EacR11SnormBlock, null
            VkFormat.EacR11g11UnormBlock, null
            VkFormat.EacR11g11SnormBlock, null
            VkFormat.Astc44UnormBlock, null
            VkFormat.Astc44SrgbBlock, null
            VkFormat.Astc54UnormBlock, null
            VkFormat.Astc54SrgbBlock, null
            VkFormat.Astc55UnormBlock, null
            VkFormat.Astc55SrgbBlock, null
            VkFormat.Astc65UnormBlock, null
            VkFormat.Astc65SrgbBlock, null
            VkFormat.Astc66UnormBlock, null
            VkFormat.Astc66SrgbBlock, null
            VkFormat.Astc85UnormBlock, null
            VkFormat.Astc85SrgbBlock, null
            VkFormat.Astc86UnormBlock, null
            VkFormat.Astc86SrgbBlock, null
            VkFormat.Astc88UnormBlock, null
            VkFormat.Astc88SrgbBlock, null
            VkFormat.Astc105UnormBlock, null
            VkFormat.Astc105SrgbBlock, null
            VkFormat.Astc106UnormBlock, null
            VkFormat.Astc106SrgbBlock, null
            VkFormat.Astc108UnormBlock, null
            VkFormat.Astc108SrgbBlock, null
            VkFormat.Astc1010UnormBlock, null
            VkFormat.Astc1010SrgbBlock, null
            VkFormat.Astc1210UnormBlock, null
            VkFormat.Astc1210SrgbBlock, null
            VkFormat.Astc1212UnormBlock, null
            VkFormat.Astc1212SrgbBlock, null               
        ]

    let ofPixFormat (fmt : PixFormat) (t : TextureParams) =
        TextureFormat.ofPixFormat fmt t |> ofTextureFormat

[<CompilationRepresentation(CompilationRepresentationFlags.ModuleSuffix)>]
module VkImageLayout =
    open KHRSwapchain

    let ofTextureLayout =
        LookupTable.lookupTable [
            TextureLayout.Undefined, VkImageLayout.Undefined
            TextureLayout.Sample, VkImageLayout.ShaderReadOnlyOptimal
            TextureLayout.ShaderRead, VkImageLayout.ShaderReadOnlyOptimal
            TextureLayout.ShaderReadWrite, VkImageLayout.General
            TextureLayout.ShaderWrite, VkImageLayout.General
            TextureLayout.TransferRead, VkImageLayout.TransferSrcOptimal
            TextureLayout.TransferWrite, VkImageLayout.TransferDstOptimal
            TextureLayout.ColorAttachment, VkImageLayout.ColorAttachmentOptimal
            TextureLayout.DepthStencil, VkImageLayout.DepthStencilAttachmentOptimal
            TextureLayout.DepthStencilRead, VkImageLayout.DepthStencilReadOnlyOptimal
            TextureLayout.General, VkImageLayout.General
            TextureLayout.Present, VkImageLayout.PresentSrcKhr
        ]

    let toAccessFlags =
        LookupTable.lookupTable [
            VkImageLayout.Undefined,                        VkAccessFlags.None
            VkImageLayout.General,                          VkAccessFlags.None
            VkImageLayout.ColorAttachmentOptimal,           VkAccessFlags.ColorAttachmentWriteBit
            VkImageLayout.DepthStencilAttachmentOptimal,    VkAccessFlags.DepthStencilAttachmentWriteBit
            VkImageLayout.DepthStencilReadOnlyOptimal,      VkAccessFlags.DepthStencilAttachmentReadBit
            VkImageLayout.ShaderReadOnlyOptimal,            VkAccessFlags.ShaderReadBit
            VkImageLayout.TransferSrcOptimal,               VkAccessFlags.TransferReadBit
            VkImageLayout.TransferDstOptimal,               VkAccessFlags.TransferWriteBit
            VkImageLayout.Preinitialized,                   VkAccessFlags.HostWriteBit
            VkImageLayout.PresentSrcKhr,                    VkAccessFlags.MemoryReadBit
        ]

    let toSrcStageFlags =
        LookupTable.lookupTable [
            VkImageLayout.Undefined,                        VkPipelineStageFlags.HostBit
            VkImageLayout.General,                          VkPipelineStageFlags.HostBit
            VkImageLayout.ColorAttachmentOptimal,           VkPipelineStageFlags.ColorAttachmentOutputBit
            VkImageLayout.DepthStencilAttachmentOptimal,    VkPipelineStageFlags.LateFragmentTestsBit
            VkImageLayout.DepthStencilReadOnlyOptimal,      VkPipelineStageFlags.LateFragmentTestsBit
            VkImageLayout.ShaderReadOnlyOptimal,            VkPipelineStageFlags.FragmentShaderBit
            VkImageLayout.TransferSrcOptimal,               VkPipelineStageFlags.TransferBit
            VkImageLayout.TransferDstOptimal,               VkPipelineStageFlags.TransferBit
            VkImageLayout.Preinitialized,                   VkPipelineStageFlags.HostBit
            VkImageLayout.PresentSrcKhr,                    VkPipelineStageFlags.TransferBit
        ]

    let toDstStageFlags =
        LookupTable.lookupTable [
            VkImageLayout.Undefined,                        VkPipelineStageFlags.HostBit
            VkImageLayout.General,                          VkPipelineStageFlags.HostBit
            VkImageLayout.ColorAttachmentOptimal,           VkPipelineStageFlags.ColorAttachmentOutputBit
            VkImageLayout.DepthStencilAttachmentOptimal,    VkPipelineStageFlags.EarlyFragmentTestsBit
            VkImageLayout.DepthStencilReadOnlyOptimal,      VkPipelineStageFlags.EarlyFragmentTestsBit
            VkImageLayout.ShaderReadOnlyOptimal,            VkPipelineStageFlags.VertexShaderBit
            VkImageLayout.TransferSrcOptimal,               VkPipelineStageFlags.TransferBit
            VkImageLayout.TransferDstOptimal,               VkPipelineStageFlags.TransferBit
            VkImageLayout.Preinitialized,                   VkPipelineStageFlags.HostBit
            VkImageLayout.PresentSrcKhr,                    VkPipelineStageFlags.TransferBit
        ]


[<CompilationRepresentation(CompilationRepresentationFlags.ModuleSuffix)>]
module VkAccessFlags =

    let ofResourceAccess flags =
        let lookup =
            LookupTable.lookupTable [
                ResourceAccess.ShaderRead, VkAccessFlags.ShaderReadBit
                ResourceAccess.ShaderWrite, VkAccessFlags.ShaderWriteBit
                ResourceAccess.TransferRead, VkAccessFlags.TransferReadBit
                ResourceAccess.TransferWrite, VkAccessFlags.TransferWriteBit
                ResourceAccess.IndirectCommandRead, VkAccessFlags.IndirectCommandReadBit
                ResourceAccess.IndexRead, VkAccessFlags.IndexReadBit
                ResourceAccess.VertexAttributeRead, VkAccessFlags.VertexAttributeReadBit
                ResourceAccess.UniformRead, VkAccessFlags.UniformReadBit
                ResourceAccess.InputRead, VkAccessFlags.InputAttachmentReadBit
                ResourceAccess.ColorRead, VkAccessFlags.ColorAttachmentReadBit
                ResourceAccess.ColorWrite, VkAccessFlags.ColorAttachmentWriteBit
                ResourceAccess.DepthStencilRead, VkAccessFlags.DepthStencilAttachmentReadBit
                ResourceAccess.DepthStencilWrite, VkAccessFlags.DepthStencilAttachmentWriteBit
            ]

        flags |> Seq.fold (fun x flag ->
            x ||| (lookup flag)
        ) VkAccessFlags.None

    let toVkPipelineStageFlags =
        LookupTable.lookupTable [
            VkAccessFlags.IndirectCommandReadBit, VkPipelineStageFlags.DrawIndirectBit
            VkAccessFlags.IndexReadBit, VkPipelineStageFlags.VertexInputBit
            VkAccessFlags.VertexAttributeReadBit, VkPipelineStageFlags.VertexInputBit
            VkAccessFlags.UniformReadBit, VkPipelineStageFlags.VertexShaderBit
            VkAccessFlags.InputAttachmentReadBit, VkPipelineStageFlags.VertexShaderBit
            VkAccessFlags.ShaderReadBit, VkPipelineStageFlags.VertexShaderBit
            VkAccessFlags.ShaderWriteBit, VkPipelineStageFlags.FragmentShaderBit
            VkAccessFlags.ColorAttachmentReadBit, VkPipelineStageFlags.VertexShaderBit
            VkAccessFlags.ColorAttachmentWriteBit, VkPipelineStageFlags.FragmentShaderBit
            VkAccessFlags.DepthStencilAttachmentReadBit, VkPipelineStageFlags.VertexShaderBit
            VkAccessFlags.DepthStencilAttachmentWriteBit, VkPipelineStageFlags.FragmentShaderBit
            VkAccessFlags.TransferReadBit, VkPipelineStageFlags.TransferBit
            VkAccessFlags.TransferWriteBit, VkPipelineStageFlags.TransferBit
        ]


[<CompilationRepresentation(CompilationRepresentationFlags.ModuleSuffix)>]
module VkImageUsageFlags =
    open Vulkan11

    let private formatFeatureUsage = [
            VkFormatFeatureFlags.SampledImageBit, VkImageUsageFlags.SampledBit
            VkFormatFeatureFlags.StorageImageBit, VkImageUsageFlags.StorageBit
            VkFormatFeatureFlags.ColorAttachmentBit, VkImageUsageFlags.ColorAttachmentBit
            VkFormatFeatureFlags.DepthStencilAttachmentBit, VkImageUsageFlags.DepthStencilAttachmentBit
            VkFormatFeatureFlags.TransferSrcBit, VkImageUsageFlags.TransferSrcBit
            VkFormatFeatureFlags.TransferDstBit, VkImageUsageFlags.TransferDstBit
        ]

    let getUnsupported (features : VkFormatFeatureFlags) =
        (VkImageUsageFlags.None, formatFeatureUsage) ||> List.fold (fun r (f, u) ->
            if not <| features.HasFlag f then r ||| u else r
        )

    let filterSupported (features : VkFormatFeatureFlags) (usage : VkImageUsageFlags) =
        let unsupported = getUnsupported features
        usage &&& ~~~unsupported
>>>>>>> 3687e5ed
<|MERGE_RESOLUTION|>--- conflicted
+++ resolved
@@ -561,1485 +561,4 @@
     /// Adds an empty struct to the beginning of the chain.
     let inline addEmpty< ^T when ^T : unmanaged and ^T : (member set_pNext : nativeint -> unit) and ^T : (static member Empty : ^T)> (chain : VkStructChain) =
         chain.Add< ^T>() |> ignore
-<<<<<<< HEAD
-        chain
-=======
-        chain
-
-[<CompilationRepresentation(CompilationRepresentationFlags.ModuleSuffix)>]
-module VkFormat =
-    let ofTextureFormat =
-        LookupTable.lookupTable [
-            TextureFormat.Bgr8, VkFormat.B8g8r8Unorm
-            TextureFormat.Bgra8, VkFormat.B8g8r8a8Unorm
-
-
-            TextureFormat.DepthComponent, VkFormat.D24UnormS8Uint
-            TextureFormat.Alpha, VkFormat.R8Unorm
-            TextureFormat.Rgb, VkFormat.R8g8b8Unorm
-            TextureFormat.Rgba, VkFormat.R8g8b8a8Unorm
-            TextureFormat.Luminance, VkFormat.R8Unorm
-            TextureFormat.LuminanceAlpha, VkFormat.R8g8Unorm
-            TextureFormat.Rgb4, VkFormat.R4g4b4a4UnormPack16
-            TextureFormat.Rgb5, VkFormat.R5g5b5a1UnormPack16
-            TextureFormat.Rgb8, VkFormat.R8g8b8Unorm
-            TextureFormat.Rgb10, VkFormat.A2b10g10r10UnormPack32
-            TextureFormat.Rgb16, VkFormat.R16g16b16Uint
-            TextureFormat.Rgba4, VkFormat.R4g4b4a4UnormPack16
-            TextureFormat.Rgb5A1, VkFormat.R5g5b5a1UnormPack16
-            TextureFormat.Rgba8, VkFormat.R8g8b8a8Unorm
-            TextureFormat.Rgb10A2, VkFormat.A2r10g10b10UnormPack32
-            TextureFormat.Rgba16, VkFormat.R16g16b16a16Unorm
-            TextureFormat.DualAlpha4Sgis, VkFormat.R4g4UnormPack8
-            TextureFormat.DualAlpha8Sgis, VkFormat.R8g8Unorm
-            TextureFormat.DualAlpha16Sgis, VkFormat.R16g16Unorm
-            TextureFormat.DualLuminance4Sgis, VkFormat.R4g4UnormPack8
-            TextureFormat.DualLuminance8Sgis, VkFormat.R8g8Unorm
-            TextureFormat.DualLuminance16Sgis, VkFormat.R16g16Unorm
-            TextureFormat.DualIntensity4Sgis, VkFormat.R4g4UnormPack8
-            TextureFormat.DualIntensity8Sgis, VkFormat.R8g8Unorm
-            TextureFormat.DualIntensity16Sgis, VkFormat.R16g16Unorm
-            TextureFormat.DualLuminanceAlpha4Sgis, VkFormat.R4g4UnormPack8
-            TextureFormat.DualLuminanceAlpha8Sgis, VkFormat.R8g8Unorm
-            TextureFormat.QuadAlpha4Sgis, VkFormat.R4g4b4a4UnormPack16
-            TextureFormat.QuadAlpha8Sgis, VkFormat.R8g8b8a8Unorm
-            TextureFormat.QuadLuminance4Sgis, VkFormat.R4g4b4a4UnormPack16
-            TextureFormat.QuadLuminance8Sgis, VkFormat.R8g8b8a8Unorm
-            TextureFormat.QuadIntensity4Sgis, VkFormat.R4g4b4a4UnormPack16
-            TextureFormat.QuadIntensity8Sgis, VkFormat.R8g8b8a8Unorm
-            TextureFormat.DepthComponent16, VkFormat.D16Unorm
-            TextureFormat.DepthComponent24, VkFormat.D24UnormS8Uint
-            TextureFormat.DepthComponent32, VkFormat.D32SfloatS8Uint
-//                TextureFormat.CompressedRed, VkFormat.
-//                TextureFormat.CompressedRg, VkFormat.
-            TextureFormat.R8, VkFormat.R8Unorm
-            TextureFormat.R16, VkFormat.R16Unorm
-            TextureFormat.Rg8, VkFormat.R8g8Unorm
-            TextureFormat.Rg16, VkFormat.R16g16Unorm
-            TextureFormat.R16f, VkFormat.R16Sfloat
-            TextureFormat.R32f, VkFormat.R32Sfloat
-            TextureFormat.Rg16f, VkFormat.R16g16Sfloat
-            TextureFormat.Rg32f, VkFormat.R32g32Sfloat
-            TextureFormat.R8i, VkFormat.R8Sint
-            TextureFormat.R8ui, VkFormat.R8Uint
-            TextureFormat.R16i, VkFormat.R16Sint
-            TextureFormat.R16ui, VkFormat.R16Uint
-            TextureFormat.R32i, VkFormat.R32Sint
-            TextureFormat.R32ui, VkFormat.R32Uint
-            TextureFormat.Rg8i, VkFormat.R8g8Sint
-            TextureFormat.Rg8ui, VkFormat.R8g8Uint
-            TextureFormat.Rg16i, VkFormat.R16g16Sint
-            TextureFormat.Rg16ui, VkFormat.R16g16Uint
-            TextureFormat.Rg32i, VkFormat.R32g32Sint
-            TextureFormat.Rg32ui, VkFormat.R32g32Uint
-
-
-            // TODO: check
-            TextureFormat.CompressedRgbS3tcDxt1Ext, VkFormat.Bc1RgbUnormBlock
-            TextureFormat.CompressedRgbaS3tcDxt1Ext, VkFormat.Bc1RgbaUnormBlock
-            TextureFormat.CompressedRgbaS3tcDxt3Ext, VkFormat.Bc2UnormBlock
-            TextureFormat.CompressedRgbaS3tcDxt5Ext, VkFormat.Bc3UnormBlock
-
-//                TextureFormat.CompressedRgbS3tcDxt1Ext, VkFormat.
-//                TextureFormat.CompressedRgbaS3tcDxt1Ext, VkFormat.
-//                TextureFormat.CompressedRgbaS3tcDxt3Ext, VkFormat.
-//                TextureFormat.CompressedRgbaS3tcDxt5Ext, VkFormat.
-//                TextureFormat.RgbIccSgix, VkFormat.
-//                TextureFormat.RgbaIccSgix, VkFormat.
-//                TextureFormat.AlphaIccSgix, VkFormat.
-//                TextureFormat.LuminanceIccSgix, VkFormat.
-//                TextureFormat.IntensityIccSgix, VkFormat.
-//                TextureFormat.LuminanceAlphaIccSgix, VkFormat.
-//                TextureFormat.R5G6B5IccSgix, VkFormat.
-//                TextureFormat.R5G6B5A8IccSgix, VkFormat.
-//                TextureFormat.Alpha16IccSgix, VkFormat.
-//                TextureFormat.Luminance16IccSgix, VkFormat.
-//                TextureFormat.Intensity16IccSgix, VkFormat.
-//                TextureFormat.Luminance16Alpha8IccSgix, VkFormat.
-//                TextureFormat.CompressedAlpha, VkFormat.
-//                TextureFormat.CompressedLuminance, VkFormat.
-//                TextureFormat.CompressedLuminanceAlpha, VkFormat.
-//                TextureFormat.CompressedIntensity, VkFormat.
-//                TextureFormat.CompressedRgb, VkFormat.
-//                TextureFormat.CompressedRgba, VkFormat.
-            TextureFormat.DepthStencil, VkFormat.D24UnormS8Uint
-            TextureFormat.Rgba32f, VkFormat.R32g32b32a32Sfloat
-            TextureFormat.Rgb32f, VkFormat.R32g32b32Sfloat
-            TextureFormat.Rgba16f, VkFormat.R16g16b16a16Sfloat
-            TextureFormat.Rgb16f, VkFormat.R16g16b16Sfloat
-            TextureFormat.Depth24Stencil8, VkFormat.D24UnormS8Uint
-//                TextureFormat.R11fG11fB10f, VkFormat.R11
-//                TextureFormat.Rgb9E5, VkFormat.
-            TextureFormat.Srgb, VkFormat.R8g8b8Srgb
-            TextureFormat.Srgb8, VkFormat.R8g8b8Srgb
-            TextureFormat.SrgbAlpha, VkFormat.R8g8b8a8Srgb
-            TextureFormat.Srgb8Alpha8, VkFormat.R8g8b8a8Srgb
-//                TextureFormat.SluminanceAlpha, VkFormat.
-//                TextureFormat.Sluminance8Alpha8, VkFormat.
-//                TextureFormat.Sluminance, VkFormat.
-//                TextureFormat.Sluminance8, VkFormat.
-//                TextureFormat.CompressedSrgb, VkFormat.
-//                TextureFormat.CompressedSrgbAlpha, VkFormat.
-//                TextureFormat.CompressedSluminance, VkFormat.
-//                TextureFormat.CompressedSluminanceAlpha, VkFormat.
-//                TextureFormat.CompressedSrgbS3tcDxt1Ext, VkFormat.
-//                TextureFormat.CompressedSrgbAlphaS3tcDxt1Ext, VkFormat.
-//                TextureFormat.CompressedSrgbAlphaS3tcDxt3Ext, VkFormat.
-//                TextureFormat.CompressedSrgbAlphaS3tcDxt5Ext, VkFormat.
-            TextureFormat.StencilIndex8, VkFormat.S8Uint
-            TextureFormat.DepthComponent32f, VkFormat.D32Sfloat
-            TextureFormat.Depth32fStencil8, VkFormat.D32SfloatS8Uint
-            TextureFormat.Rgba32ui, VkFormat.R32g32b32a32Uint
-            TextureFormat.Rgb32ui, VkFormat.R32g32b32Uint
-            TextureFormat.Rgba16ui, VkFormat.R16g16b16a16Uint
-            TextureFormat.Rgb16ui, VkFormat.R16g16b16Uint
-            TextureFormat.Rgba8ui, VkFormat.R8g8b8a8Uint
-            TextureFormat.Rgb8ui, VkFormat.R8g8b8Uint
-            TextureFormat.Rgba32i, VkFormat.R32g32b32a32Sint
-            TextureFormat.Rgb32i, VkFormat.R32g32b32Sint
-            TextureFormat.Rgba16i, VkFormat.R16g16b16a16Sint
-            TextureFormat.Rgb16i, VkFormat.R16g16b16Sint
-            TextureFormat.Rgba8i, VkFormat.R8g8b8a8Sint
-            TextureFormat.Rgb8i, VkFormat.R8g8b8Sint
-            TextureFormat.Float32UnsignedInt248Rev, VkFormat.D24UnormS8Uint
-//                TextureFormat.CompressedRedRgtc1, VkFormat.
-//                TextureFormat.CompressedSignedRedRgtc1, VkFormat.
-//                TextureFormat.CompressedRgRgtc2, VkFormat.
-//                TextureFormat.CompressedSignedRgRgtc2, VkFormat.
-//                TextureFormat.CompressedRgbaBptcUnorm, VkFormat.
-//                TextureFormat.CompressedRgbBptcSignedFloat, VkFormat.
-//                TextureFormat.CompressedRgbBptcUnsignedFloat, VkFormat.
-            TextureFormat.R8Snorm, VkFormat.R8Snorm
-            TextureFormat.Rg8Snorm, VkFormat.R8g8Snorm
-            TextureFormat.Rgb8Snorm, VkFormat.R8g8b8Snorm
-            TextureFormat.Rgba8Snorm, VkFormat.R8g8b8a8Snorm
-            TextureFormat.R16Snorm, VkFormat.R16Snorm
-            TextureFormat.Rg16Snorm, VkFormat.R16g16Snorm
-            TextureFormat.Rgb16Snorm, VkFormat.R16g16b16Snorm
-            TextureFormat.Rgba16Snorm, VkFormat.R16g16b16a16Snorm
-            TextureFormat.Rgb10A2ui, VkFormat.A2b10g10r10UintPack32
-//                TextureFormat.One, VkFormat.
-//                TextureFormat.Two, VkFormat.
-//                TextureFormat.Three, VkFormat.
-//                TextureFormat.Four, VkFormat.
-
-        ]
-
-    let ofRenderbufferFormat (fmt : RenderbufferFormat) =
-        let stencilFormats =
-            LookupTable.lookupTable' [
-                RenderbufferFormat.StencilIndex1, VkFormat.S8Uint
-                RenderbufferFormat.StencilIndex4, VkFormat.S8Uint
-                RenderbufferFormat.StencilIndex8, VkFormat.S8Uint
-            ]
-
-        fmt |> stencilFormats |> Option.defaultWith (fun _ ->
-            fmt |> RenderbufferFormat.toTextureFormat |> ofTextureFormat
-        )
-
-    let toTextureFormat =
-        let unknown = unbox<TextureFormat> 0
-        LookupTable.lookupTable [
-            VkFormat.Undefined, unknown
-            VkFormat.R4g4UnormPack8, unknown
-            VkFormat.R4g4b4a4UnormPack16, TextureFormat.Rgba4
-            VkFormat.B4g4r4a4UnormPack16, unknown
-            VkFormat.R5g6b5UnormPack16, TextureFormat.R5G6B5IccSgix
-            VkFormat.B5g6r5UnormPack16, unknown
-            VkFormat.R5g5b5a1UnormPack16, TextureFormat.R5G6B5A8IccSgix
-            VkFormat.B5g5r5a1UnormPack16, unknown
-            VkFormat.A1r5g5b5UnormPack16, unknown
-            VkFormat.R8Unorm, TextureFormat.R8
-            VkFormat.R8Snorm, TextureFormat.R8Snorm
-            VkFormat.R8Uscaled, TextureFormat.R8
-            VkFormat.R8Sscaled, TextureFormat.R8
-            VkFormat.R8Uint, TextureFormat.R8ui
-            VkFormat.R8Sint, TextureFormat.R8i
-            VkFormat.R8Srgb, TextureFormat.R8
-            VkFormat.R8g8Unorm, TextureFormat.Rg8
-            VkFormat.R8g8Snorm, TextureFormat.Rg8Snorm
-            VkFormat.R8g8Uscaled, TextureFormat.Rg8
-            VkFormat.R8g8Sscaled, TextureFormat.Rg8
-            VkFormat.R8g8Uint, TextureFormat.Rg8ui
-            VkFormat.R8g8Sint, TextureFormat.Rg8i
-            VkFormat.R8g8Srgb, TextureFormat.Rg8
-            VkFormat.R8g8b8Unorm, TextureFormat.Rgb8
-            VkFormat.R8g8b8Snorm, TextureFormat.Rgb8Snorm
-            VkFormat.R8g8b8Uscaled, TextureFormat.Rgb8
-            VkFormat.R8g8b8Sscaled, TextureFormat.Rgb8
-            VkFormat.R8g8b8Uint, TextureFormat.Rgb8ui
-            VkFormat.R8g8b8Sint, TextureFormat.Rgb8i
-            VkFormat.R8g8b8Srgb, TextureFormat.Srgb8
-            VkFormat.B8g8r8Unorm, TextureFormat.Bgr8
-            VkFormat.B8g8r8Snorm, TextureFormat.Bgr8
-            VkFormat.B8g8r8Uscaled, TextureFormat.Bgr8
-            VkFormat.B8g8r8Sscaled, TextureFormat.Bgr8
-            VkFormat.B8g8r8Uint, TextureFormat.Bgr8
-            VkFormat.B8g8r8Sint, TextureFormat.Bgr8
-            VkFormat.B8g8r8Srgb, TextureFormat.Bgr8
-            VkFormat.R8g8b8a8Unorm, TextureFormat.Rgba8
-            VkFormat.R8g8b8a8Snorm, TextureFormat.Rgba8Snorm
-            VkFormat.R8g8b8a8Uscaled, TextureFormat.Rgba8
-            VkFormat.R8g8b8a8Sscaled, TextureFormat.Rgba8
-            VkFormat.R8g8b8a8Uint, TextureFormat.Rgba8ui
-            VkFormat.R8g8b8a8Sint, TextureFormat.Rgba8i
-            VkFormat.R8g8b8a8Srgb, TextureFormat.Srgb8Alpha8
-            VkFormat.B8g8r8a8Unorm, TextureFormat.Bgra8
-            VkFormat.B8g8r8a8Snorm, TextureFormat.Bgra8
-            VkFormat.B8g8r8a8Uscaled, TextureFormat.Bgra8
-            VkFormat.B8g8r8a8Sscaled, TextureFormat.Bgra8
-            VkFormat.B8g8r8a8Uint, TextureFormat.Bgra8
-            VkFormat.B8g8r8a8Sint, TextureFormat.Bgra8
-            VkFormat.B8g8r8a8Srgb, TextureFormat.Bgra8
-            VkFormat.A8b8g8r8UnormPack32, unknown
-            VkFormat.A8b8g8r8SnormPack32, unknown
-            VkFormat.A8b8g8r8UscaledPack32, unknown
-            VkFormat.A8b8g8r8SscaledPack32, unknown
-            VkFormat.A8b8g8r8UintPack32, unknown
-            VkFormat.A8b8g8r8SintPack32, unknown
-            VkFormat.A8b8g8r8SrgbPack32, unknown
-            VkFormat.A2r10g10b10UnormPack32, unknown
-            VkFormat.A2r10g10b10SnormPack32, unknown
-            VkFormat.A2r10g10b10UscaledPack32, unknown
-            VkFormat.A2r10g10b10SscaledPack32, unknown
-            VkFormat.A2r10g10b10UintPack32, unknown
-            VkFormat.A2r10g10b10SintPack32, unknown
-            VkFormat.A2b10g10r10UnormPack32, unknown
-            VkFormat.A2b10g10r10SnormPack32, unknown
-            VkFormat.A2b10g10r10UscaledPack32, unknown
-            VkFormat.A2b10g10r10SscaledPack32, unknown
-            VkFormat.A2b10g10r10UintPack32, unknown
-            VkFormat.A2b10g10r10SintPack32, unknown
-            VkFormat.R16Unorm, TextureFormat.R16
-            VkFormat.R16Snorm, TextureFormat.R16Snorm
-            VkFormat.R16Uscaled, TextureFormat.R16
-            VkFormat.R16Sscaled, TextureFormat.R16
-            VkFormat.R16Uint, TextureFormat.R16ui
-            VkFormat.R16Sint, TextureFormat.R16i
-            VkFormat.R16Sfloat, TextureFormat.R16f
-            VkFormat.R16g16Unorm, TextureFormat.Rg16
-            VkFormat.R16g16Snorm, TextureFormat.Rg16Snorm
-            VkFormat.R16g16Uscaled, TextureFormat.Rg16
-            VkFormat.R16g16Sscaled, TextureFormat.Rg16
-            VkFormat.R16g16Uint, TextureFormat.Rg16ui
-            VkFormat.R16g16Sint, TextureFormat.Rg16i
-            VkFormat.R16g16Sfloat, TextureFormat.Rg16f
-            VkFormat.R16g16b16Unorm, TextureFormat.Rgb16
-            VkFormat.R16g16b16Snorm, TextureFormat.Rgb16Snorm
-            VkFormat.R16g16b16Uscaled, TextureFormat.Rgb16
-            VkFormat.R16g16b16Sscaled, TextureFormat.Rgb16
-            VkFormat.R16g16b16Uint, TextureFormat.Rgb16ui
-            VkFormat.R16g16b16Sint, TextureFormat.Rgb16i
-            VkFormat.R16g16b16Sfloat, TextureFormat.Rgb16f
-            VkFormat.R16g16b16a16Unorm, TextureFormat.Rgba16
-            VkFormat.R16g16b16a16Snorm, TextureFormat.Rgba16Snorm
-            VkFormat.R16g16b16a16Uscaled, TextureFormat.Rgba16
-            VkFormat.R16g16b16a16Sscaled, TextureFormat.Rgba16
-            VkFormat.R16g16b16a16Uint, TextureFormat.Rgba16ui
-            VkFormat.R16g16b16a16Sint, TextureFormat.Rgba16i
-            VkFormat.R16g16b16a16Sfloat, TextureFormat.Rgba16f
-            VkFormat.R32Uint, TextureFormat.R32ui
-            VkFormat.R32Sint, TextureFormat.R32i
-            VkFormat.R32Sfloat, TextureFormat.R32f
-            VkFormat.R32g32Uint, TextureFormat.Rg32ui
-            VkFormat.R32g32Sint, TextureFormat.Rg32i
-            VkFormat.R32g32Sfloat, TextureFormat.Rg32f
-            VkFormat.R32g32b32Uint, TextureFormat.Rgb32ui
-            VkFormat.R32g32b32Sint, TextureFormat.Rgb32i
-            VkFormat.R32g32b32Sfloat, TextureFormat.Rgb32f
-            VkFormat.R32g32b32a32Uint, TextureFormat.Rgba32ui
-            VkFormat.R32g32b32a32Sint, TextureFormat.Rgba32i
-            VkFormat.R32g32b32a32Sfloat, TextureFormat.Rgba32f
-            VkFormat.R64Uint, unknown
-            VkFormat.R64Sint, unknown
-            VkFormat.R64Sfloat, unknown
-            VkFormat.R64g64Uint, unknown
-            VkFormat.R64g64Sint, unknown
-            VkFormat.R64g64Sfloat, unknown
-            VkFormat.R64g64b64Uint, unknown
-            VkFormat.R64g64b64Sint, unknown
-            VkFormat.R64g64b64Sfloat, unknown
-            VkFormat.R64g64b64a64Uint, unknown
-            VkFormat.R64g64b64a64Sint, unknown
-            VkFormat.R64g64b64a64Sfloat, unknown
-            VkFormat.B10g11r11UfloatPack32, TextureFormat.R11fG11fB10f
-            VkFormat.E5b9g9r9UfloatPack32, unknown
-            VkFormat.D16Unorm, TextureFormat.DepthComponent16
-            VkFormat.X8D24UnormPack32, TextureFormat.DepthComponent24
-            VkFormat.D32Sfloat, TextureFormat.DepthComponent32f
-            VkFormat.S8Uint, unknown
-            VkFormat.D16UnormS8Uint, unknown
-            VkFormat.D24UnormS8Uint, TextureFormat.Depth24Stencil8
-            VkFormat.D32SfloatS8Uint, TextureFormat.Depth32fStencil8
-            VkFormat.Bc1RgbUnormBlock, unknown
-            VkFormat.Bc1RgbSrgbBlock, unknown
-            VkFormat.Bc1RgbaUnormBlock, unknown
-            VkFormat.Bc1RgbaSrgbBlock, unknown
-            VkFormat.Bc2UnormBlock, unknown
-            VkFormat.Bc2SrgbBlock, unknown
-            VkFormat.Bc3UnormBlock, unknown
-            VkFormat.Bc3SrgbBlock, unknown
-            VkFormat.Bc4UnormBlock, unknown
-            VkFormat.Bc4SnormBlock, unknown
-            VkFormat.Bc5UnormBlock, unknown
-            VkFormat.Bc5SnormBlock, unknown
-            VkFormat.Bc6hUfloatBlock, unknown
-            VkFormat.Bc6hSfloatBlock, unknown
-            VkFormat.Bc7UnormBlock, unknown
-            VkFormat.Bc7SrgbBlock, unknown
-            VkFormat.Etc2R8g8b8UnormBlock, unknown
-            VkFormat.Etc2R8g8b8SrgbBlock, unknown
-            VkFormat.Etc2R8g8b8a1UnormBlock, unknown
-            VkFormat.Etc2R8g8b8a1SrgbBlock, unknown
-            VkFormat.Etc2R8g8b8a8UnormBlock, unknown
-            VkFormat.Etc2R8g8b8a8SrgbBlock, unknown
-            VkFormat.EacR11UnormBlock, unknown
-            VkFormat.EacR11SnormBlock, unknown
-            VkFormat.EacR11g11UnormBlock, unknown
-            VkFormat.EacR11g11SnormBlock, unknown
-            VkFormat.Astc44UnormBlock, unknown
-            VkFormat.Astc44SrgbBlock, unknown
-            VkFormat.Astc54UnormBlock, unknown
-            VkFormat.Astc54SrgbBlock, unknown
-            VkFormat.Astc55UnormBlock, unknown
-            VkFormat.Astc55SrgbBlock, unknown
-            VkFormat.Astc65UnormBlock, unknown
-            VkFormat.Astc65SrgbBlock, unknown
-            VkFormat.Astc66UnormBlock, unknown
-            VkFormat.Astc66SrgbBlock, unknown
-            VkFormat.Astc85UnormBlock, unknown
-            VkFormat.Astc85SrgbBlock, unknown
-            VkFormat.Astc86UnormBlock, unknown
-            VkFormat.Astc86SrgbBlock, unknown
-            VkFormat.Astc88UnormBlock, unknown
-            VkFormat.Astc88SrgbBlock, unknown
-            VkFormat.Astc105UnormBlock, unknown
-            VkFormat.Astc105SrgbBlock, unknown
-            VkFormat.Astc106UnormBlock, unknown
-            VkFormat.Astc106SrgbBlock, unknown
-            VkFormat.Astc108UnormBlock, unknown
-            VkFormat.Astc108SrgbBlock, unknown
-            VkFormat.Astc1010UnormBlock, unknown
-            VkFormat.Astc1010SrgbBlock, unknown
-            VkFormat.Astc1210UnormBlock, unknown
-            VkFormat.Astc1210SrgbBlock, unknown
-            VkFormat.Astc1212UnormBlock, unknown
-            VkFormat.Astc1212SrgbBlock, unknown       
-        ]
-            
-    let pixelSizeInBytes =
-        LookupTable.lookupTable [
-            VkFormat.Undefined, 0
-            VkFormat.R4g4UnormPack8, 1
-            VkFormat.R4g4b4a4UnormPack16, 2
-            VkFormat.B4g4r4a4UnormPack16, 2
-            VkFormat.R5g6b5UnormPack16, 2
-            VkFormat.B5g6r5UnormPack16, 2
-            VkFormat.R5g5b5a1UnormPack16, 2
-            VkFormat.B5g5r5a1UnormPack16, 2
-            VkFormat.A1r5g5b5UnormPack16, 2
-            VkFormat.R8Unorm, 1
-            VkFormat.R8Snorm, 1
-            VkFormat.R8Uscaled, 1
-            VkFormat.R8Sscaled, 1
-            VkFormat.R8Uint, 1
-            VkFormat.R8Sint, 1
-            VkFormat.R8Srgb, 1
-            VkFormat.R8g8Unorm, 2
-            VkFormat.R8g8Snorm, 2
-            VkFormat.R8g8Uscaled, 2
-            VkFormat.R8g8Sscaled, 2
-            VkFormat.R8g8Uint, 2
-            VkFormat.R8g8Sint, 2
-            VkFormat.R8g8Srgb, 2
-            VkFormat.R8g8b8Unorm, 3
-            VkFormat.R8g8b8Snorm, 3
-            VkFormat.R8g8b8Uscaled, 3
-            VkFormat.R8g8b8Sscaled, 3
-            VkFormat.R8g8b8Uint, 3
-            VkFormat.R8g8b8Sint, 3
-            VkFormat.R8g8b8Srgb, 3
-            VkFormat.B8g8r8Unorm, 3
-            VkFormat.B8g8r8Snorm, 3
-            VkFormat.B8g8r8Uscaled, 3
-            VkFormat.B8g8r8Sscaled, 3
-            VkFormat.B8g8r8Uint, 3
-            VkFormat.B8g8r8Sint, 3
-            VkFormat.B8g8r8Srgb, 3
-            VkFormat.R8g8b8a8Unorm, 4
-            VkFormat.R8g8b8a8Snorm, 4
-            VkFormat.R8g8b8a8Uscaled, 4
-            VkFormat.R8g8b8a8Sscaled, 4
-            VkFormat.R8g8b8a8Uint, 4
-            VkFormat.R8g8b8a8Sint, 4
-            VkFormat.R8g8b8a8Srgb, 4
-            VkFormat.B8g8r8a8Unorm, 4
-            VkFormat.B8g8r8a8Snorm, 4
-            VkFormat.B8g8r8a8Uscaled, 4
-            VkFormat.B8g8r8a8Sscaled, 4
-            VkFormat.B8g8r8a8Uint, 4
-            VkFormat.B8g8r8a8Sint, 4
-            VkFormat.B8g8r8a8Srgb, 4
-            VkFormat.A8b8g8r8UnormPack32, 4
-            VkFormat.A8b8g8r8SnormPack32, 4
-            VkFormat.A8b8g8r8UscaledPack32, 4
-            VkFormat.A8b8g8r8SscaledPack32, 4
-            VkFormat.A8b8g8r8UintPack32, 4
-            VkFormat.A8b8g8r8SintPack32, 4
-            VkFormat.A8b8g8r8SrgbPack32, 4
-            VkFormat.A2r10g10b10UnormPack32, 4
-            VkFormat.A2r10g10b10SnormPack32, 4
-            VkFormat.A2r10g10b10UscaledPack32, 4
-            VkFormat.A2r10g10b10SscaledPack32, 4
-            VkFormat.A2r10g10b10UintPack32, 4
-            VkFormat.A2r10g10b10SintPack32, 4
-            VkFormat.A2b10g10r10UnormPack32, 4
-            VkFormat.A2b10g10r10SnormPack32, 4
-            VkFormat.A2b10g10r10UscaledPack32, 4
-            VkFormat.A2b10g10r10SscaledPack32, 4
-            VkFormat.A2b10g10r10UintPack32, 4
-            VkFormat.A2b10g10r10SintPack32, 4
-            VkFormat.R16Unorm, 2
-            VkFormat.R16Snorm, 2
-            VkFormat.R16Uscaled, 2
-            VkFormat.R16Sscaled, 2
-            VkFormat.R16Uint, 2
-            VkFormat.R16Sint, 2
-            VkFormat.R16Sfloat, 2
-            VkFormat.R16g16Unorm, 4
-            VkFormat.R16g16Snorm, 4
-            VkFormat.R16g16Uscaled, 4
-            VkFormat.R16g16Sscaled, 4
-            VkFormat.R16g16Uint, 4
-            VkFormat.R16g16Sint, 4
-            VkFormat.R16g16Sfloat, 4
-            VkFormat.R16g16b16Unorm, 6
-            VkFormat.R16g16b16Snorm, 6
-            VkFormat.R16g16b16Uscaled, 6
-            VkFormat.R16g16b16Sscaled, 6
-            VkFormat.R16g16b16Uint, 6
-            VkFormat.R16g16b16Sint, 6
-            VkFormat.R16g16b16Sfloat, 6
-            VkFormat.R16g16b16a16Unorm, 8
-            VkFormat.R16g16b16a16Snorm, 8
-            VkFormat.R16g16b16a16Uscaled, 8
-            VkFormat.R16g16b16a16Sscaled, 8
-            VkFormat.R16g16b16a16Uint, 8
-            VkFormat.R16g16b16a16Sint, 8
-            VkFormat.R16g16b16a16Sfloat, 8
-            VkFormat.R32Uint, 4
-            VkFormat.R32Sint, 4
-            VkFormat.R32Sfloat, 4
-            VkFormat.R32g32Uint, 8
-            VkFormat.R32g32Sint, 8
-            VkFormat.R32g32Sfloat, 8
-            VkFormat.R32g32b32Uint, 12
-            VkFormat.R32g32b32Sint, 12
-            VkFormat.R32g32b32Sfloat, 12
-            VkFormat.R32g32b32a32Uint, 16
-            VkFormat.R32g32b32a32Sint, 16
-            VkFormat.R32g32b32a32Sfloat, 16
-            VkFormat.R64Uint, 8
-            VkFormat.R64Sint, 8
-            VkFormat.R64Sfloat, 8
-            VkFormat.R64g64Uint, 16
-            VkFormat.R64g64Sint, 16
-            VkFormat.R64g64Sfloat, 16
-            VkFormat.R64g64b64Uint, 24
-            VkFormat.R64g64b64Sint, 24
-            VkFormat.R64g64b64Sfloat, 24
-            VkFormat.R64g64b64a64Uint, 32
-            VkFormat.R64g64b64a64Sint, 32
-            VkFormat.R64g64b64a64Sfloat, 32
-            VkFormat.B10g11r11UfloatPack32, 4
-            VkFormat.E5b9g9r9UfloatPack32, 4
-            VkFormat.D16Unorm, 2
-            VkFormat.X8D24UnormPack32, 4
-            VkFormat.D32Sfloat, 4
-            VkFormat.S8Uint, 1
-            VkFormat.D16UnormS8Uint, 3
-            VkFormat.D24UnormS8Uint, 4
-            VkFormat.D32SfloatS8Uint, 5
-            VkFormat.Bc1RgbUnormBlock, 0
-            VkFormat.Bc1RgbSrgbBlock, 0
-            VkFormat.Bc1RgbaUnormBlock, 0
-            VkFormat.Bc1RgbaSrgbBlock, 0
-            VkFormat.Bc2UnormBlock, 0
-            VkFormat.Bc2SrgbBlock, 0
-            VkFormat.Bc3UnormBlock, 0
-            VkFormat.Bc3SrgbBlock, 0
-            VkFormat.Bc4UnormBlock, 0
-            VkFormat.Bc4SnormBlock, 0
-            VkFormat.Bc5UnormBlock, 0
-            VkFormat.Bc5SnormBlock, 0
-            VkFormat.Bc6hUfloatBlock, 0
-            VkFormat.Bc6hSfloatBlock, 0
-            VkFormat.Bc7UnormBlock, 0
-            VkFormat.Bc7SrgbBlock, 0
-            VkFormat.Etc2R8g8b8UnormBlock, 0
-            VkFormat.Etc2R8g8b8SrgbBlock, 0
-            VkFormat.Etc2R8g8b8a1UnormBlock, 0
-            VkFormat.Etc2R8g8b8a1SrgbBlock, 0
-            VkFormat.Etc2R8g8b8a8UnormBlock, 0
-            VkFormat.Etc2R8g8b8a8SrgbBlock, 0
-            VkFormat.EacR11UnormBlock, 0
-            VkFormat.EacR11SnormBlock, 0
-            VkFormat.EacR11g11UnormBlock, 0
-            VkFormat.EacR11g11SnormBlock, 0
-            VkFormat.Astc44UnormBlock, 0
-            VkFormat.Astc44SrgbBlock, 0
-            VkFormat.Astc54UnormBlock, 0
-            VkFormat.Astc54SrgbBlock, 0
-            VkFormat.Astc55UnormBlock, 0
-            VkFormat.Astc55SrgbBlock, 0
-            VkFormat.Astc65UnormBlock, 0
-            VkFormat.Astc65SrgbBlock, 0
-            VkFormat.Astc66UnormBlock, 0
-            VkFormat.Astc66SrgbBlock, 0
-            VkFormat.Astc85UnormBlock, 0
-            VkFormat.Astc85SrgbBlock, 0
-            VkFormat.Astc86UnormBlock, 0
-            VkFormat.Astc86SrgbBlock, 0
-            VkFormat.Astc88UnormBlock, 0
-            VkFormat.Astc88SrgbBlock, 0
-            VkFormat.Astc105UnormBlock, 0
-            VkFormat.Astc105SrgbBlock, 0
-            VkFormat.Astc106UnormBlock, 0
-            VkFormat.Astc106SrgbBlock, 0
-            VkFormat.Astc108UnormBlock, 0
-            VkFormat.Astc108SrgbBlock, 0
-            VkFormat.Astc1010UnormBlock, 0
-            VkFormat.Astc1010SrgbBlock, 0
-            VkFormat.Astc1210UnormBlock, 0
-            VkFormat.Astc1210SrgbBlock, 0
-            VkFormat.Astc1212UnormBlock, 0
-            VkFormat.Astc1212SrgbBlock, 0       
-        ]
-
-    let toRenderbufferFormat (fmt : VkFormat) =
-        fmt |> toTextureFormat |> int |> unbox<RenderbufferFormat>
-
-
-    let private depthFormats = HashSet.ofList [ VkFormat.D16Unorm; VkFormat.D32Sfloat; VkFormat.X8D24UnormPack32 ]
-    let private stencilFormats = HashSet.ofList [ VkFormat.S8Uint ]
-    let private depthStencilFormats = HashSet.ofList [VkFormat.D16UnormS8Uint; VkFormat.D24UnormS8Uint; VkFormat.D32SfloatS8Uint ]
-
-    let hasDepth (fmt : VkFormat) =
-        depthFormats.Contains fmt || depthStencilFormats.Contains fmt
-
-    let hasStencil (fmt : VkFormat) =
-        stencilFormats.Contains fmt || depthStencilFormats.Contains fmt
-
-    let toAspect (fmt : VkFormat) =
-        if depthStencilFormats.Contains fmt then VkImageAspectFlags.DepthBit ||| VkImageAspectFlags.StencilBit
-        elif depthFormats.Contains fmt then VkImageAspectFlags.DepthBit
-        elif stencilFormats.Contains fmt then VkImageAspectFlags.StencilBit
-        else VkImageAspectFlags.ColorBit
-
-    let toShaderAspect (fmt : VkFormat) =
-        if depthStencilFormats.Contains fmt then VkImageAspectFlags.DepthBit 
-        elif depthFormats.Contains fmt then VkImageAspectFlags.DepthBit
-        elif stencilFormats.Contains fmt then VkImageAspectFlags.StencilBit
-        else VkImageAspectFlags.ColorBit
-
-    let toColFormat =
-        let r = Col.Format.Gray
-        let rg = Col.Format.NormalUV
-        let rgb = Col.Format.RGB
-        let rgba = Col.Format.RGBA
-        let bgr = Col.Format.BGR
-        let bgra = Col.Format.BGRA
-        let argb = Col.Format.None
-        let abgr = Col.Format.None
-        let none = Col.Format.None
-        let d = Col.Format.Gray
-        let ds = Col.Format.GrayAlpha
-        let s = Col.Format.Alpha
-        let unknown = Col.Format.None
-        LookupTable.lookupTable [
-            VkFormat.Undefined, none
-            VkFormat.R4g4UnormPack8, rg
-            VkFormat.R4g4b4a4UnormPack16, rgba
-            VkFormat.B4g4r4a4UnormPack16, bgra
-            VkFormat.R5g6b5UnormPack16, rgb
-            VkFormat.B5g6r5UnormPack16, bgr
-            VkFormat.R5g5b5a1UnormPack16, rgba
-            VkFormat.B5g5r5a1UnormPack16, bgra
-            VkFormat.A1r5g5b5UnormPack16, argb
-            VkFormat.R8Unorm, r
-            VkFormat.R8Snorm, r
-            VkFormat.R8Uscaled, r
-            VkFormat.R8Sscaled, r
-            VkFormat.R8Uint, r
-            VkFormat.R8Sint, r
-            VkFormat.R8Srgb, r
-            VkFormat.R8g8Unorm, rg
-            VkFormat.R8g8Snorm, rg
-            VkFormat.R8g8Uscaled, rg
-            VkFormat.R8g8Sscaled, rg
-            VkFormat.R8g8Uint, rg
-            VkFormat.R8g8Sint, rg
-            VkFormat.R8g8Srgb, rg
-            VkFormat.R8g8b8Unorm, rgb
-            VkFormat.R8g8b8Snorm, rgb
-            VkFormat.R8g8b8Uscaled, rgb
-            VkFormat.R8g8b8Sscaled, rgb
-            VkFormat.R8g8b8Uint, rgb
-            VkFormat.R8g8b8Sint, rgb
-            VkFormat.R8g8b8Srgb, rgb
-            VkFormat.B8g8r8Unorm, bgr
-            VkFormat.B8g8r8Snorm, bgr
-            VkFormat.B8g8r8Uscaled, bgr
-            VkFormat.B8g8r8Sscaled, bgr
-            VkFormat.B8g8r8Uint, bgr
-            VkFormat.B8g8r8Sint, bgr
-            VkFormat.B8g8r8Srgb, bgr
-            VkFormat.R8g8b8a8Unorm, rgba
-            VkFormat.R8g8b8a8Snorm, rgba
-            VkFormat.R8g8b8a8Uscaled, rgba
-            VkFormat.R8g8b8a8Sscaled, rgba
-            VkFormat.R8g8b8a8Uint, rgba
-            VkFormat.R8g8b8a8Sint, rgba
-            VkFormat.R8g8b8a8Srgb, rgba
-            VkFormat.B8g8r8a8Unorm, bgra
-            VkFormat.B8g8r8a8Snorm, bgra
-            VkFormat.B8g8r8a8Uscaled, bgra
-            VkFormat.B8g8r8a8Sscaled, bgra
-            VkFormat.B8g8r8a8Uint, bgra
-            VkFormat.B8g8r8a8Sint, bgra
-            VkFormat.B8g8r8a8Srgb, bgra
-            VkFormat.A8b8g8r8UnormPack32, abgr
-            VkFormat.A8b8g8r8SnormPack32, abgr
-            VkFormat.A8b8g8r8UscaledPack32, abgr
-            VkFormat.A8b8g8r8SscaledPack32, abgr
-            VkFormat.A8b8g8r8UintPack32, abgr
-            VkFormat.A8b8g8r8SintPack32, abgr
-            VkFormat.A8b8g8r8SrgbPack32, abgr
-            VkFormat.A2r10g10b10UnormPack32, argb
-            VkFormat.A2r10g10b10SnormPack32, argb
-            VkFormat.A2r10g10b10UscaledPack32, argb
-            VkFormat.A2r10g10b10SscaledPack32, argb
-            VkFormat.A2r10g10b10UintPack32, argb
-            VkFormat.A2r10g10b10SintPack32, argb
-            VkFormat.A2b10g10r10UnormPack32, abgr
-            VkFormat.A2b10g10r10SnormPack32, abgr
-            VkFormat.A2b10g10r10UscaledPack32, abgr
-            VkFormat.A2b10g10r10SscaledPack32, abgr
-            VkFormat.A2b10g10r10UintPack32, abgr
-            VkFormat.A2b10g10r10SintPack32, abgr
-            VkFormat.R16Unorm, r
-            VkFormat.R16Snorm, r
-            VkFormat.R16Uscaled, r
-            VkFormat.R16Sscaled, r
-            VkFormat.R16Uint, r
-            VkFormat.R16Sint, r
-            VkFormat.R16Sfloat, r
-            VkFormat.R16g16Unorm, rg
-            VkFormat.R16g16Snorm, rg
-            VkFormat.R16g16Uscaled, rg
-            VkFormat.R16g16Sscaled, rg
-            VkFormat.R16g16Uint, rg
-            VkFormat.R16g16Sint, rg
-            VkFormat.R16g16Sfloat, rg
-            VkFormat.R16g16b16Unorm, rgb
-            VkFormat.R16g16b16Snorm, rgb
-            VkFormat.R16g16b16Uscaled, rgb
-            VkFormat.R16g16b16Sscaled, rgb
-            VkFormat.R16g16b16Uint, rgb
-            VkFormat.R16g16b16Sint, rgb
-            VkFormat.R16g16b16Sfloat, rgb
-            VkFormat.R16g16b16a16Unorm, rgba
-            VkFormat.R16g16b16a16Snorm, rgba
-            VkFormat.R16g16b16a16Uscaled, rgba
-            VkFormat.R16g16b16a16Sscaled, rgba
-            VkFormat.R16g16b16a16Uint, rgba
-            VkFormat.R16g16b16a16Sint, rgba
-            VkFormat.R16g16b16a16Sfloat, rgba
-            VkFormat.R32Uint, r
-            VkFormat.R32Sint, r
-            VkFormat.R32Sfloat, r
-            VkFormat.R32g32Uint, rg
-            VkFormat.R32g32Sint, rg
-            VkFormat.R32g32Sfloat, rg
-            VkFormat.R32g32b32Uint, rgb
-            VkFormat.R32g32b32Sint, rgb
-            VkFormat.R32g32b32Sfloat, rgb
-            VkFormat.R32g32b32a32Uint, rgba
-            VkFormat.R32g32b32a32Sint, rgba
-            VkFormat.R32g32b32a32Sfloat, rgba
-            VkFormat.R64Uint, r
-            VkFormat.R64Sint, r
-            VkFormat.R64Sfloat, r
-            VkFormat.R64g64Uint, rg
-            VkFormat.R64g64Sint, rg
-            VkFormat.R64g64Sfloat, rg
-            VkFormat.R64g64b64Uint, rgb
-            VkFormat.R64g64b64Sint, rgb
-            VkFormat.R64g64b64Sfloat, rgb
-            VkFormat.R64g64b64a64Uint, rgba
-            VkFormat.R64g64b64a64Sint, rgba
-            VkFormat.R64g64b64a64Sfloat, rgba
-            VkFormat.B10g11r11UfloatPack32, bgr
-            VkFormat.E5b9g9r9UfloatPack32, bgr
-            VkFormat.D16Unorm, d
-            VkFormat.X8D24UnormPack32, d
-            VkFormat.D32Sfloat, ds
-            VkFormat.S8Uint, s
-            VkFormat.D16UnormS8Uint, ds
-            VkFormat.D24UnormS8Uint, ds
-            VkFormat.D32SfloatS8Uint, ds
-            VkFormat.Bc1RgbUnormBlock, rgb
-            VkFormat.Bc1RgbSrgbBlock, rgb
-            VkFormat.Bc1RgbaUnormBlock, rgba
-            VkFormat.Bc1RgbaSrgbBlock, rgba
-            VkFormat.Bc2UnormBlock, unknown
-            VkFormat.Bc2SrgbBlock, rgb
-            VkFormat.Bc3UnormBlock, unknown
-            VkFormat.Bc3SrgbBlock, rgb
-            VkFormat.Bc4UnormBlock, unknown
-            VkFormat.Bc4SnormBlock, unknown
-            VkFormat.Bc5UnormBlock, unknown
-            VkFormat.Bc5SnormBlock, unknown
-            VkFormat.Bc6hUfloatBlock, unknown
-            VkFormat.Bc6hSfloatBlock, unknown
-            VkFormat.Bc7UnormBlock, unknown
-            VkFormat.Bc7SrgbBlock, rgb
-            VkFormat.Etc2R8g8b8UnormBlock, rgb
-            VkFormat.Etc2R8g8b8SrgbBlock, rgb
-            VkFormat.Etc2R8g8b8a1UnormBlock, rgba
-            VkFormat.Etc2R8g8b8a1SrgbBlock, rgba
-            VkFormat.Etc2R8g8b8a8UnormBlock, rgba
-            VkFormat.Etc2R8g8b8a8SrgbBlock, rgba
-            VkFormat.EacR11UnormBlock, r
-            VkFormat.EacR11SnormBlock, r
-            VkFormat.EacR11g11UnormBlock, rg
-            VkFormat.EacR11g11SnormBlock, rg
-            VkFormat.Astc44UnormBlock, unknown
-            VkFormat.Astc44SrgbBlock, rgb
-            VkFormat.Astc54UnormBlock, unknown
-            VkFormat.Astc54SrgbBlock, rgb
-            VkFormat.Astc55UnormBlock, unknown
-            VkFormat.Astc55SrgbBlock, rgb
-            VkFormat.Astc65UnormBlock, unknown
-            VkFormat.Astc65SrgbBlock, rgb
-            VkFormat.Astc66UnormBlock, unknown
-            VkFormat.Astc66SrgbBlock, rgb
-            VkFormat.Astc85UnormBlock, unknown
-            VkFormat.Astc85SrgbBlock, rgb
-            VkFormat.Astc86UnormBlock, unknown
-            VkFormat.Astc86SrgbBlock, rgb
-            VkFormat.Astc88UnormBlock, unknown
-            VkFormat.Astc88SrgbBlock, rgb
-            VkFormat.Astc105UnormBlock, unknown
-            VkFormat.Astc105SrgbBlock, rgb
-            VkFormat.Astc106UnormBlock, unknown
-            VkFormat.Astc106SrgbBlock, rgb
-            VkFormat.Astc108UnormBlock, unknown
-            VkFormat.Astc108SrgbBlock, rgb
-            VkFormat.Astc1010UnormBlock, unknown
-            VkFormat.Astc1010SrgbBlock, rgb
-            VkFormat.Astc1210UnormBlock, unknown
-            VkFormat.Astc1210SrgbBlock, rgb
-            VkFormat.Astc1212UnormBlock, unknown
-            VkFormat.Astc1212SrgbBlock, rgb   
-        ]
-
-    let channels =
-        LookupTable.lookupTable [
-            VkFormat.Undefined, -1
-            VkFormat.R4g4UnormPack8, 2
-            VkFormat.R4g4b4a4UnormPack16, 4
-            VkFormat.B4g4r4a4UnormPack16, 4
-            VkFormat.R5g6b5UnormPack16, 3
-            VkFormat.B5g6r5UnormPack16, 3
-            VkFormat.R5g5b5a1UnormPack16, 4
-            VkFormat.B5g5r5a1UnormPack16, 4
-            VkFormat.A1r5g5b5UnormPack16, 4
-            VkFormat.R8Unorm, 1
-            VkFormat.R8Snorm, 1
-            VkFormat.R8Uscaled, 1
-            VkFormat.R8Sscaled, 1
-            VkFormat.R8Uint, 1
-            VkFormat.R8Sint, 1
-            VkFormat.R8Srgb, 1
-            VkFormat.R8g8Unorm, 2
-            VkFormat.R8g8Snorm, 2
-            VkFormat.R8g8Uscaled, 2
-            VkFormat.R8g8Sscaled, 2
-            VkFormat.R8g8Uint, 2
-            VkFormat.R8g8Sint, 2
-            VkFormat.R8g8Srgb, 2
-            VkFormat.R8g8b8Unorm, 3
-            VkFormat.R8g8b8Snorm, 3
-            VkFormat.R8g8b8Uscaled, 3
-            VkFormat.R8g8b8Sscaled, 3
-            VkFormat.R8g8b8Uint, 3
-            VkFormat.R8g8b8Sint, 3
-            VkFormat.R8g8b8Srgb, 3
-            VkFormat.B8g8r8Unorm, 3
-            VkFormat.B8g8r8Snorm, 3
-            VkFormat.B8g8r8Uscaled, 3
-            VkFormat.B8g8r8Sscaled, 3
-            VkFormat.B8g8r8Uint, 3
-            VkFormat.B8g8r8Sint, 3
-            VkFormat.B8g8r8Srgb, 3
-            VkFormat.R8g8b8a8Unorm, 4
-            VkFormat.R8g8b8a8Snorm, 4
-            VkFormat.R8g8b8a8Uscaled, 4
-            VkFormat.R8g8b8a8Sscaled, 4
-            VkFormat.R8g8b8a8Uint, 4
-            VkFormat.R8g8b8a8Sint, 4
-            VkFormat.R8g8b8a8Srgb, 4
-            VkFormat.B8g8r8a8Unorm, 4
-            VkFormat.B8g8r8a8Snorm, 4
-            VkFormat.B8g8r8a8Uscaled, 4
-            VkFormat.B8g8r8a8Sscaled, 4
-            VkFormat.B8g8r8a8Uint, 4
-            VkFormat.B8g8r8a8Sint, 4
-            VkFormat.B8g8r8a8Srgb, 4
-            VkFormat.A8b8g8r8UnormPack32, 4
-            VkFormat.A8b8g8r8SnormPack32, 4
-            VkFormat.A8b8g8r8UscaledPack32, 4
-            VkFormat.A8b8g8r8SscaledPack32, 4
-            VkFormat.A8b8g8r8UintPack32, 4
-            VkFormat.A8b8g8r8SintPack32, 4
-            VkFormat.A8b8g8r8SrgbPack32, 4
-            VkFormat.A2r10g10b10UnormPack32, 4
-            VkFormat.A2r10g10b10SnormPack32, 4
-            VkFormat.A2r10g10b10UscaledPack32, 4
-            VkFormat.A2r10g10b10SscaledPack32, 4
-            VkFormat.A2r10g10b10UintPack32, 4
-            VkFormat.A2r10g10b10SintPack32, 4
-            VkFormat.A2b10g10r10UnormPack32, 4
-            VkFormat.A2b10g10r10SnormPack32, 4
-            VkFormat.A2b10g10r10UscaledPack32, 4
-            VkFormat.A2b10g10r10SscaledPack32, 4
-            VkFormat.A2b10g10r10UintPack32, 4
-            VkFormat.A2b10g10r10SintPack32, 4
-            VkFormat.R16Unorm, 1
-            VkFormat.R16Snorm, 1
-            VkFormat.R16Uscaled, 1
-            VkFormat.R16Sscaled, 1
-            VkFormat.R16Uint, 1
-            VkFormat.R16Sint, 1
-            VkFormat.R16Sfloat, 1
-            VkFormat.R16g16Unorm, 2
-            VkFormat.R16g16Snorm, 2
-            VkFormat.R16g16Uscaled, 2
-            VkFormat.R16g16Sscaled, 2
-            VkFormat.R16g16Uint, 2
-            VkFormat.R16g16Sint, 2
-            VkFormat.R16g16Sfloat, 2
-            VkFormat.R16g16b16Unorm, 3
-            VkFormat.R16g16b16Snorm, 3
-            VkFormat.R16g16b16Uscaled, 3
-            VkFormat.R16g16b16Sscaled, 3
-            VkFormat.R16g16b16Uint, 3
-            VkFormat.R16g16b16Sint, 3
-            VkFormat.R16g16b16Sfloat, 3
-            VkFormat.R16g16b16a16Unorm, 4
-            VkFormat.R16g16b16a16Snorm, 4
-            VkFormat.R16g16b16a16Uscaled, 4
-            VkFormat.R16g16b16a16Sscaled, 4
-            VkFormat.R16g16b16a16Uint, 4
-            VkFormat.R16g16b16a16Sint, 4
-            VkFormat.R16g16b16a16Sfloat, 4
-            VkFormat.R32Uint, 1
-            VkFormat.R32Sint, 1
-            VkFormat.R32Sfloat, 1
-            VkFormat.R32g32Uint, 2
-            VkFormat.R32g32Sint, 2
-            VkFormat.R32g32Sfloat, 2
-            VkFormat.R32g32b32Uint, 3
-            VkFormat.R32g32b32Sint, 3
-            VkFormat.R32g32b32Sfloat, 3
-            VkFormat.R32g32b32a32Uint, 4
-            VkFormat.R32g32b32a32Sint, 4
-            VkFormat.R32g32b32a32Sfloat, 4
-            VkFormat.R64Uint, 1
-            VkFormat.R64Sint, 1
-            VkFormat.R64Sfloat, 1
-            VkFormat.R64g64Uint, 2
-            VkFormat.R64g64Sint, 2
-            VkFormat.R64g64Sfloat, 2
-            VkFormat.R64g64b64Uint, 3
-            VkFormat.R64g64b64Sint, 3
-            VkFormat.R64g64b64Sfloat, 3
-            VkFormat.R64g64b64a64Uint, 4
-            VkFormat.R64g64b64a64Sint, 4
-            VkFormat.R64g64b64a64Sfloat, 4
-            VkFormat.B10g11r11UfloatPack32, 3
-            VkFormat.E5b9g9r9UfloatPack32, 3
-            VkFormat.D16Unorm, 1
-            VkFormat.X8D24UnormPack32, 1
-            VkFormat.D32Sfloat, 1
-            VkFormat.S8Uint, 1
-            VkFormat.D16UnormS8Uint, 2
-            VkFormat.D24UnormS8Uint, 2
-            VkFormat.D32SfloatS8Uint, 2
-            VkFormat.Bc1RgbUnormBlock, -1
-            VkFormat.Bc1RgbSrgbBlock, -1
-            VkFormat.Bc1RgbaUnormBlock, -1
-            VkFormat.Bc1RgbaSrgbBlock, -1
-            VkFormat.Bc2UnormBlock, -1
-            VkFormat.Bc2SrgbBlock, -1
-            VkFormat.Bc3UnormBlock, -1
-            VkFormat.Bc3SrgbBlock, -1
-            VkFormat.Bc4UnormBlock, -1
-            VkFormat.Bc4SnormBlock, -1
-            VkFormat.Bc5UnormBlock, -1
-            VkFormat.Bc5SnormBlock, -1
-            VkFormat.Bc6hUfloatBlock, -1
-            VkFormat.Bc6hSfloatBlock, -1
-            VkFormat.Bc7UnormBlock, -1
-            VkFormat.Bc7SrgbBlock, -1
-            VkFormat.Etc2R8g8b8UnormBlock, -1
-            VkFormat.Etc2R8g8b8SrgbBlock, -1
-            VkFormat.Etc2R8g8b8a1UnormBlock, -1
-            VkFormat.Etc2R8g8b8a1SrgbBlock, -1
-            VkFormat.Etc2R8g8b8a8UnormBlock, -1
-            VkFormat.Etc2R8g8b8a8SrgbBlock, -1
-            VkFormat.EacR11UnormBlock, -1
-            VkFormat.EacR11SnormBlock, -1
-            VkFormat.EacR11g11UnormBlock, -1
-            VkFormat.EacR11g11SnormBlock, -1
-            VkFormat.Astc44UnormBlock, -1
-            VkFormat.Astc44SrgbBlock, -1
-            VkFormat.Astc54UnormBlock, -1
-            VkFormat.Astc54SrgbBlock, -1
-            VkFormat.Astc55UnormBlock, -1
-            VkFormat.Astc55SrgbBlock, -1
-            VkFormat.Astc65UnormBlock, -1
-            VkFormat.Astc65SrgbBlock, -1
-            VkFormat.Astc66UnormBlock, -1
-            VkFormat.Astc66SrgbBlock, -1
-            VkFormat.Astc85UnormBlock, -1
-            VkFormat.Astc85SrgbBlock, -1
-            VkFormat.Astc86UnormBlock, -1
-            VkFormat.Astc86SrgbBlock, -1
-            VkFormat.Astc88UnormBlock, -1
-            VkFormat.Astc88SrgbBlock, -1
-            VkFormat.Astc105UnormBlock, -1
-            VkFormat.Astc105SrgbBlock, -1
-            VkFormat.Astc106UnormBlock, -1
-            VkFormat.Astc106SrgbBlock, -1
-            VkFormat.Astc108UnormBlock, -1
-            VkFormat.Astc108SrgbBlock, -1
-            VkFormat.Astc1010UnormBlock, -1
-            VkFormat.Astc1010SrgbBlock, -1
-            VkFormat.Astc1210UnormBlock, -1
-            VkFormat.Astc1210SrgbBlock, -1
-            VkFormat.Astc1212UnormBlock, -1
-            VkFormat.Astc1212SrgbBlock, -1      
-        ]
-
-    let sizeInBytes =
-
-        LookupTable.lookupTable [
-            VkFormat.Undefined, -1
-            VkFormat.R4g4UnormPack8, 1
-            VkFormat.R4g4b4a4UnormPack16, 2
-            VkFormat.B4g4r4a4UnormPack16, 2
-            VkFormat.R5g6b5UnormPack16, 2
-            VkFormat.B5g6r5UnormPack16, 2
-            VkFormat.R5g5b5a1UnormPack16, 2
-            VkFormat.B5g5r5a1UnormPack16, 2
-            VkFormat.A1r5g5b5UnormPack16, 2
-            VkFormat.R8Unorm, 1
-            VkFormat.R8Snorm, 1
-            VkFormat.R8Uscaled, 1
-            VkFormat.R8Sscaled, 1
-            VkFormat.R8Uint, 1
-            VkFormat.R8Sint, 1
-            VkFormat.R8Srgb, 1
-            VkFormat.R8g8Unorm, 2
-            VkFormat.R8g8Snorm, 2
-            VkFormat.R8g8Uscaled, 2
-            VkFormat.R8g8Sscaled, 2
-            VkFormat.R8g8Uint, 2
-            VkFormat.R8g8Sint, 2
-            VkFormat.R8g8Srgb, 2
-            VkFormat.R8g8b8Unorm, 3
-            VkFormat.R8g8b8Snorm, 3
-            VkFormat.R8g8b8Uscaled, 3
-            VkFormat.R8g8b8Sscaled, 3
-            VkFormat.R8g8b8Uint, 3
-            VkFormat.R8g8b8Sint, 3
-            VkFormat.R8g8b8Srgb, 3
-            VkFormat.B8g8r8Unorm, 3
-            VkFormat.B8g8r8Snorm, 3
-            VkFormat.B8g8r8Uscaled, 3
-            VkFormat.B8g8r8Sscaled, 3
-            VkFormat.B8g8r8Uint, 3
-            VkFormat.B8g8r8Sint, 3
-            VkFormat.B8g8r8Srgb, 3
-            VkFormat.R8g8b8a8Unorm, 4
-            VkFormat.R8g8b8a8Snorm, 4
-            VkFormat.R8g8b8a8Uscaled, 4
-            VkFormat.R8g8b8a8Sscaled, 4
-            VkFormat.R8g8b8a8Uint, 4
-            VkFormat.R8g8b8a8Sint, 4
-            VkFormat.R8g8b8a8Srgb, 4
-            VkFormat.B8g8r8a8Unorm, 4
-            VkFormat.B8g8r8a8Snorm, 4
-            VkFormat.B8g8r8a8Uscaled, 4
-            VkFormat.B8g8r8a8Sscaled, 4
-            VkFormat.B8g8r8a8Uint, 4
-            VkFormat.B8g8r8a8Sint, 4
-            VkFormat.B8g8r8a8Srgb, 4
-            VkFormat.A8b8g8r8UnormPack32, 4
-            VkFormat.A8b8g8r8SnormPack32, 4
-            VkFormat.A8b8g8r8UscaledPack32, 4
-            VkFormat.A8b8g8r8SscaledPack32, 4
-            VkFormat.A8b8g8r8UintPack32, 4
-            VkFormat.A8b8g8r8SintPack32, 4
-            VkFormat.A8b8g8r8SrgbPack32, 4
-            VkFormat.A2r10g10b10UnormPack32, 4
-            VkFormat.A2r10g10b10SnormPack32, 4
-            VkFormat.A2r10g10b10UscaledPack32, 4
-            VkFormat.A2r10g10b10SscaledPack32, 4
-            VkFormat.A2r10g10b10UintPack32, 4
-            VkFormat.A2r10g10b10SintPack32, 4
-            VkFormat.A2b10g10r10UnormPack32, 4
-            VkFormat.A2b10g10r10SnormPack32, 4
-            VkFormat.A2b10g10r10UscaledPack32, 4
-            VkFormat.A2b10g10r10SscaledPack32, 4
-            VkFormat.A2b10g10r10UintPack32, 4
-            VkFormat.A2b10g10r10SintPack32, 4
-            VkFormat.R16Unorm, 2
-            VkFormat.R16Snorm, 2
-            VkFormat.R16Uscaled, 2
-            VkFormat.R16Sscaled, 2
-            VkFormat.R16Uint, 2
-            VkFormat.R16Sint, 2
-            VkFormat.R16Sfloat, 2
-            VkFormat.R16g16Unorm, 4
-            VkFormat.R16g16Snorm, 4
-            VkFormat.R16g16Uscaled, 4
-            VkFormat.R16g16Sscaled, 4
-            VkFormat.R16g16Uint, 4
-            VkFormat.R16g16Sint, 4
-            VkFormat.R16g16Sfloat, 4
-            VkFormat.R16g16b16Unorm, 6
-            VkFormat.R16g16b16Snorm, 6
-            VkFormat.R16g16b16Uscaled, 6
-            VkFormat.R16g16b16Sscaled, 6
-            VkFormat.R16g16b16Uint, 6
-            VkFormat.R16g16b16Sint, 6
-            VkFormat.R16g16b16Sfloat, 6
-            VkFormat.R16g16b16a16Unorm, 8
-            VkFormat.R16g16b16a16Snorm, 8
-            VkFormat.R16g16b16a16Uscaled, 8
-            VkFormat.R16g16b16a16Sscaled, 8
-            VkFormat.R16g16b16a16Uint, 8
-            VkFormat.R16g16b16a16Sint, 8
-            VkFormat.R16g16b16a16Sfloat, 8
-            VkFormat.R32Uint, 4
-            VkFormat.R32Sint, 4
-            VkFormat.R32Sfloat, 4
-            VkFormat.R32g32Uint, 8
-            VkFormat.R32g32Sint, 8
-            VkFormat.R32g32Sfloat, 8
-            VkFormat.R32g32b32Uint, 12
-            VkFormat.R32g32b32Sint, 12
-            VkFormat.R32g32b32Sfloat, 12
-            VkFormat.R32g32b32a32Uint, 16
-            VkFormat.R32g32b32a32Sint, 16
-            VkFormat.R32g32b32a32Sfloat, 16
-            VkFormat.R64Uint, 8
-            VkFormat.R64Sint, 8
-            VkFormat.R64Sfloat, 8
-            VkFormat.R64g64Uint, 16
-            VkFormat.R64g64Sint, 16
-            VkFormat.R64g64Sfloat, 16
-            VkFormat.R64g64b64Uint, 24
-            VkFormat.R64g64b64Sint, 24
-            VkFormat.R64g64b64Sfloat, 24
-            VkFormat.R64g64b64a64Uint, 32
-            VkFormat.R64g64b64a64Sint, 32
-            VkFormat.R64g64b64a64Sfloat, 32
-            VkFormat.B10g11r11UfloatPack32, 4
-            VkFormat.E5b9g9r9UfloatPack32, 4
-            VkFormat.D16Unorm, 2
-            VkFormat.X8D24UnormPack32, 4
-            VkFormat.D32Sfloat, 4
-            VkFormat.S8Uint, 1
-            VkFormat.D16UnormS8Uint, 3
-            VkFormat.D24UnormS8Uint, 4
-            VkFormat.D32SfloatS8Uint, 5
-            VkFormat.Bc1RgbUnormBlock, -1
-            VkFormat.Bc1RgbSrgbBlock, -1
-            VkFormat.Bc1RgbaUnormBlock, -1
-            VkFormat.Bc1RgbaSrgbBlock, -1
-            VkFormat.Bc2UnormBlock, -1
-            VkFormat.Bc2SrgbBlock, -1
-            VkFormat.Bc3UnormBlock, -1
-            VkFormat.Bc3SrgbBlock, -1
-            VkFormat.Bc4UnormBlock, -1
-            VkFormat.Bc4SnormBlock, -1
-            VkFormat.Bc5UnormBlock, -1
-            VkFormat.Bc5SnormBlock, -1
-            VkFormat.Bc6hUfloatBlock, -1
-            VkFormat.Bc6hSfloatBlock, -1
-            VkFormat.Bc7UnormBlock, -1
-            VkFormat.Bc7SrgbBlock, -1
-            VkFormat.Etc2R8g8b8UnormBlock, -1
-            VkFormat.Etc2R8g8b8SrgbBlock, -1
-            VkFormat.Etc2R8g8b8a1UnormBlock, -1
-            VkFormat.Etc2R8g8b8a1SrgbBlock, -1
-            VkFormat.Etc2R8g8b8a8UnormBlock, -1
-            VkFormat.Etc2R8g8b8a8SrgbBlock, -1
-            VkFormat.EacR11UnormBlock, -1
-            VkFormat.EacR11SnormBlock, -1
-            VkFormat.EacR11g11UnormBlock, -1
-            VkFormat.EacR11g11SnormBlock, -1
-            VkFormat.Astc44UnormBlock, -1
-            VkFormat.Astc44SrgbBlock, -1
-            VkFormat.Astc54UnormBlock, -1
-            VkFormat.Astc54SrgbBlock, -1
-            VkFormat.Astc55UnormBlock, -1
-            VkFormat.Astc55SrgbBlock, -1
-            VkFormat.Astc65UnormBlock, -1
-            VkFormat.Astc65SrgbBlock, -1
-            VkFormat.Astc66UnormBlock, -1
-            VkFormat.Astc66SrgbBlock, -1
-            VkFormat.Astc85UnormBlock, -1
-            VkFormat.Astc85SrgbBlock, -1
-            VkFormat.Astc86UnormBlock, -1
-            VkFormat.Astc86SrgbBlock, -1
-            VkFormat.Astc88UnormBlock, -1
-            VkFormat.Astc88SrgbBlock, -1
-            VkFormat.Astc105UnormBlock, -1
-            VkFormat.Astc105SrgbBlock, -1
-            VkFormat.Astc106UnormBlock, -1
-            VkFormat.Astc106SrgbBlock, -1
-            VkFormat.Astc108UnormBlock, -1
-            VkFormat.Astc108SrgbBlock, -1
-            VkFormat.Astc1010UnormBlock, -1
-            VkFormat.Astc1010SrgbBlock, -1
-            VkFormat.Astc1210UnormBlock, -1
-            VkFormat.Astc1210SrgbBlock, -1
-            VkFormat.Astc1212UnormBlock, -1
-            VkFormat.Astc1212SrgbBlock, -1               
-        ]
-
-    let expectedType =
-        LookupTable.lookupTable [
-            VkFormat.Undefined, null
-            VkFormat.R4g4UnormPack8, typeof<uint8>
-            VkFormat.R4g4b4a4UnormPack16, typeof<uint16>
-            VkFormat.B4g4r4a4UnormPack16, typeof<uint16>
-            VkFormat.R5g6b5UnormPack16, typeof<uint16>
-            VkFormat.B5g6r5UnormPack16, typeof<uint16>
-            VkFormat.R5g5b5a1UnormPack16, typeof<uint16>
-            VkFormat.B5g5r5a1UnormPack16, typeof<uint16>
-            VkFormat.A1r5g5b5UnormPack16, typeof<uint16>
-            VkFormat.R8Unorm, typeof<uint8>
-            VkFormat.R8Snorm, typeof<int8>
-            VkFormat.R8Uscaled, typeof<uint8>
-            VkFormat.R8Sscaled, typeof<int8>
-            VkFormat.R8Uint, typeof<uint8>
-            VkFormat.R8Sint, typeof<int8>
-            VkFormat.R8Srgb, typeof<uint8>
-            VkFormat.R8g8Unorm, typeof<uint8>
-            VkFormat.R8g8Snorm, typeof<int8>
-            VkFormat.R8g8Uscaled, typeof<uint8>
-            VkFormat.R8g8Sscaled, typeof<int8>
-            VkFormat.R8g8Uint, typeof<uint8>
-            VkFormat.R8g8Sint, typeof<int8>
-            VkFormat.R8g8Srgb, typeof<uint8>
-            VkFormat.R8g8b8Unorm, typeof<uint8>
-            VkFormat.R8g8b8Snorm, typeof<int8>
-            VkFormat.R8g8b8Uscaled, typeof<uint8>
-            VkFormat.R8g8b8Sscaled, typeof<int8>
-            VkFormat.R8g8b8Uint, typeof<uint8>
-            VkFormat.R8g8b8Sint, typeof<int8>
-            VkFormat.R8g8b8Srgb, typeof<uint8>
-            VkFormat.B8g8r8Unorm, typeof<uint8>
-            VkFormat.B8g8r8Snorm, typeof<int8>
-            VkFormat.B8g8r8Uscaled, typeof<uint8>
-            VkFormat.B8g8r8Sscaled, typeof<int8>
-            VkFormat.B8g8r8Uint, typeof<uint8>
-            VkFormat.B8g8r8Sint, typeof<int8>
-            VkFormat.B8g8r8Srgb, typeof<uint8>
-            VkFormat.R8g8b8a8Unorm, typeof<uint8>
-            VkFormat.R8g8b8a8Snorm, typeof<int8>
-            VkFormat.R8g8b8a8Uscaled, typeof<uint8>
-            VkFormat.R8g8b8a8Sscaled, typeof<int8>
-            VkFormat.R8g8b8a8Uint, typeof<uint8>
-            VkFormat.R8g8b8a8Sint, typeof<int8>
-            VkFormat.R8g8b8a8Srgb, typeof<uint8>
-            VkFormat.B8g8r8a8Unorm, typeof<uint8>
-            VkFormat.B8g8r8a8Snorm, typeof<int8>
-            VkFormat.B8g8r8a8Uscaled, typeof<uint8>
-            VkFormat.B8g8r8a8Sscaled, typeof<int8>
-            VkFormat.B8g8r8a8Uint, typeof<uint8>
-            VkFormat.B8g8r8a8Sint, typeof<int8>
-            VkFormat.B8g8r8a8Srgb, typeof<uint8>
-            VkFormat.A8b8g8r8UnormPack32, typeof<uint32>
-            VkFormat.A8b8g8r8SnormPack32, typeof<uint32>
-            VkFormat.A8b8g8r8UscaledPack32, typeof<uint32>
-            VkFormat.A8b8g8r8SscaledPack32, typeof<uint32>
-            VkFormat.A8b8g8r8UintPack32, typeof<uint32>
-            VkFormat.A8b8g8r8SintPack32, typeof<uint32>
-            VkFormat.A8b8g8r8SrgbPack32, typeof<uint32>
-            VkFormat.A2r10g10b10UnormPack32, typeof<uint32>
-            VkFormat.A2r10g10b10SnormPack32, typeof<uint32>
-            VkFormat.A2r10g10b10UscaledPack32, typeof<uint32>
-            VkFormat.A2r10g10b10SscaledPack32, typeof<uint32>
-            VkFormat.A2r10g10b10UintPack32, typeof<uint32>
-            VkFormat.A2r10g10b10SintPack32, typeof<uint32>
-            VkFormat.A2b10g10r10UnormPack32, typeof<uint32>
-            VkFormat.A2b10g10r10SnormPack32, typeof<uint32>
-            VkFormat.A2b10g10r10UscaledPack32, typeof<uint32>
-            VkFormat.A2b10g10r10SscaledPack32, typeof<uint32>
-            VkFormat.A2b10g10r10UintPack32, typeof<uint32>
-            VkFormat.A2b10g10r10SintPack32, typeof<uint32>
-            VkFormat.R16Unorm, typeof<uint16>
-            VkFormat.R16Snorm, typeof<int16>
-            VkFormat.R16Uscaled, typeof<uint16>
-            VkFormat.R16Sscaled, typeof<int16>
-            VkFormat.R16Uint, typeof<uint16>
-            VkFormat.R16Sint, typeof<int16>
-            VkFormat.R16Sfloat, typeof<float16>
-            VkFormat.R16g16Unorm, typeof<uint16>
-            VkFormat.R16g16Snorm, typeof<int16>
-            VkFormat.R16g16Uscaled, typeof<uint16>
-            VkFormat.R16g16Sscaled, typeof<int16>
-            VkFormat.R16g16Uint, typeof<uint16>
-            VkFormat.R16g16Sint, typeof<int16>
-            VkFormat.R16g16Sfloat, typeof<float16>
-            VkFormat.R16g16b16Unorm, typeof<uint16>
-            VkFormat.R16g16b16Snorm, typeof<int16>
-            VkFormat.R16g16b16Uscaled, typeof<uint16>
-            VkFormat.R16g16b16Sscaled, typeof<int16>
-            VkFormat.R16g16b16Uint, typeof<uint16>
-            VkFormat.R16g16b16Sint, typeof<int16>
-            VkFormat.R16g16b16Sfloat, typeof<float16>
-            VkFormat.R16g16b16a16Unorm, typeof<uint16>
-            VkFormat.R16g16b16a16Snorm, typeof<int16>
-            VkFormat.R16g16b16a16Uscaled, typeof<uint16>
-            VkFormat.R16g16b16a16Sscaled, typeof<int16>
-            VkFormat.R16g16b16a16Uint, typeof<uint16>
-            VkFormat.R16g16b16a16Sint, typeof<int16>
-            VkFormat.R16g16b16a16Sfloat, typeof<float16>
-            VkFormat.R32Uint, typeof<uint32>
-            VkFormat.R32Sint, typeof<int32>
-            VkFormat.R32Sfloat, typeof<float32>
-            VkFormat.R32g32Uint, typeof<uint32>
-            VkFormat.R32g32Sint, typeof<int32>
-            VkFormat.R32g32Sfloat, typeof<float32>
-            VkFormat.R32g32b32Uint, typeof<uint32>
-            VkFormat.R32g32b32Sint, typeof<int32>
-            VkFormat.R32g32b32Sfloat, typeof<float32>
-            VkFormat.R32g32b32a32Uint, typeof<uint32>
-            VkFormat.R32g32b32a32Sint, typeof<int32>
-            VkFormat.R32g32b32a32Sfloat, typeof<float32>
-            VkFormat.R64Uint, typeof<uint64>
-            VkFormat.R64Sint, typeof<int64>
-            VkFormat.R64Sfloat, typeof<float>
-            VkFormat.R64g64Uint, typeof<uint64>
-            VkFormat.R64g64Sint, typeof<int64>
-            VkFormat.R64g64Sfloat, typeof<float>
-            VkFormat.R64g64b64Uint, typeof<uint64>
-            VkFormat.R64g64b64Sint, typeof<int64>
-            VkFormat.R64g64b64Sfloat, typeof<float>
-            VkFormat.R64g64b64a64Uint, typeof<uint64>
-            VkFormat.R64g64b64a64Sint, typeof<int64>
-            VkFormat.R64g64b64a64Sfloat, typeof<float>
-            VkFormat.B10g11r11UfloatPack32, typeof<uint32>
-            VkFormat.E5b9g9r9UfloatPack32, typeof<uint32>
-            VkFormat.D16Unorm, typeof<uint16>
-            VkFormat.X8D24UnormPack32, typeof<uint32>
-            VkFormat.D32Sfloat, null
-            VkFormat.S8Uint, typeof<uint8>
-            VkFormat.D16UnormS8Uint, null
-            VkFormat.D24UnormS8Uint, typeof<uint32>
-            VkFormat.D32SfloatS8Uint, null
-            VkFormat.Bc1RgbUnormBlock, null
-            VkFormat.Bc1RgbSrgbBlock, null
-            VkFormat.Bc1RgbaUnormBlock, null
-            VkFormat.Bc1RgbaSrgbBlock, null
-            VkFormat.Bc2UnormBlock, null
-            VkFormat.Bc2SrgbBlock, null
-            VkFormat.Bc3UnormBlock, null
-            VkFormat.Bc3SrgbBlock, null
-            VkFormat.Bc4UnormBlock, null
-            VkFormat.Bc4SnormBlock, null
-            VkFormat.Bc5UnormBlock, null
-            VkFormat.Bc5SnormBlock, null
-            VkFormat.Bc6hUfloatBlock, null
-            VkFormat.Bc6hSfloatBlock, null
-            VkFormat.Bc7UnormBlock, null
-            VkFormat.Bc7SrgbBlock, null
-            VkFormat.Etc2R8g8b8UnormBlock, null
-            VkFormat.Etc2R8g8b8SrgbBlock, null
-            VkFormat.Etc2R8g8b8a1UnormBlock, null
-            VkFormat.Etc2R8g8b8a1SrgbBlock, null
-            VkFormat.Etc2R8g8b8a8UnormBlock, null
-            VkFormat.Etc2R8g8b8a8SrgbBlock, null
-            VkFormat.EacR11UnormBlock, null
-            VkFormat.EacR11SnormBlock, null
-            VkFormat.EacR11g11UnormBlock, null
-            VkFormat.EacR11g11SnormBlock, null
-            VkFormat.Astc44UnormBlock, null
-            VkFormat.Astc44SrgbBlock, null
-            VkFormat.Astc54UnormBlock, null
-            VkFormat.Astc54SrgbBlock, null
-            VkFormat.Astc55UnormBlock, null
-            VkFormat.Astc55SrgbBlock, null
-            VkFormat.Astc65UnormBlock, null
-            VkFormat.Astc65SrgbBlock, null
-            VkFormat.Astc66UnormBlock, null
-            VkFormat.Astc66SrgbBlock, null
-            VkFormat.Astc85UnormBlock, null
-            VkFormat.Astc85SrgbBlock, null
-            VkFormat.Astc86UnormBlock, null
-            VkFormat.Astc86SrgbBlock, null
-            VkFormat.Astc88UnormBlock, null
-            VkFormat.Astc88SrgbBlock, null
-            VkFormat.Astc105UnormBlock, null
-            VkFormat.Astc105SrgbBlock, null
-            VkFormat.Astc106UnormBlock, null
-            VkFormat.Astc106SrgbBlock, null
-            VkFormat.Astc108UnormBlock, null
-            VkFormat.Astc108SrgbBlock, null
-            VkFormat.Astc1010UnormBlock, null
-            VkFormat.Astc1010SrgbBlock, null
-            VkFormat.Astc1210UnormBlock, null
-            VkFormat.Astc1210SrgbBlock, null
-            VkFormat.Astc1212UnormBlock, null
-            VkFormat.Astc1212SrgbBlock, null               
-        ]
-
-    let ofPixFormat (fmt : PixFormat) (t : TextureParams) =
-        TextureFormat.ofPixFormat fmt t |> ofTextureFormat
-
-[<CompilationRepresentation(CompilationRepresentationFlags.ModuleSuffix)>]
-module VkImageLayout =
-    open KHRSwapchain
-
-    let ofTextureLayout =
-        LookupTable.lookupTable [
-            TextureLayout.Undefined, VkImageLayout.Undefined
-            TextureLayout.Sample, VkImageLayout.ShaderReadOnlyOptimal
-            TextureLayout.ShaderRead, VkImageLayout.ShaderReadOnlyOptimal
-            TextureLayout.ShaderReadWrite, VkImageLayout.General
-            TextureLayout.ShaderWrite, VkImageLayout.General
-            TextureLayout.TransferRead, VkImageLayout.TransferSrcOptimal
-            TextureLayout.TransferWrite, VkImageLayout.TransferDstOptimal
-            TextureLayout.ColorAttachment, VkImageLayout.ColorAttachmentOptimal
-            TextureLayout.DepthStencil, VkImageLayout.DepthStencilAttachmentOptimal
-            TextureLayout.DepthStencilRead, VkImageLayout.DepthStencilReadOnlyOptimal
-            TextureLayout.General, VkImageLayout.General
-            TextureLayout.Present, VkImageLayout.PresentSrcKhr
-        ]
-
-    let toAccessFlags =
-        LookupTable.lookupTable [
-            VkImageLayout.Undefined,                        VkAccessFlags.None
-            VkImageLayout.General,                          VkAccessFlags.None
-            VkImageLayout.ColorAttachmentOptimal,           VkAccessFlags.ColorAttachmentWriteBit
-            VkImageLayout.DepthStencilAttachmentOptimal,    VkAccessFlags.DepthStencilAttachmentWriteBit
-            VkImageLayout.DepthStencilReadOnlyOptimal,      VkAccessFlags.DepthStencilAttachmentReadBit
-            VkImageLayout.ShaderReadOnlyOptimal,            VkAccessFlags.ShaderReadBit
-            VkImageLayout.TransferSrcOptimal,               VkAccessFlags.TransferReadBit
-            VkImageLayout.TransferDstOptimal,               VkAccessFlags.TransferWriteBit
-            VkImageLayout.Preinitialized,                   VkAccessFlags.HostWriteBit
-            VkImageLayout.PresentSrcKhr,                    VkAccessFlags.MemoryReadBit
-        ]
-
-    let toSrcStageFlags =
-        LookupTable.lookupTable [
-            VkImageLayout.Undefined,                        VkPipelineStageFlags.HostBit
-            VkImageLayout.General,                          VkPipelineStageFlags.HostBit
-            VkImageLayout.ColorAttachmentOptimal,           VkPipelineStageFlags.ColorAttachmentOutputBit
-            VkImageLayout.DepthStencilAttachmentOptimal,    VkPipelineStageFlags.LateFragmentTestsBit
-            VkImageLayout.DepthStencilReadOnlyOptimal,      VkPipelineStageFlags.LateFragmentTestsBit
-            VkImageLayout.ShaderReadOnlyOptimal,            VkPipelineStageFlags.FragmentShaderBit
-            VkImageLayout.TransferSrcOptimal,               VkPipelineStageFlags.TransferBit
-            VkImageLayout.TransferDstOptimal,               VkPipelineStageFlags.TransferBit
-            VkImageLayout.Preinitialized,                   VkPipelineStageFlags.HostBit
-            VkImageLayout.PresentSrcKhr,                    VkPipelineStageFlags.TransferBit
-        ]
-
-    let toDstStageFlags =
-        LookupTable.lookupTable [
-            VkImageLayout.Undefined,                        VkPipelineStageFlags.HostBit
-            VkImageLayout.General,                          VkPipelineStageFlags.HostBit
-            VkImageLayout.ColorAttachmentOptimal,           VkPipelineStageFlags.ColorAttachmentOutputBit
-            VkImageLayout.DepthStencilAttachmentOptimal,    VkPipelineStageFlags.EarlyFragmentTestsBit
-            VkImageLayout.DepthStencilReadOnlyOptimal,      VkPipelineStageFlags.EarlyFragmentTestsBit
-            VkImageLayout.ShaderReadOnlyOptimal,            VkPipelineStageFlags.VertexShaderBit
-            VkImageLayout.TransferSrcOptimal,               VkPipelineStageFlags.TransferBit
-            VkImageLayout.TransferDstOptimal,               VkPipelineStageFlags.TransferBit
-            VkImageLayout.Preinitialized,                   VkPipelineStageFlags.HostBit
-            VkImageLayout.PresentSrcKhr,                    VkPipelineStageFlags.TransferBit
-        ]
-
-
-[<CompilationRepresentation(CompilationRepresentationFlags.ModuleSuffix)>]
-module VkAccessFlags =
-
-    let ofResourceAccess flags =
-        let lookup =
-            LookupTable.lookupTable [
-                ResourceAccess.ShaderRead, VkAccessFlags.ShaderReadBit
-                ResourceAccess.ShaderWrite, VkAccessFlags.ShaderWriteBit
-                ResourceAccess.TransferRead, VkAccessFlags.TransferReadBit
-                ResourceAccess.TransferWrite, VkAccessFlags.TransferWriteBit
-                ResourceAccess.IndirectCommandRead, VkAccessFlags.IndirectCommandReadBit
-                ResourceAccess.IndexRead, VkAccessFlags.IndexReadBit
-                ResourceAccess.VertexAttributeRead, VkAccessFlags.VertexAttributeReadBit
-                ResourceAccess.UniformRead, VkAccessFlags.UniformReadBit
-                ResourceAccess.InputRead, VkAccessFlags.InputAttachmentReadBit
-                ResourceAccess.ColorRead, VkAccessFlags.ColorAttachmentReadBit
-                ResourceAccess.ColorWrite, VkAccessFlags.ColorAttachmentWriteBit
-                ResourceAccess.DepthStencilRead, VkAccessFlags.DepthStencilAttachmentReadBit
-                ResourceAccess.DepthStencilWrite, VkAccessFlags.DepthStencilAttachmentWriteBit
-            ]
-
-        flags |> Seq.fold (fun x flag ->
-            x ||| (lookup flag)
-        ) VkAccessFlags.None
-
-    let toVkPipelineStageFlags =
-        LookupTable.lookupTable [
-            VkAccessFlags.IndirectCommandReadBit, VkPipelineStageFlags.DrawIndirectBit
-            VkAccessFlags.IndexReadBit, VkPipelineStageFlags.VertexInputBit
-            VkAccessFlags.VertexAttributeReadBit, VkPipelineStageFlags.VertexInputBit
-            VkAccessFlags.UniformReadBit, VkPipelineStageFlags.VertexShaderBit
-            VkAccessFlags.InputAttachmentReadBit, VkPipelineStageFlags.VertexShaderBit
-            VkAccessFlags.ShaderReadBit, VkPipelineStageFlags.VertexShaderBit
-            VkAccessFlags.ShaderWriteBit, VkPipelineStageFlags.FragmentShaderBit
-            VkAccessFlags.ColorAttachmentReadBit, VkPipelineStageFlags.VertexShaderBit
-            VkAccessFlags.ColorAttachmentWriteBit, VkPipelineStageFlags.FragmentShaderBit
-            VkAccessFlags.DepthStencilAttachmentReadBit, VkPipelineStageFlags.VertexShaderBit
-            VkAccessFlags.DepthStencilAttachmentWriteBit, VkPipelineStageFlags.FragmentShaderBit
-            VkAccessFlags.TransferReadBit, VkPipelineStageFlags.TransferBit
-            VkAccessFlags.TransferWriteBit, VkPipelineStageFlags.TransferBit
-        ]
-
-
-[<CompilationRepresentation(CompilationRepresentationFlags.ModuleSuffix)>]
-module VkImageUsageFlags =
-    open Vulkan11
-
-    let private formatFeatureUsage = [
-            VkFormatFeatureFlags.SampledImageBit, VkImageUsageFlags.SampledBit
-            VkFormatFeatureFlags.StorageImageBit, VkImageUsageFlags.StorageBit
-            VkFormatFeatureFlags.ColorAttachmentBit, VkImageUsageFlags.ColorAttachmentBit
-            VkFormatFeatureFlags.DepthStencilAttachmentBit, VkImageUsageFlags.DepthStencilAttachmentBit
-            VkFormatFeatureFlags.TransferSrcBit, VkImageUsageFlags.TransferSrcBit
-            VkFormatFeatureFlags.TransferDstBit, VkImageUsageFlags.TransferDstBit
-        ]
-
-    let getUnsupported (features : VkFormatFeatureFlags) =
-        (VkImageUsageFlags.None, formatFeatureUsage) ||> List.fold (fun r (f, u) ->
-            if not <| features.HasFlag f then r ||| u else r
-        )
-
-    let filterSupported (features : VkFormatFeatureFlags) (usage : VkImageUsageFlags) =
-        let unsupported = getUnsupported features
-        usage &&& ~~~unsupported
->>>>>>> 3687e5ed
+        chain