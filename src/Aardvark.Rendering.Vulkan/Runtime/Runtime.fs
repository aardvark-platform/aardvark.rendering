﻿namespace Aardvark.Rendering.Vulkan

open System
open System.Threading
open System.Runtime.CompilerServices
open System.Runtime.InteropServices
open Aardvark.Base
open Aardvark.Base.Rendering
open Aardvark.Rendering.Vulkan
open Microsoft.FSharp.NativeInterop
open Aardvark.Base.Incremental
open System.Diagnostics
open System.Collections.Generic
open Aardvark.Base.Runtime
open FShade
#nowarn "9"
// #nowarn "51"

type private MappedBuffer(d : Device, store : ResizeBuffer) =
    inherit ConstantMod<IBuffer>(store)

    let onDispose = Event<_>()

    interface IDisposable with
        member x.Dispose() = 
            onDispose.Trigger()
            d |> ResizeBuffer.delete store

    interface ILockedResource with
        member x.Lock = store.Lock
        member x.OnLock u = ()
        member x.OnUnlock u = ()

    interface IMappedBuffer with
        member x.Write(sourcePtr, offset, size) = store.UseWrite(int64 offset, int64 size, fun dst -> Marshal.Copy(sourcePtr, dst, size))
        member x.Read(targetPtr, offset, size) = store.UseWrite(int64 offset, int64 size, fun src -> Marshal.Copy(src, targetPtr, size))
        member x.Capacity = nativeint store.Capacity
        member x.Resize(newCapacity) = store.Resize(int64 newCapacity) 
        member x.OnDispose = onDispose.Publish :> IObservable<_>
        member x.UseRead(offset, size, f) = store.UseRead(int64 offset, int64 size, f)
        member x.UseWrite(offset, size, f) = store.UseWrite(int64 offset, int64 size, f)

type private MappedIndirectBuffer private(device : Device, indexed : bool, store : ResizeBuffer, indirect : IndirectBuffer) =
    inherit ConstantMod<IIndirectBuffer>(indirect)
    static let drawCallSize = int64 sizeof<DrawCallInfo>

    let transform (c : DrawCallInfo) =
        if indexed then 
            let mutable c = c
            Fun.Swap(&c.BaseVertex, &c.FirstInstance)
            c
        else
            c

    new(device : Device, indexed : bool, store : ResizeBuffer) = new MappedIndirectBuffer(device, indexed, store, new IndirectBuffer(device, store.Handle, Unchecked.defaultof<_>, 0))

    interface IDisposable with
        member x.Dispose() = 
            device |> ResizeBuffer.delete store

    interface ILockedResource with
        member x.Lock = store.Lock
        member x.OnLock u = ()
        member x.OnUnlock u = ()

    interface IMappedIndirectBuffer with
        member x.Indexed = indexed
        member x.Resize cnt = store.Resize (int64 cnt * drawCallSize)
        member x.Capacity = store.Capacity / drawCallSize |> int
        member x.Count 
            with get() = indirect.Count
            and set c = indirect.Count <- c

        member x.Item
            with get (i : int) =
                let res = store.UseRead(int64 i * drawCallSize, drawCallSize, NativeInt.read<DrawCallInfo>)
                transform res

            and set (i : int) (v : DrawCallInfo) =
                let v = transform v
                store.UseWrite(int64 i * drawCallSize, drawCallSize, fun ptr -> NativeInt.write ptr v)




type Runtime(device : Device, shareTextures : bool, shareBuffers : bool, debug : bool) as this =
    let instance = device.Instance
    do device.Runtime <- this

    let noUser =
        { new IResourceUser with
            member x.AddLocked _ = ()
            member x.RemoveLocked _ = ()
        }

    let manager = new ResourceManager(noUser, device)

//    let allPools = System.Collections.Generic.List<DescriptorPool>()
//    let threadedPools =
//        new ThreadLocal<DescriptorPool>(fun _ ->
//            let p = device.CreateDescriptorPool(1 <<< 18, 1 <<< 18)
//            lock allPools (fun () -> allPools.Add p)
//            p
//        )
//
//    do device.OnDispose.Add (fun _ -> 
//        allPools |> Seq.iter device.Delete
//        allPools.Clear()
//    )

    static let shaderStages =
        LookupTable.lookupTable [
            FShade.ShaderStage.Vertex, Aardvark.Base.ShaderStage.Vertex
            FShade.ShaderStage.TessControl, Aardvark.Base.ShaderStage.TessControl
            FShade.ShaderStage.TessEval, Aardvark.Base.ShaderStage.TessEval
            FShade.ShaderStage.Geometry, Aardvark.Base.ShaderStage.Geometry
            FShade.ShaderStage.Fragment, Aardvark.Base.ShaderStage.Fragment
        ]

    #if false
    let seen = System.Collections.Concurrent.ConcurrentHashSet()

    let debugBreak (str : string) =
        if Debugger.IsAttached then
            let stack = StackTrace().GetFrames() |> Array.toList |> List.map (fun f -> f.GetMethod().MetadataToken)
            if seen.Add ((stack, str)) then
                Debugger.Break()
    #else
    let debugBreak (str : string) = ()
    #endif


    let ignored : HashSet<Guid> =
        HashSet.empty

    let debugBreak (msg : DebugMessage) =
        if Debugger.IsAttached then
            Debugger.Break()


    let debugMessage (msg : DebugMessage) =
        if device.DebugReportActive then
            if not (ignored.Contains msg.id) then
                let str = msg.layerPrefix + ": " + msg.message
                match msg.severity with
                    | MessageSeverity.Error ->
                        Report.Error("[Vulkan] {0}", str)
                        debugBreak msg

                    | MessageSeverity.Warning ->
                        Report.Warn("[Vulkan] {0}", str)

                    | MessageSeverity.Information ->
                        Report.Line("[Vulkan] {0}", str)

                    | _ ->
                        Report.Line("[Vulkan] DEBUG: {0}", str)

    // install debug output to file (and errors/warnings to console)
    let debugSubscription = 
        if debug then 
            let res = instance.DebugMessages.Subscribe debugMessage
            instance.RaiseDebugMessage(MessageSeverity.Warning, "enabled debug report")
            res
        else 
            { new IDisposable with member x.Dispose() = () }

    let onDispose = Event<unit>()

    member x.ShaderCachePath
        with get() = device.ShaderCachePath
        and set v = device.ShaderCachePath <- v

    member x.ValidateShaderCaches
        with get() = device.ValidateShaderCaches
        and set v = device.ValidateShaderCaches <- v

    member x.Device = device
    member x.ResourceManager = manager
    member x.ContextLock = device.Token :> IDisposable
    member x.DebugVerbosity
        with get() = instance.DebugVerbosity
        and set v = instance.DebugVerbosity <- v

    member x.DownloadStencil(t : IBackendTexture, level : int, slice : int, target : Matrix<int>) = failf "not implemented"
    member x.DownloadDepth(t : IBackendTexture, level : int, slice : int, target : Matrix<float32>) = failf "not implemented"

    member x.CreateMappedBuffer() =
        let store = device |> ResizeBuffer.create VkBufferUsageFlags.VertexBufferBit
        new MappedBuffer(device, store) :> IMappedBuffer

    member x.CreateMappedIndirectBuffer(indexed : bool) =
        let store = device |> ResizeBuffer.create VkBufferUsageFlags.IndirectBufferBit
        new MappedIndirectBuffer(device, indexed, store) :> IMappedIndirectBuffer

    member x.CreateStreamingTexture (mipMaps : bool) = failf "not implemented"
    member x.DeleteStreamingTexture (texture : IStreamingTexture) = failf "not implemented"

    member x.CreateSparseTexture<'a when 'a : unmanaged> (size : V3i, levels : int, slices : int, dim : TextureDimension, format : Col.Format, brickSize : V3i, maxMemory : int64) : ISparseTexture<'a> =
        new SparseTextureImplemetation.DoubleBufferedSparseImage<'a>(
            device, 
            size, levels, slices, 
            dim, format,
            VkImageUsageFlags.SampledBit ||| VkImageUsageFlags.TransferSrcBit ||| VkImageUsageFlags.TransferDstBit,
            brickSize,
            maxMemory
        ) :> ISparseTexture<_>


    member x.Download(t : IBackendTexture, level : int, slice : int, target : PixImage) =
        let image = unbox<Image> t 
        device.DownloadLevel(image.[ImageAspect.Color, level, slice], target)
        
    member x.Download(t : IBackendTexture, level : int, slice : int, target : PixVolume) =
        let image = unbox<Image> t 
        device.DownloadLevel(image.[ImageAspect.Color, level, slice], target)

    member x.Upload(t : IBackendTexture, level : int, slice : int, source : PixImage) =
        let image = unbox<Image> t 
        device.UploadLevel(image.[ImageAspect.Color, level, slice], source)

    member x.PrepareRenderObject(fboSignature : IFramebufferSignature, rj : IRenderObject) =
        manager.PrepareRenderObject(unbox fboSignature, rj) :> IPreparedRenderObject


    member x.CompileRender (renderPass : IFramebufferSignature, engine : BackendConfiguration, set : aset<IRenderObject>) =
        let set = EffectDebugger.Hook set
        new Temp.CommandTask(device, unbox renderPass, RuntimeCommand.Render set) :> IRenderTask
        //new RenderTask.DependentRenderTask(device, unbox renderPass, set, true, true) :> IRenderTask
        //new RenderTasks.RenderTask(device, unbox renderPass, set, Mod.constant engine, shareTextures, shareBuffers) :> IRenderTask

    member x.CompileClear(signature : IFramebufferSignature, color : IMod<Map<Symbol, C4f>>, depth : IMod<Option<float>>) : IRenderTask =
        let pass = unbox<RenderPass> signature
        let colors = 
            pass.ColorAttachments 
            |> Map.toSeq 
            |> Seq.map (fun (_,(sem,att)) -> 
                sem, color |> Mod.map (fun c -> 
                            match Map.tryFind sem c with 
                            | None -> 
                                Log.warn "no clear color defined for sem: %A. Using black." sem
                                C4f.Black 
                            | Some c -> c
                     )
               ) 
            |> Map.ofSeq
        new RenderTask.ClearTask(device, unbox signature, colors, depth, Some (Mod.constant 0u)) :> IRenderTask



    member x.CreateFramebufferSignature(attachments : SymbolDict<AttachmentSignature>, images : Set<Symbol>, layers : int, perLayer : Set<string>) =
        let attachments = attachments |> SymDict.toMap
        device.CreateRenderPass(attachments, layers, perLayer) :> IFramebufferSignature

    member x.DeleteFramebufferSignature(signature : IFramebufferSignature) =
        device.Delete(unbox<RenderPass> signature)

    member x.CreateFramebuffer(signature : IFramebufferSignature, bindings : Map<Symbol, IFramebufferOutput>) : IFramebuffer =
        let views =
            bindings |> Map.map (fun s o ->
                match o with
                    | :? IBackendTextureOutputView as view ->
                        let img = unbox<Image> view.texture
                        let slices = 1 + view.slices.Max - view.slices.Min
                        device.CreateOutputImageView(img, view.level, 1, view.slices.Min, slices)

                    | :? Image as img ->
                        device.CreateOutputImageView(img, 0, 1, 0, 1)
                    | :? ITextureLevel as a -> 
                        device.CreateOutputImageView(a.Texture |> unbox,a.Levels)
                    | _ -> failf "invalid framebuffer attachment %A: %A" s o
            )

        device.CreateFramebuffer(unbox signature, views) :> IFramebuffer

    member x.DeleteFramebuffer(fbo : IFramebuffer) =
        let fbo = unbox<Framebuffer> fbo
        fbo.Attachments |> Map.iter (fun _ v -> device.Delete(v))
        device.Delete(fbo)



    member x.PrepareSurface (fboSignature : IFramebufferSignature, surface : ISurface) =
        device.CreateShaderProgram(surface) :> IBackendSurface

    member x.DeleteSurface (bs : IBackendSurface) =
        device.Delete(unbox<ShaderProgram> bs)

    member x.PrepareTexture (t : ITexture) =
        device.CreateImage(t) :> IBackendTexture

    member x.DeleteTexture(t : IBackendTexture) =
        device.Delete(unbox<Image> t)

    member x.DeletRenderbuffer(t : IRenderbuffer) =
        device.Delete(unbox<Image> t)

    member x.PrepareBuffer (t : IBuffer) =
        device.CreateBuffer(VkBufferUsageFlags.TransferDstBit ||| VkBufferUsageFlags.VertexBufferBit, t) :> IBackendBuffer

    member x.DeleteBuffer(t : IBackendBuffer) =
        device.Delete(unbox<Buffer> t)



    member x.CreateTexture(size : V3i, dim : TextureDimension, format : TextureFormat, slices : int, levels : int, samples : int) : IBackendTexture =
        let isDepth =
            match format with
                | TextureFormat.Depth24Stencil8 -> true
                | TextureFormat.Depth32fStencil8 -> true
                | TextureFormat.DepthComponent -> true
                | TextureFormat.DepthComponent16 -> true
                | TextureFormat.DepthComponent24 -> true
                | TextureFormat.DepthComponent32 -> true
                | TextureFormat.DepthComponent32f -> true
                | TextureFormat.DepthStencil -> true
                | _ -> false

        let layout =
            if isDepth then VkImageLayout.ShaderReadOnlyOptimal
            else VkImageLayout.ShaderReadOnlyOptimal

        let usage =
            if isDepth then 
                VkImageUsageFlags.DepthStencilAttachmentBit ||| 
                VkImageUsageFlags.TransferSrcBit ||| 
                VkImageUsageFlags.TransferDstBit |||
                VkImageUsageFlags.StorageBit |||
                VkImageUsageFlags.SampledBit
            else 
                VkImageUsageFlags.ColorAttachmentBit ||| 
                VkImageUsageFlags.TransferSrcBit ||| 
                VkImageUsageFlags.TransferDstBit |||
                VkImageUsageFlags.StorageBit |||
                VkImageUsageFlags.SampledBit

        let slices = max 1 slices

        let img = device.CreateImage(size, levels, slices, samples, dim, format, usage) 
        device.GraphicsFamily.run {
            do! Command.TransformLayout(img, layout)
        }
        img :> IBackendTexture

    member x.CreateTexture(size : V2i, format : TextureFormat, levels : int, samples : int, count : int) : IBackendTexture =
        let isDepth =
            match format with
                | TextureFormat.Depth24Stencil8 -> true
                | TextureFormat.Depth32fStencil8 -> true
                | TextureFormat.DepthComponent -> true
                | TextureFormat.DepthComponent16 -> true
                | TextureFormat.DepthComponent24 -> true
                | TextureFormat.DepthComponent32 -> true
                | TextureFormat.DepthComponent32f -> true
                | TextureFormat.DepthStencil -> true
                | _ -> false

        let layout =
            if isDepth then VkImageLayout.ShaderReadOnlyOptimal
            else VkImageLayout.ShaderReadOnlyOptimal

        let usage =
            if isDepth then 
<<<<<<< HEAD
                VkImageUsageFlags.DepthStencilAttachmentBit ||| 
                VkImageUsageFlags.TransferSrcBit ||| 
                VkImageUsageFlags.TransferDstBit |||
                //VkImageUsageFlags.StorageBit |||
                VkImageUsageFlags.SampledBit
=======
                if count > 1 then
                    VkImageUsageFlags.DepthStencilAttachmentBit ||| 
                    VkImageUsageFlags.TransferSrcBit ||| 
                    VkImageUsageFlags.TransferDstBit |||
                    VkImageUsageFlags.SampledBit
                else
                    VkImageUsageFlags.DepthStencilAttachmentBit ||| 
                    VkImageUsageFlags.TransferSrcBit ||| 
                    VkImageUsageFlags.TransferDstBit |||
                    VkImageUsageFlags.StorageBit |||
                    VkImageUsageFlags.SampledBit
>>>>>>> f4f67657
            else 
                VkImageUsageFlags.ColorAttachmentBit ||| 
                VkImageUsageFlags.TransferSrcBit ||| 
                VkImageUsageFlags.TransferDstBit |||
                VkImageUsageFlags.StorageBit |||
                VkImageUsageFlags.SampledBit

        let img = device.CreateImage(V3i(size.X, size.Y, 1), levels, count, samples, TextureDimension.Texture2D, format, usage) 
        device.GraphicsFamily.run {
            do! Command.TransformLayout(img, layout)
        }
        img :> IBackendTexture

    member x.CreateTextureCube(size : int, format : TextureFormat, levels : int, samples : int) : IBackendTexture =
        let isDepth =
            match format with
                | TextureFormat.Depth24Stencil8 -> true
                | TextureFormat.Depth32fStencil8 -> true
                | TextureFormat.DepthComponent -> true
                | TextureFormat.DepthComponent16 -> true
                | TextureFormat.DepthComponent24 -> true
                | TextureFormat.DepthComponent32 -> true
                | TextureFormat.DepthComponent32f -> true
                | TextureFormat.DepthStencil -> true
                | _ -> false

        let layout =
            if isDepth then VkImageLayout.DepthStencilAttachmentOptimal
            else VkImageLayout.ColorAttachmentOptimal

        let usage =
            if isDepth then VkImageUsageFlags.DepthStencilAttachmentBit ||| VkImageUsageFlags.TransferSrcBit ||| VkImageUsageFlags.SampledBit
            else VkImageUsageFlags.ColorAttachmentBit ||| VkImageUsageFlags.TransferSrcBit ||| VkImageUsageFlags.SampledBit

        let img = device.CreateImage(V3i(size, size, 1), levels, 6, samples, TextureDimension.TextureCube, format, usage) 
        device.GraphicsFamily.run {
            do! Command.TransformLayout(img, layout)
        }
        img :> IBackendTexture



    member x.CreateRenderbuffer(size : V2i, format : RenderbufferFormat, samples : int) : IRenderbuffer =
        let isDepth =
            match format with
                | RenderbufferFormat.Depth24Stencil8 -> true
                | RenderbufferFormat.Depth32fStencil8 -> true
                | RenderbufferFormat.DepthComponent -> true
                | RenderbufferFormat.DepthComponent16 -> true
                | RenderbufferFormat.DepthComponent24 -> true
                | RenderbufferFormat.DepthComponent32 -> true
                | RenderbufferFormat.DepthComponent32f -> true
                | RenderbufferFormat.DepthStencil -> true
                | _ -> false

        let layout =
            if isDepth then VkImageLayout.DepthStencilAttachmentOptimal
            else VkImageLayout.ColorAttachmentOptimal

        let usage =
            if isDepth then VkImageUsageFlags.DepthStencilAttachmentBit ||| VkImageUsageFlags.TransferDstBit ||| VkImageUsageFlags.TransferSrcBit
            else VkImageUsageFlags.ColorAttachmentBit ||| VkImageUsageFlags.TransferDstBit ||| VkImageUsageFlags.TransferSrcBit

        let img = device.CreateImage(V3i(size.X, size.Y, 1), 1, 1, samples, TextureDimension.Texture2D, RenderbufferFormat.toTextureFormat format, usage) 
        device.GraphicsFamily.run {
            do! Command.TransformLayout(img, layout)
        }
        img :> IRenderbuffer

    member x.GenerateMipMaps(t : IBackendTexture) =
        device.GraphicsFamily.run {
            do! Command.GenerateMipMaps (unbox t)
        }

    member x.ResolveMultisamples(source : IFramebufferOutput, target : IBackendTexture, trafo : ImageTrafo) =
        use token = device.Token

        let src =
            match source with
                | :? IBackendTextureOutputView as view ->
                    let image = unbox<Image> view.texture
                    let flags = VkFormat.toAspect image.Format
                    image.[unbox (int flags), view.level, view.slices.Min .. view.slices.Max]
                | :? Image as img ->
                    let flags = VkFormat.toAspect img.Format
                    img.[unbox (int flags), 0, 0 .. 0]
                | _ ->
                    failf "invalid input for blit: %A" source

        let dst = 
            let img = unbox<Image> target
            img.[src.Aspect, 0, 0 .. src.SliceCount - 1]

        token.Enqueue (Command.ResolveMultisamples(src, dst))

    member x.Dispose() = 
        onDispose.Trigger()
        debugSubscription.Dispose()
        manager.Dispose()
        device.Dispose()
        
    interface IDisposable with
        member x.Dispose() = x.Dispose() 

    member x.CreateBuffer(size : nativeint) =
        let usage =
            VkBufferUsageFlags.TransferSrcBit ||| 
            VkBufferUsageFlags.TransferDstBit ||| 
            VkBufferUsageFlags.StorageBufferBit ||| 
            VkBufferUsageFlags.VertexBufferBit |||
            VkBufferUsageFlags.IndexBufferBit ||| 
            VkBufferUsageFlags.IndirectBufferBit 

        device.CreateBuffer(usage, int64 size)

    member x.Copy(src : nativeint, dst : IBackendBuffer, dstOffset : nativeint, size : nativeint) =
        let temp = device.HostMemory |> Buffer.create VkBufferUsageFlags.TransferSrcBit (int64 size)
        let dst = unbox<Buffer> dst

        temp.Memory.Mapped(fun ptr -> Marshal.Copy(src, ptr, size))
        device.perform {
            do! Command.Copy(temp, 0L, dst, int64 dstOffset, int64 size)
        }
        device.Delete temp

    member x.Copy(src : IBackendBuffer, srcOffset : nativeint, dst : nativeint, size : nativeint) =
        let temp = device.HostMemory |> Buffer.create VkBufferUsageFlags.TransferDstBit (int64 size)
        let src = unbox<Buffer> src

        device.perform {
            do! Command.Copy(src, int64 srcOffset, temp, 0L, int64 size)
        }

        temp.Memory.Mapped (fun ptr -> Marshal.Copy(ptr, dst, size))
        device.Delete temp
        
    member x.CopyAsync(src : IBackendBuffer, srcOffset : nativeint, dst : nativeint, size : nativeint) =
        let temp = device.HostMemory |> Buffer.create VkBufferUsageFlags.TransferDstBit (int64 size)
        let src = unbox<Buffer> src

        let task = device.GraphicsFamily.Start(QueueCommand.ExecuteCommand([], [], Command.Copy(src, int64 srcOffset, temp, 0L, int64 size)))

        (fun () ->
            task.Wait()
            if task.IsFaulted then 
                device.Delete temp
                raise task.Exception
            else
                temp.Memory.Mapped (fun ptr -> Marshal.Copy(ptr, dst, size))
                device.Delete temp
        )



    member x.Copy(src : IBackendBuffer, srcOffset : nativeint, dst : IBackendBuffer, dstOffset : nativeint, size : nativeint) =
        let src = unbox<Buffer> src
        let dst = unbox<Buffer> dst

        device.perform {
            do! Command.Copy(src, int64 srcOffset, dst, int64 dstOffset, int64 size)
        }

    member x.Copy(src : IBackendTexture, srcBaseSlice : int, srcBaseLevel : int, dst : IBackendTexture, dstBaseSlice : int, dstBaseLevel : int, slices : int, levels : int) = 
        let src = unbox<Image> src
        let dst = unbox<Image> dst

        let srcLayout = src.Layout
        let dstLayout = dst.Layout

        device.perform {
            if srcLayout <> VkImageLayout.TransferSrcOptimal then do! Command.TransformLayout(src, VkImageLayout.TransferSrcOptimal)
            if dstLayout <> VkImageLayout.TransferDstOptimal then do! Command.TransformLayout(dst, VkImageLayout.TransferDstOptimal)
            if src.Samples = dst.Samples then
                do! Command.Copy(
                        src.[ImageAspect.Color, srcBaseLevel .. srcBaseLevel + levels - 1, srcBaseSlice .. srcBaseSlice + slices - 1],
                        dst.[ImageAspect.Color, dstBaseLevel .. dstBaseLevel + levels - 1, dstBaseSlice .. dstBaseSlice + slices - 1]
                    )
            else
                for l in 0 .. levels - 1 do
                    let srcLevel = srcBaseLevel + l
                    let dstLevel = dstBaseLevel + l
                    do! Command.ResolveMultisamples(
                            src.[ImageAspect.Color, srcLevel, srcBaseSlice .. srcBaseSlice + slices - 1],
                            dst.[ImageAspect.Color, dstLevel, dstBaseSlice .. dstBaseSlice + slices - 1]
                        )
            
            if srcLayout <> VkImageLayout.TransferSrcOptimal then do! Command.TransformLayout(src, srcLayout)
            if dstLayout <> VkImageLayout.TransferDstOptimal then do! Command.TransformLayout(dst, dstLayout)
        }


    // upload
    member x.Copy<'a when 'a : unmanaged>(src : NativeTensor4<'a>, fmt : Col.Format, dst : ITextureSubResource, dstOffset : V3i, size : V3i) =
        let srgb = TextureFormat.isSrgb (unbox (int dst.Format))
        let temp = device |> TensorImage.create<'a> size fmt srgb

        let src = src.SubTensor4(V4l.Zero, V4l(int64 size.X, int64 size.Y, int64 size.Z, src.SW)).MirrorY()
        temp.Write(fmt, src)

        let dstOffset = V3i(dstOffset.X, dst.Size.Y - (dstOffset.Y + size.Y), dstOffset.Z)

        
        let dst = ImageSubresource.ofTextureSubResource dst
        let dstImage = dst.Image

        let oldLayout = dstImage.Layout
        device.perform {
            do! Command.TransformLayout(dstImage, VkImageLayout.TransferDstOptimal)
            do! Command.Copy(temp, dst, dstOffset, size)
            do! Command.TransformLayout(dstImage, oldLayout)
        }

        device.Delete temp
        
    // download
    member x.Copy<'a when 'a : unmanaged>(src : ITextureSubResource, srcOffset : V3i, dst : NativeTensor4<'a>, fmt : Col.Format, size : V3i) =
        let srgb = TextureFormat.isSrgb (unbox (int src.Format))
        let temp = device |> TensorImage.create<'a> size fmt srgb

        let srcOffset = V3i(srcOffset.X, src.Size.Y - (srcOffset.Y + size.Y), srcOffset.Z)
        let src = ImageSubresource.ofTextureSubResource src
        let srcImage = src.Image

        let oldLayout = srcImage.Layout
        device.perform {
            do! Command.TransformLayout(srcImage, VkImageLayout.TransferSrcOptimal)
            do! Command.Copy(src, srcOffset, temp, size)
            do! Command.TransformLayout(srcImage, oldLayout)
        }

        let dst = dst.SubTensor4(V4l.Zero, V4l(int64 size.X, int64 size.Y, int64 size.Z, dst.SW)).MirrorY()
        temp.Read(fmt, dst)
        device.Delete temp

    // copy
    member x.Copy(src : IFramebufferOutput, srcOffset : V3i, dst : IFramebufferOutput, dstOffset : V3i, size : V3i) =
        let src = ImageSubresourceLayers.ofFramebufferOutput src
        let dst = ImageSubresourceLayers.ofFramebufferOutput dst
        
        let srcOffset = V3i(srcOffset.X, src.Size.Y - (srcOffset.Y + size.Y), srcOffset.Z)
        let dstOffset = V3i(dstOffset.X, dst.Size.Y - (dstOffset.Y + size.Y), dstOffset.Z)

        let srcLayout = src.Image.Layout
        let dstLayout = dst.Image.Layout

        device.perform {
            do! Command.TransformLayout(src.Image, VkImageLayout.TransferSrcOptimal)
            do! Command.TransformLayout(dst.Image, VkImageLayout.TransferDstOptimal)
            do! Command.Copy(src, srcOffset, dst, dstOffset, size)
            do! Command.TransformLayout(src.Image, srcLayout)
            do! Command.TransformLayout(dst.Image, dstLayout)
        }


    interface IRuntime with

        member x.CreateLodRenderer(config : LodRendererConfig, data : aset<LodTreeInstance>) =
            failf "not implemented"


        member x.DeviceCount = device.PhysicalDevices.Length

        member x.MaxLocalSize = device.PhysicalDevice.Limits.Compute.MaxWorkGroupSize

        member x.CreateComputeShader (c : FShade.ComputeShader) =
            ComputeShader.ofFShade c device :> IComputeShader

        member x.NewInputBinding(c : IComputeShader) =
            ComputeShader.newInputBinding (unbox c) :> IComputeShaderInputBinding

        member x.DeleteComputeShader (shader : IComputeShader) =
            ComputeShader.delete (unbox shader)

        member x.Run (commands : list<ComputeCommand>) =
            ComputeCommand.run commands device

        member x.Compile (commands : list<ComputeCommand>) =
            ComputeCommand.compile commands device

        member x.Copy<'a when 'a : unmanaged>(src : NativeTensor4<'a>, fmt : Col.Format, dst : ITextureSubResource, dstOffset : V3i, size : V3i) =
            x.Copy(src, fmt, dst, dstOffset, size)

        member x.Copy<'a when 'a : unmanaged>(src : ITextureSubResource, srcOffset : V3i, dst : NativeTensor4<'a>, fmt : Col.Format, size : V3i) =
            x.Copy(src, srcOffset, dst, fmt, size)
            
        member x.Copy(src : IFramebufferOutput, srcOffset : V3i, dst : IFramebufferOutput, dstOffset : V3i, size : V3i) =
            x.Copy(src, srcOffset, dst, dstOffset, size)

        member x.OnDispose = onDispose.Publish
        member x.AssembleModule (effect : FShade.Effect, signature : IFramebufferSignature, topology : IndexedGeometryMode) =
            signature.Link(effect, Range1d(0.0, 1.0), false, topology)

        member x.AssembleEffect (effect : FShade.Effect, signature : IFramebufferSignature, topology : IndexedGeometryMode) =
            failf "AssembleEffect is obsolete"
            //BackendSurface.ofEffectSimple signature effect topology

        member x.ResourceManager = failf "not implemented"

        member x.CreateFramebufferSignature(a,b,c,d) = x.CreateFramebufferSignature(a,b,c,d)
        member x.DeleteFramebufferSignature(s) = x.DeleteFramebufferSignature(s)

        member x.Download(t : IBackendTexture, level : int, slice : int, target : PixImage) = x.Download(t, level, slice, target)
        member x.Download(t : IBackendTexture, level : int, slice : int, target : PixVolume) = x.Download(t, level, slice, target)
        member x.Upload(t : IBackendTexture, level : int, slice : int, source : PixImage) = x.Upload(t, level, slice, source)
        member x.DownloadDepth(t : IBackendTexture, level : int, slice : int, target : Matrix<float32>) = x.DownloadDepth(t, level, slice, target)
        member x.DownloadStencil(t : IBackendTexture, level : int, slice : int, target : Matrix<int>) = x.DownloadStencil(t, level, slice, target)

        member x.ResolveMultisamples(source, target, trafo) = x.ResolveMultisamples(source, target, trafo)
        member x.GenerateMipMaps(t) = x.GenerateMipMaps(t)
        member x.ContextLock = x.ContextLock
        member x.CompileRender (signature, engine, set) = x.CompileRender(signature, engine, set)
        member x.CompileClear(signature, color, depth) = x.CompileClear(signature, color, depth)

        member x.PrepareSurface(signature, s) = x.PrepareSurface(signature, s)
        member x.DeleteSurface(s) = x.DeleteSurface(s)
        member x.PrepareRenderObject(fboSignature, rj) = x.PrepareRenderObject(fboSignature, rj)
        member x.PrepareTexture(t) = x.PrepareTexture(t)
        member x.DeleteTexture(t) = x.DeleteTexture(t)
        member x.PrepareBuffer(b) = x.PrepareBuffer(b)
        member x.DeleteBuffer(b) = x.DeleteBuffer(b)

        member x.DeleteRenderbuffer(b) = x.DeletRenderbuffer(b)
        member x.DeleteFramebuffer(f) = x.DeleteFramebuffer(f)

        member x.CreateStreamingTexture(mipMap) = x.CreateStreamingTexture(mipMap)
        member x.DeleteStreamingTexture(t) = x.DeleteStreamingTexture(t)

        member x.CreateSparseTexture<'a when 'a : unmanaged> (size : V3i, levels : int, slices : int, dim : TextureDimension, format : Col.Format, brickSize : V3i, maxMemory : int64) : ISparseTexture<'a> =
            x.CreateSparseTexture<'a>(size, levels, slices, dim, format, brickSize, maxMemory)
        member x.Copy(src : IBackendTexture, srcBaseSlice : int, srcBaseLevel : int, dst : IBackendTexture, dstBaseSlice : int, dstBaseLevel : int, slices : int, levels : int) = x.Copy(src, srcBaseSlice, srcBaseLevel, dst, dstBaseSlice, dstBaseLevel, slices, levels)


        member x.CreateFramebuffer(signature, bindings) = x.CreateFramebuffer(signature, bindings)
        member x.CreateTexture(size, format, levels, samples) = x.CreateTexture(size, format, levels, samples, 1)
        member x.CreateTextureArray(size, format, levels, samples, count) = x.CreateTexture(size, format, levels, samples, count)
        member x.CreateTextureCube(size, format, levels, samples) = x.CreateTextureCube(size, format, levels, samples)

        member x.CreateTexture(size : V3i, dim : TextureDimension, format : TextureFormat, slices : int, levels : int, samples : int) = x.CreateTexture(size, dim, format, slices, levels, samples)


        member x.CreateRenderbuffer(size, format, samples) = x.CreateRenderbuffer(size, format, samples)
        member x.CreateMappedBuffer() = x.CreateMappedBuffer()
        member x.CreateMappedIndirectBuffer(indexed) = x.CreateMappedIndirectBuffer(indexed)
        member x.CreateGeometryPool(types) = new GeometryPoolUtilities.GeometryPool(device, types) :> IGeometryPool



        member x.CreateBuffer(size : nativeint) = x.CreateBuffer(size) :> IBackendBuffer

        member x.Copy(src : nativeint, dst : IBackendBuffer, dstOffset : nativeint, size : nativeint) =
            x.Copy(src, dst, dstOffset, size)

        member x.Copy(src : IBackendBuffer, srcOffset : nativeint, dst : nativeint, size : nativeint) =
            x.Copy(src, srcOffset, dst, size)

        member x.Copy(src : IBackendBuffer, srcOffset : nativeint, dst : IBackendBuffer, dstOffset : nativeint, size : nativeint) = 
            x.Copy(src, srcOffset, dst, dstOffset, size)

        member x.CopyAsync(src : IBackendBuffer, srcOffset : nativeint, dst : nativeint, size : nativeint) =
            x.CopyAsync(src, srcOffset, dst, size)<|MERGE_RESOLUTION|>--- conflicted
+++ resolved
@@ -361,13 +361,6 @@
 
         let usage =
             if isDepth then 
-<<<<<<< HEAD
-                VkImageUsageFlags.DepthStencilAttachmentBit ||| 
-                VkImageUsageFlags.TransferSrcBit ||| 
-                VkImageUsageFlags.TransferDstBit |||
-                //VkImageUsageFlags.StorageBit |||
-                VkImageUsageFlags.SampledBit
-=======
                 if count > 1 then
                     VkImageUsageFlags.DepthStencilAttachmentBit ||| 
                     VkImageUsageFlags.TransferSrcBit ||| 
@@ -379,7 +372,6 @@
                     VkImageUsageFlags.TransferDstBit |||
                     VkImageUsageFlags.StorageBit |||
                     VkImageUsageFlags.SampledBit
->>>>>>> f4f67657
             else 
                 VkImageUsageFlags.ColorAttachmentBit ||| 
                 VkImageUsageFlags.TransferSrcBit ||| 
