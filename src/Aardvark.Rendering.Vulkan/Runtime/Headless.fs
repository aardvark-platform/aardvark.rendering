--- conflicted
+++ resolved
@@ -15,36 +15,11 @@
             yield Instance.Extensions.GetPhysicalDeviceProperties2
 
             yield! Instance.Extensions.Raytracing
-<<<<<<< HEAD
             yield! Instance.Extensions.Sharing
-=======
-
->>>>>>> e5f3b7e0
 
             if debug > DebugLevel.None then
                 yield Instance.Extensions.DebugReport
                 yield Instance.Extensions.DebugUtils
-
-            yield KHRGetPhysicalDeviceProperties2.Name
-            yield KHRExternalMemoryCapabilities.Name
-            yield KHRExternalMemory.Name
-            yield KHRExternalFenceCapabilities.Name
-            yield KHRExternalFence.Name
-            yield KHRExternalSemaphoreCapabilities.Name
-            yield KHRExternalSemaphore.Name
-            yield EXTExternalMemoryHost.Name
-            yield EXTExternalMemoryDmaBuf.Name
-
-            if RuntimeInformation.IsOSPlatform OSPlatform.Windows then
-                yield KHRExternalMemoryWin32.Name
-                yield KHRExternalFenceWin32.Name
-                yield KHRExternalSemaphoreWin32.Name
-
-            elif RuntimeInformation.IsOSPlatform OSPlatform.Linux then
-                yield KHRExternalMemoryFd.Name
-                yield KHRExternalFenceFd.Name
-                yield KHRExternalSemaphoreFd.Name
-
         ]
 
     let requestedLayers =
