--- conflicted
+++ resolved
@@ -21,16 +21,10 @@
 type Buffer =
     class
         inherit Resource<VkBuffer>
-<<<<<<< HEAD
-        val mutable public Memory : DevicePtr
-        val mutable public Size : int64
-        val mutable public Usage : VkBufferUsageFlags
-        val mutable public DeviceAddress : VkDeviceAddress
-=======
         val public Memory : DevicePtr
         val public Usage : VkBufferUsageFlags
         val public Size : int64
->>>>>>> e3e347a1
+        val public DeviceAddress : VkDeviceAddress
 
         override x.Destroy() =
             if x.Handle.IsValid && x.Size > 0L then
@@ -43,8 +37,7 @@
             member x.Handle = x.Handle :> obj
             member x.SizeInBytes = nativeint x.Size // NOTE: return size as specified by user. memory might have larger size as it is an aligned block
 
-<<<<<<< HEAD
-        new(device : Device, handle, memory, size, usage) =
+        new(device : Device, handle, memory, size, usage, refCount) =
             let address =
                 if usage &&& VkBufferUsageFlags.ShaderDeviceAddressBitKhr <> VkBufferUsageFlags.None then
                     native {
@@ -54,14 +47,10 @@
                 else
                     0UL
 
-            { inherit Resource<_>(device, handle); Memory = memory; Size = size; Usage = usage; DeviceAddress = address }
-=======
+            { inherit Resource<_>(device, handle, refCount); Memory = memory; Size = size; Usage = usage; DeviceAddress = address }
+
         new(device, handle, memory, size, usage) =
-            { inherit Resource<_>(device, handle); Memory = memory; Size = size; Usage = usage }
-
-        new(device, handle, memory, size, usage, refCount) =
-            { inherit Resource<_>(device, handle, refCount); Memory = memory; Size = size; Usage = usage }
->>>>>>> e3e347a1
+            new Buffer(device, handle, memory, size, usage, 1)
     end
 
 type BufferView =
@@ -376,20 +365,12 @@
     let inline alloc (flags : VkBufferUsageFlags) (size : int64) (device : Device) =
         allocConcurrent false flags size device
 
-<<<<<<< HEAD
     let internal ofWriter (flags : VkBufferUsageFlags) (size : nativeint) (writer : nativeint -> unit) (memory : DeviceHeap) =
         let device = memory.Device
 
         if size > 0n then
             let size = int64 size
             let buffer = memory |> create flags size
-            buffer.Size <- size
-=======
-    let internal ofWriter (flags : VkBufferUsageFlags) (size : nativeint) (writer : nativeint -> unit) (device : Device) =
-        if size > 0n then
-            let size = int64 size
-            let buffer = device |> alloc flags size
->>>>>>> e3e347a1
 
             if memory.IsHostVisible then
                 buffer.Memory.Mapped (fun dst -> writer dst)
@@ -405,11 +386,7 @@
                         finally hostBuffer.Dispose()
                     }
 
-<<<<<<< HEAD
                 | UploadMode.Async ->
-=======
-                | UploadMode.Async -> 
->>>>>>> e3e347a1
                     let hostBuffer = device.HostMemory |> create VkBufferUsageFlags.TransferSrcBit size
                     hostBuffer.Memory.Mapped (fun dst -> writer dst)
 
