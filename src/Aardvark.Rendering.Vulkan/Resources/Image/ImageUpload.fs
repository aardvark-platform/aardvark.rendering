﻿namespace Aardvark.Rendering.Vulkan

open System
open System.Runtime.InteropServices
open System.Runtime.CompilerServices

open Aardvark.Base
open Aardvark.Rendering
open Aardvark.Rendering.Vulkan

[<AutoOpen>]
module ImageUploadExtensions =

    [<AutoOpen>]
    module private UploadImplementation =

        module PixFormat =

            let toTextureFormat (info : TextureParams) (format : PixFormat) =
                let baseFormat = TextureFormat.ofPixFormat format info
                if info.wantCompressed then
                    match TextureFormat.toCompressed baseFormat with
                    | Some fmt -> fmt
                    | _ ->
                        Log.warn "[Vulkan] Texture format %A does not support compression" baseFormat
                        baseFormat
                else
                    baseFormat

        module ImageBuffer =

            let ofNativeTensor4 (mirrorY : bool) (dstFormat : TextureFormat) (srcFormat : Col.Format) (src : NativeTensor4<'T>) (device : Device) =
                let size = V3i src.Size.XYZ
                let compression = dstFormat.CompressionMode

                if compression = CompressionMode.None then
                    let img = device.CreateTensorImage<'T>(size, TextureFormat.toColFormat dstFormat, dstFormat.IsSrgb)
                    img.Write(srcFormat, if mirrorY then src.MirrorY() else src)
                    img :> ImageBuffer

                else
                    let blockSize =
                        CompressionMode.blockSize compression

                    let alignedSize =
                        let blocks = compression |> CompressionMode.numberOfBlocks size
                        blocks * blockSize

                    let sizeInBytes =
                        int64 <| CompressionMode.sizeInBytes size compression

                    let buffer = device.CreateImageBuffer(dstFormat, size, alignedSize.XY, sizeInBytes)

                    buffer.Memory.Mapped (fun dst ->
                        let srcInfo = src.Info.SubXYWVolume(0L).Transformed(ImageTrafo.MirrorY)
                        BlockCompression.encode compression src.Address srcInfo dst
                    )

                    buffer

            let ofPixImage (dstFormat : TextureFormat) (pix : PixImage) (device : Device) =
                    pix.Visit
                        { new PixVisitors.PixImageVisitor<ImageBuffer>() with
                            member x.Visit(img : PixImage<'T>) =
                                NativeVolume.using img.Volume (fun src ->
                                    let src = src.ToXYWTensor4'()
                                    device |> ofNativeTensor4 true dstFormat pix.Format src
                                )
                        }

            let ofPixVolume (info : TextureParams) (pix : PixVolume) (device : Device) =
                let textureFormat = PixFormat.toTextureFormat info pix.PixFormat

                pix.Visit
                    { new PixVisitors.PixVolumeVisitor<ImageBuffer>() with
                        member x.Visit(img : PixVolume<'T>) =
                            NativeTensor4.using img.Tensor4 (fun src ->
                                device |> ofNativeTensor4 false textureFormat pix.Format src
                            )
                    }

        type ImageBufferArray =
            { Buffers : ImageBuffer[]
              Levels  : int }

            member x.TextureFormat =
                x.Buffers.[0].TextureFormat

            member x.BaseSize =
                x.Buffers.[0].ImageSize

            member x.Slices =
                x.Buffers.Length / x.Levels

            member x.Item(level : int, slice : int) =
                x.Buffers.[slice * x.Levels + level]

            member x.Dispose() =
                x.Buffers |> Array.iter Disposable.dispose

            interface IDisposable with
                member x.Dispose() = x.Dispose()

        module ImageBufferArray =

            let create (levels : int) (buffers : #ImageBuffer[]) =
                assert (buffers.Length % levels = 0)

                { Buffers = buffers |> Array.map unbox
                  Levels  = levels }

            let ofNativeTexture (texture : INativeTexture) (device : Device) =
                let compression = TextureFormat.compressionMode texture.Format
                let blockSize = compression |> CompressionMode.blockSize

                let levelCount =
                    if texture.WantMipMaps then texture.MipMapLevels else 1

                let isCubeOr2D =
                    match texture.Dimension with
                    | TextureDimension.Texture2D | TextureDimension.TextureCube -> true
                    | _ -> false

                let buffers =
                    Array.init (texture.Count * levelCount) (fun i ->
                        let slice = i / levelCount
                        let level = i % levelCount

                        let data = texture.[slice, level]

                        let alignedSize =
                            let blocks = compression |> CompressionMode.numberOfBlocks data.Size
                            blocks * blockSize

                        let buffer = device.CreateImageBuffer(texture.Format, data.Size, alignedSize.XY, data.SizeInBytes)

                        buffer.Memory.Mapped (fun dst ->
                            data.Use (fun src ->
                                if compression <> CompressionMode.None && isCubeOr2D then
                                    BlockCompression.mirrorCopy compression data.Size.XY src dst
                                else
                                    Marshal.Copy(src, dst, data.SizeInBytes)
                            )
                        )

                        buffer
                    )

                buffers |> create levelCount

            let ofPixImageMipMaps (info : TextureParams) (pix : PixImageMipMap[]) (device : Device) =
                let format = PixFormat.toTextureFormat info pix.[0].PixFormat

                let levels =
                    pix |> Array.map (fun i -> i.LevelCount) |> Array.min

                let buffers =
                    Array.init (pix.Length * levels) (fun i ->
                        let slice = i / levels
                        let level = i % levels

                        device |> ImageBuffer.ofPixImage format pix.[slice].[level]
                    )

                buffers |> create levels


        let ofImageBufferArray (dimension : TextureDimension) (wantMipmap : bool) (export : bool)
                               (buffers : ImageBufferArray) (device : Device) =
            let slices = buffers.Slices

            let uploadLevels =
                if wantMipmap then buffers.Levels
                else 1

            let mipMapLevels =
                if wantMipmap then
                    if TextureFormat.isFilterable buffers.TextureFormat then
                        Fun.MipmapLevels(buffers.BaseSize)
                    else
                        uploadLevels
                else
                    1

            let generateMipmap =
                uploadLevels < mipMapLevels

<<<<<<< HEAD
            let exportMode =
                if export then
                    ImageExportMode.Export false
                else
                    ImageExportMode.None

            let image = device.CreateImage(buffers.BaseSize, mipMapLevels, slices, 1, dimension, buffers.TextureFormat, Image.defaultUsage, exportMode)
=======
            let count = if dimension = TextureDimension.TextureCube then slices / 6 else slices

            let image = device.CreateImage(buffers.BaseSize, mipMapLevels, count, 1, dimension, buffers.TextureFormat, Image.defaultUsage, export)
>>>>>>> 31b86354
            let imageRange = image.[TextureAspect.Color]

            match device.UploadMode with
            | UploadMode.Async ->
                image.Layout <- VkImageLayout.TransferDstOptimal

                device.CopyEngine.EnqueueSafe [
                    yield CopyCommand.TransformLayout(imageRange, VkImageLayout.Undefined, VkImageLayout.TransferDstOptimal)

                    for slice = 0 to slices - 1 do
                        for level = 0 to uploadLevels - 1 do
                            let src = buffers.[level, slice]
                            let dst = imageRange.[level, slice]

                            yield CopyCommand.Copy(src, dst, V3i.Zero)

                    yield CopyCommand.Release(imageRange, VkImageLayout.TransferDstOptimal, device.GraphicsFamily)
                    yield CopyCommand.Callback buffers.Dispose
                ]

                device.eventually {
                    do! Command.Acquire(imageRange, VkImageLayout.TransferDstOptimal, device.TransferFamily)

                    if generateMipmap then
                        do! Command.GenerateMipMaps(imageRange, uploadLevels - 1)

                    do! Command.TransformLayout(image, VkImageLayout.ShaderReadOnlyOptimal)
                }

            | _ ->
                device.eventually {
                    try
                        do! Command.TransformLayout(image, VkImageLayout.TransferDstOptimal)

                        for slice = 0 to slices - 1 do
                            for level = 0 to uploadLevels - 1 do
                                let src = buffers.[level, slice]
                                let dst = image.[TextureAspect.Color, level, slice]

                                do! Command.Copy(src, dst, V3i.Zero)

                        if generateMipmap then
                            do! Command.GenerateMipMaps(image.[TextureAspect.Color], uploadLevels - 1)

                        do! Command.TransformLayout(image, VkImageLayout.ShaderReadOnlyOptimal)

                    finally
                        buffers.Dispose()
                }

            image

        let ofImageBuffer (dimension : TextureDimension) (wantMipmap : bool) (buffer : ImageBuffer) (export : bool) (device : Device) =
            let buffers = [| buffer |] |> ImageBufferArray.create 1
            device |> ofImageBufferArray dimension wantMipmap export buffers

        let uploadNativeTensor4<'T when 'T : unmanaged> (dst : ImageSubresource) (offset : V3i) (size : V3i) (src : NativeTensor4<'T>) =
            let device = dst.Image.Device
            let textureFormat = VkFormat.toTextureFormat dst.Image.Format
            let format = TextureFormat.toColFormat textureFormat

            let src =
                src.SubTensor4(V4i.Zero, V4i(size, int src.SW))

            let offset =
                if dst.Image.IsCubeOr2D then
                    V3i(offset.X, dst.Size.Y - offset.Y - int src.SY, offset.Z) // flip y-offset
                else
                    offset

            let buffer =
                device |> ImageBuffer.ofNativeTensor4 dst.Image.IsCubeOr2D textureFormat format src

            let layout = dst.Image.Layout

            device.eventually {
                try
                    do! Command.TransformLayout(dst.Image, VkImageLayout.TransferDstOptimal)
                    do! Command.Copy(buffer, dst, offset)
                    do! Command.TransformLayout(dst.Image, layout)
                finally
                    buffer.Dispose()
            }


    [<CompilationRepresentation(CompilationRepresentationFlags.ModuleSuffix)>]
    module Image =

        let ofNativeTexture (data : INativeTexture) (export : bool) (device : Device) =
            let buffers = device |> ImageBufferArray.ofNativeTexture data
            device |> ofImageBufferArray data.Dimension data.WantMipMaps export buffers

        let ofPixImageMipMap (data : PixImageMipMap) (info : TextureParams) (export : bool) (device : Device) =
            let buffers = device |> ImageBufferArray.ofPixImageMipMaps info [| data |]
            device |> ofImageBufferArray TextureDimension.Texture2D info.wantMipMaps export buffers

        let ofPixVolume (data : PixVolume) (info : TextureParams) (export : bool) (device : Device) =
            let buffer = device |> ImageBuffer.ofPixVolume info data
            device |> ofImageBuffer TextureDimension.Texture3D info.wantMipMaps buffer export

        let ofPixImageCube (data : PixImageCube) (info : TextureParams) (export : bool) (device : Device) =
            let buffers = device |> ImageBufferArray.ofPixImageMipMaps info data.MipMapArray
            device |> ofImageBufferArray TextureDimension.TextureCube info.wantMipMaps export buffers

        let ofStream (stream : IO.Stream) (info : TextureParams) (export : bool) (device : Device) =
            let temp = device |> TensorImage.ofStream stream info.wantSrgb
            device |> ofImageBuffer TextureDimension.Texture2D info.wantMipMaps temp export

        let ofFile (path : string) (info : TextureParams) (export : bool) (device : Device) =
            use stream = IO.File.OpenRead(path)
            ofStream stream info export device

        let rec ofTexture (export : bool) (texture : ITexture) (device : Device) : Image =
            match texture with
            | :? PixTexture2d as t ->
                device |> ofPixImageMipMap t.PixImageMipMap t.TextureParams export

            | :? PixTextureCube as c ->
                device |> ofPixImageCube c.PixImageCube c.TextureParams export

            | :? NullTexture as t ->
                device |> ofPixImageMipMap (PixImageMipMap [| PixImage<byte>(Col.Format.RGBA, V2i.II) :> PixImage |]) TextureParams.empty export

            | :? PixTexture3d as t ->
                device |> ofPixVolume t.PixVolume t.TextureParams export

            | :? StreamTexture as t ->
                use stream = t.Open(true)
                let initialPos = stream.Position

                // Always try to load compressed data first
                let compressed =
                    stream |> DdsTexture.tryLoadCompressedFromStream

                match compressed with
                | Some t ->
                    device |> ofTexture export t

                | _ ->
                    stream.Position <- initialPos
                    device |> ofStream stream t.TextureParams export

            | :? INativeTexture as nt ->
                device |> ofNativeTexture nt export

            | :? ExportedImage as t when export ->
                device |> ofTexture false t

            | :? Image as t ->
                if export then
                    failf "cannot export image after it has been created"
                t.AddReference()
                t

            | _ ->
                failf "unsupported texture-type: %A" texture

        let uploadLevel (offset : V3i) (size : V3i) (src : NativeTensor4<'T>) (dst : ImageSubresource) (device : Device) =
            src |> uploadNativeTensor4 dst offset size

    [<AbstractClass; Sealed; Extension>]
    type DeviceImageUploadExtensions private() =

        [<Extension>]
        static member inline CreateImage(this : Device, pi : PixImageMipMap, info : TextureParams,
                                         [<Optional; DefaultParameterValue(false)>] export : bool) =
            this |> Image.ofPixImageMipMap pi info export

        [<Extension>]
        static member inline CreateImage(this : Device, file : string, info : TextureParams,
                                         [<Optional; DefaultParameterValue(false)>] export : bool) =
            this |> Image.ofFile file info export

        [<Extension>]
        static member inline CreateImage(this : Device, t : ITexture,
                                         [<Optional; DefaultParameterValue(false)>] export : bool) =
            this |> Image.ofTexture export t

        [<Extension>]
        static member inline UploadLevel(this : Device, dst : ImageSubresource, src : NativeTensor4<'T>, offset : V3i, size : V3i) =
            this |> Image.uploadLevel offset size src dst<|MERGE_RESOLUTION|>--- conflicted
+++ resolved
@@ -185,19 +185,15 @@
             let generateMipmap =
                 uploadLevels < mipMapLevels
 
-<<<<<<< HEAD
             let exportMode =
                 if export then
                     ImageExportMode.Export false
                 else
                     ImageExportMode.None
 
-            let image = device.CreateImage(buffers.BaseSize, mipMapLevels, slices, 1, dimension, buffers.TextureFormat, Image.defaultUsage, exportMode)
-=======
             let count = if dimension = TextureDimension.TextureCube then slices / 6 else slices
 
-            let image = device.CreateImage(buffers.BaseSize, mipMapLevels, count, 1, dimension, buffers.TextureFormat, Image.defaultUsage, export)
->>>>>>> 31b86354
+            let image = device.CreateImage(buffers.BaseSize, mipMapLevels, count, 1, dimension, buffers.TextureFormat, Image.defaultUsage, exportMode)
             let imageRange = image.[TextureAspect.Color]
 
             match device.UploadMode with
