--- conflicted
+++ resolved
@@ -185,13 +185,9 @@
             let generateMipmap =
                 uploadLevels < mipMapLevels
 
-<<<<<<< HEAD
-            let image = device.CreateImage(buffers.BaseSize, mipMapLevels, slices, 1, dimension, buffers.TextureFormat, Image.defaultUsage, export)
-=======
             let count = if dimension = TextureDimension.TextureCube then slices / 6 else slices
 
-            let image = device.CreateImage(buffers.BaseSize, mipMapLevels, count, 1, dimension, buffers.TextureFormat, Image.defaultUsage)
->>>>>>> bef560f2
+            let image = device.CreateImage(buffers.BaseSize, mipMapLevels, count, 1, dimension, buffers.TextureFormat, Image.defaultUsage, export)
             let imageRange = image.[TextureAspect.Color]
 
             match device.UploadMode with
