﻿namespace Aardvark.SceneGraph

open Aardvark.Base
open Aardvark.Rendering
open FSharp.Data.Adaptive

[<AutoOpen>]
module Instancing =

    module Sg =
        let private convert (t : Trafo3d[]) =
            t |> Array.map (fun t -> M44f.op_Explicit t.Forward)

        type InstancingNode(count : aval<int>, uniforms : Map<string, BufferView>, child : aval<ISg>) =
            interface ISg
            member x.Count = count
            member x.Child = child
            member x.Uniforms = uniforms

        let instanced' (attributes : Map<string, System.Type * aval<System.Array>>) (sg : ISg) : ISg =
            if Map.isEmpty attributes then
                sg
            else
                let cnt = attributes |> Map.toSeq |> Seq.head |> snd |> snd |> AVal.map (fun a -> a.Length)
                let bufferViews = 
                    attributes |> Map.map (fun name (t,att) ->
                        let buffer = att |> AVal.map (fun a -> ArrayBuffer a :> IBuffer)
                        BufferView(buffer, t)
                    )
                InstancingNode(cnt, bufferViews, AVal.constant sg) :> ISg

        let instanced (trafos : aval<Trafo3d[]>) (sg : ISg) : ISg =
            let cnt = trafos |> AVal.map Array.length
            let view = BufferView(trafos |> AVal.map (fun t -> ArrayBuffer t :> IBuffer), typeof<Trafo3d>)
            InstancingNode(cnt, Map.ofList ["ModelTrafo", view], AVal.constant sg) :> ISg
            

namespace Aardvark.SceneGraph.Semantics

open Aardvark.Base
open Aardvark.Rendering
open Aardvark.Base.Ag
open FSharp.Data.Adaptive
open Aardvark.SceneGraph


module Instancing = 
    open Microsoft.FSharp.Quotations


    module Effect =
        open FShade
        open FShade.Imperative

        let private cache = 
            System.Runtime.CompilerServices.ConditionalWeakTable<Effect, System.Collections.Generic.Dictionary<Set<string>, Effect>>()

        let private getOrCreate (uniforms : Set<string>) (e : Effect) (create : Set<string> -> Effect -> Effect) =
            lock cache (fun () ->
                match cache.TryGetValue e with
                    | (true, c) ->
                        match c.TryGetValue uniforms with
                            | (true, e) -> 
                                e
                            | _ ->
                                let res = create uniforms e
                                c.[uniforms] <- res
                                res
                    | _ ->
                        let c = System.Collections.Generic.Dictionary<Set<string>, Effect>()
                        let res = create uniforms e
                        c.[uniforms] <- res
                        cache.Add(e, c)
                        res
            )

        let inlineTrafo (uniforms : Set<string>) (e : Effect) =
            getOrCreate uniforms e (fun uniforms e ->
                let hasTrafo = Set.contains "ModelTrafo" uniforms
<<<<<<< HEAD
                e |> Effect.substituteUniforms (fun name typ index slot ->
                    match index with
                        | None ->
                            match name with
                                | "ModelTrafo"
                                | "ModelViewTrafo"
                                | "ModelViewProjTrafo" when hasTrafo ->
                                    let o : Expr<M44d> = Expr.ReadInput(ParameterKind.Uniform, typ, name, slot) |> Expr.Cast
                                    let n : Expr<M44d> = Expr.ReadInput(ParameterKind.Input, typ, string DefaultSemantic.InstanceTrafo, slot) |> Expr.Cast

                                    Some <@@  %o * %n @@>
                                                
                                | "ModelTrafoInv"
                                | "ModelViewTrafoInv"
                                | "ModelViewProjTrafoInv" when hasTrafo ->
                                    let o : Expr<M44d> = Expr.ReadInput(ParameterKind.Uniform, typ, name, slot) |> Expr.Cast
                                    let n : Expr<M44d> = Expr.ReadInput(ParameterKind.Input, typ, string DefaultSemantic.InstanceTrafoInv, slot) |> Expr.Cast
=======

                let newEffect() = 
                    e |> Effect.substituteUniforms (fun name typ index _ ->
                        match index with
                            | None ->
                                match name with
                                    | "ModelTrafo"
                                    | "ModelViewTrafo"
                                    | "ModelViewProjTrafo" when hasTrafo ->
                                        let o : Expr<M44d> = Expr.ReadInput(ParameterKind.Uniform, typ, name) |> Expr.Cast
                                        let n : Expr<M44d> = Expr.ReadInput(ParameterKind.Input, typ, string DefaultSemantic.InstanceTrafo) |> Expr.Cast

                                        Some <@@  %o * %n @@>
                                                
                                    | "ModelTrafoInv"
                                    | "ModelViewTrafoInv"
                                    | "ModelViewProjTrafoInv" when hasTrafo ->
                                        let o : Expr<M44d> = Expr.ReadInput(ParameterKind.Uniform, typ, name) |> Expr.Cast
                                        let n : Expr<M44d> = Expr.ReadInput(ParameterKind.Input, typ, string DefaultSemantic.InstanceTrafoInv) |> Expr.Cast
>>>>>>> 9c2df2c7

                                        Some <@@  %n * %o @@>

<<<<<<< HEAD
                                | "NormalMatrix" when hasTrafo ->
                                    let o : Expr<M33d> = Expr.ReadInput(ParameterKind.Uniform, typ, name, slot) |> Expr.Cast
                                    let n : Expr<M44d> = Expr.ReadInput(ParameterKind.Input, typ, string DefaultSemantic.InstanceTrafoInv, slot) |> Expr.Cast
=======
                                    | "NormalMatrix" when hasTrafo ->
                                        let o : Expr<M33d> = Expr.ReadInput(ParameterKind.Uniform, typ, name) |> Expr.Cast
                                        let n : Expr<M44d> = Expr.ReadInput(ParameterKind.Input, typ, string DefaultSemantic.InstanceTrafoInv) |> Expr.Cast
>>>>>>> 9c2df2c7
                                                    
                                        Some <@@ %o * (m33d %n).Transposed @@>


<<<<<<< HEAD
                                | _ ->
                                    if Set.contains name uniforms then
                                        let e = Expr.ReadInput(ParameterKind.Input, typ, name, slot)
                                        Some e
                                    else
                                        None
                        | _ ->
                            None
                )
=======
                                    | _ ->
                                        if Set.contains name uniforms then
                                            let e = Expr.ReadInput(ParameterKind.Input, typ, name)
                                            Some e
                                        else
                                            None
                            | _ ->
                                None
                    )

                let eid = uniforms |> String.concat ":" |> sprintf "%s_INST%s" e.Id

                Effect(eid, lazy (newEffect().Shaders), [])

>>>>>>> 9c2df2c7
            )
       

    [<Rule>]
    type InstancingSem() =

        static let bufferToM44f (inverse : bool) (b : IBuffer) =
            match b with
            | :? ArrayBuffer as b ->
                match b.Data with
                | :? array<M44f> as arr -> 
                    if inverse then arr |> Array.map (fun m -> m.Inverse)
                    else arr
                | :? array<M44d> as arr ->
                    if inverse then arr |> Array.map (fun m -> m.Inverse |> M44f.op_Explicit)
                    else arr |> Array.map M44f.op_Explicit
                | :? array<Trafo3d> as arr ->
                    if inverse then arr |> Array.map (fun m -> m.Backward |> M44f.op_Explicit)
                    else arr |> Array.map (fun m -> m.Forward |> M44f.op_Explicit)
                | arr ->
                    failwithf "unknown trafo type: %A" (arr.GetType().GetElementType())
            | _ ->
                failwithf "unknown buffer type: %A" b

        static let mergeFW (inner : Trafo3d) (instances : IBuffer) =
            bufferToM44f false instances
            |> Array.map (fun i ->
                M44d.op_Explicit i * inner.Forward |> M44f.op_Explicit
            ) 
            |> ArrayBuffer 
            :> IBuffer

        static let mergeBW (inner : Trafo3d) (instances : IBuffer) =
            bufferToM44f true instances 
            |> Array.map (fun i ->
                inner.Backward * M44d.op_Explicit i |> M44f.op_Explicit
            ) 
            |> ArrayBuffer 
            :> IBuffer

        static let instanceTrafoCache = 
            BinaryCache<aval<Trafo3d>, aval<IBuffer>, BufferView * BufferView>(fun inner instances ->
                let fw = AVal.map2 mergeFW inner instances
                let bw = AVal.map2 mergeBW inner instances
                BufferView(fw, typeof<M44f>), BufferView(bw, typeof<M44f>)
            )

        static let rec applyTrafos (uniforms : Map<string,BufferView>) (model : aval<Trafo3d>) (cnt : aval<int>) (o : IRenderObject) =
            
            match o with
                | :? RenderObject as o ->
                    let semantics = uniforms |> Map.toSeq |> Seq.map fst |> Set.ofSeq
                    let hasTrafo = Set.contains "ModelTrafo" semantics

                    let newEffect = 
                        match o.Surface with
                            | Surface.FShadeSimple e ->
                                Effect.inlineTrafo semantics e
                            | s ->
                                failwithf "[Sg] cannot instance object with surface: %A" s
                                
                    let newCall =
                        match o.DrawCalls with
                            | Direct dir -> 
                                Direct(
                                    AVal.map2 (fun l cnt -> 
                                        l |> List.map (fun (c : DrawCallInfo) ->
                                            if c.InstanceCount > 1 || c.FirstInstance <> 0 then
                                                failwithf "[Sg] cannot instance drawcall with %d instances" c.InstanceCount
                                            
                                            DrawCallInfo(
                                                FaceVertexCount = c.FaceVertexCount,
                                                FirstIndex = c.FirstIndex,
                                                FirstInstance = 0,
                                                InstanceCount = cnt,
                                                BaseVertex = c.BaseVertex
                                            )
                                        )
                                    ) dir cnt)
                            | _ ->
                                failwith "[Sg] cannot instance object with indirect buffer"
                                

                    let objectModel =
                        match o.Uniforms.TryGetUniform(Ag.Scope.Root, Symbol.Create "ModelTrafo") with
                            | Some (:? aval<Trafo3d> as inner) -> inner
                            | _ -> AVal.constant Trafo3d.Identity

                    let uniforms =
                        match Map.tryFind "ModelTrafo" uniforms with
                            | Some m ->
                                let fw, bw = instanceTrafoCache.Invoke(objectModel, m.Buffer)
                                uniforms
                                |> Map.remove "ModelTrafo"
                                |> Map.add "InstanceTrafo" fw
                                |> Map.add "InstanceTrafoInv" bw
                            | None ->
                                uniforms


                    let att =
                        { new IAttributeProvider with
                            member x.Dispose() = 
                                o.InstanceAttributes.Dispose()

                            member x.TryGetAttribute sem =
                                match Map.tryFind (string sem) uniforms with
                                    | Some v -> Some v
                                    | _ -> o.InstanceAttributes.TryGetAttribute sem

                            member x.All = Seq.empty
                        }

                    let vatt =
                        { new IAttributeProvider with
                            member x.Dispose() = 
                                o.VertexAttributes.Dispose()

                            member x.TryGetAttribute sem =
                                if Map.containsKey (string sem) uniforms then None
                                else o.VertexAttributes.TryGetAttribute sem

                            member x.All = Seq.empty
                        }

                    let newUniforms =
                        if hasTrafo then
                            UniformProvider.ofList [
                                "ModelTrafo", model :> IAdaptiveValue
                            ]
                        else 
                            UniformProvider.Empty

                    { o with 
                        Id = newId()
                        Surface = Surface.FShadeSimple newEffect
                        InstanceAttributes = att  
                        VertexAttributes = vatt  
                        DrawCalls = newCall
                        Uniforms = UniformProvider.union newUniforms o.Uniforms
                    } :> IRenderObject

                | :? MultiRenderObject as o ->
                    o.Children |> List.map (applyTrafos uniforms model cnt) |> MultiRenderObject :> IRenderObject

                | o ->
                    failwithf "[Sg] cannot instance object: %A" o

        member x.RenderObjects(n : Sg.InstancingNode, scope : Ag.Scope) : aset<IRenderObject> =
            let model : list<aval<Trafo3d>> = scope.ModelTrafoStack
            let model = TrafoSemantics.flattenStack model

            n.Child |> ASet.bind (fun c ->
                let objects : aset<IRenderObject> = c.RenderObjects(scope)
                objects |> ASet.map (fun ro ->
                    applyTrafos n.Uniforms model n.Count ro 
                )
            )

        member x.ModelTrafoStack(n : Sg.InstancingNode, scope : Ag.Scope) : unit =
            n.Child?ModelTrafoStack <- List.empty<aval<Trafo3d>>
<|MERGE_RESOLUTION|>--- conflicted
+++ resolved
@@ -77,75 +77,38 @@
         let inlineTrafo (uniforms : Set<string>) (e : Effect) =
             getOrCreate uniforms e (fun uniforms e ->
                 let hasTrafo = Set.contains "ModelTrafo" uniforms
-<<<<<<< HEAD
-                e |> Effect.substituteUniforms (fun name typ index slot ->
-                    match index with
-                        | None ->
-                            match name with
-                                | "ModelTrafo"
-                                | "ModelViewTrafo"
-                                | "ModelViewProjTrafo" when hasTrafo ->
-                                    let o : Expr<M44d> = Expr.ReadInput(ParameterKind.Uniform, typ, name, slot) |> Expr.Cast
-                                    let n : Expr<M44d> = Expr.ReadInput(ParameterKind.Input, typ, string DefaultSemantic.InstanceTrafo, slot) |> Expr.Cast
-
-                                    Some <@@  %o * %n @@>
-                                                
-                                | "ModelTrafoInv"
-                                | "ModelViewTrafoInv"
-                                | "ModelViewProjTrafoInv" when hasTrafo ->
-                                    let o : Expr<M44d> = Expr.ReadInput(ParameterKind.Uniform, typ, name, slot) |> Expr.Cast
-                                    let n : Expr<M44d> = Expr.ReadInput(ParameterKind.Input, typ, string DefaultSemantic.InstanceTrafoInv, slot) |> Expr.Cast
-=======
 
                 let newEffect() = 
-                    e |> Effect.substituteUniforms (fun name typ index _ ->
+                    e |> Effect.substituteUniforms (fun name typ index slot ->
                         match index with
                             | None ->
                                 match name with
                                     | "ModelTrafo"
                                     | "ModelViewTrafo"
                                     | "ModelViewProjTrafo" when hasTrafo ->
-                                        let o : Expr<M44d> = Expr.ReadInput(ParameterKind.Uniform, typ, name) |> Expr.Cast
-                                        let n : Expr<M44d> = Expr.ReadInput(ParameterKind.Input, typ, string DefaultSemantic.InstanceTrafo) |> Expr.Cast
+                                        let o : Expr<M44d> = Expr.ReadInput(ParameterKind.Uniform, typ, name, slot) |> Expr.Cast
+                                        let n : Expr<M44d> = Expr.ReadInput(ParameterKind.Input, typ, string DefaultSemantic.InstanceTrafo, slot) |> Expr.Cast
 
                                         Some <@@  %o * %n @@>
                                                 
                                     | "ModelTrafoInv"
                                     | "ModelViewTrafoInv"
                                     | "ModelViewProjTrafoInv" when hasTrafo ->
-                                        let o : Expr<M44d> = Expr.ReadInput(ParameterKind.Uniform, typ, name) |> Expr.Cast
-                                        let n : Expr<M44d> = Expr.ReadInput(ParameterKind.Input, typ, string DefaultSemantic.InstanceTrafoInv) |> Expr.Cast
->>>>>>> 9c2df2c7
+                                        let o : Expr<M44d> = Expr.ReadInput(ParameterKind.Uniform, typ, name, slot) |> Expr.Cast
+                                        let n : Expr<M44d> = Expr.ReadInput(ParameterKind.Input, typ, string DefaultSemantic.InstanceTrafoInv, slot) |> Expr.Cast
 
                                         Some <@@  %n * %o @@>
 
-<<<<<<< HEAD
-                                | "NormalMatrix" when hasTrafo ->
-                                    let o : Expr<M33d> = Expr.ReadInput(ParameterKind.Uniform, typ, name, slot) |> Expr.Cast
-                                    let n : Expr<M44d> = Expr.ReadInput(ParameterKind.Input, typ, string DefaultSemantic.InstanceTrafoInv, slot) |> Expr.Cast
-=======
                                     | "NormalMatrix" when hasTrafo ->
-                                        let o : Expr<M33d> = Expr.ReadInput(ParameterKind.Uniform, typ, name) |> Expr.Cast
-                                        let n : Expr<M44d> = Expr.ReadInput(ParameterKind.Input, typ, string DefaultSemantic.InstanceTrafoInv) |> Expr.Cast
->>>>>>> 9c2df2c7
+                                        let o : Expr<M33d> = Expr.ReadInput(ParameterKind.Uniform, typ, name, slot) |> Expr.Cast
+                                        let n : Expr<M44d> = Expr.ReadInput(ParameterKind.Input, typ, string DefaultSemantic.InstanceTrafoInv, slot) |> Expr.Cast
                                                     
                                         Some <@@ %o * (m33d %n).Transposed @@>
 
 
-<<<<<<< HEAD
-                                | _ ->
-                                    if Set.contains name uniforms then
-                                        let e = Expr.ReadInput(ParameterKind.Input, typ, name, slot)
-                                        Some e
-                                    else
-                                        None
-                        | _ ->
-                            None
-                )
-=======
                                     | _ ->
                                         if Set.contains name uniforms then
-                                            let e = Expr.ReadInput(ParameterKind.Input, typ, name)
+                                            let e = Expr.ReadInput(ParameterKind.Input, typ, name, slot)
                                             Some e
                                         else
                                             None
@@ -157,7 +120,6 @@
 
                 Effect(eid, lazy (newEffect().Shaders), [])
 
->>>>>>> 9c2df2c7
             )
        
 
