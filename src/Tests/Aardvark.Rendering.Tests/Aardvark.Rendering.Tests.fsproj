<?xml version="1.0" encoding="utf-8"?>
<Project Sdk="Microsoft.NET.Sdk">
  <PropertyGroup>
    <TargetFramework>netcoreapp3.1</TargetFramework>
    <GenerateProgramFile>false</GenerateProgramFile>
    <OutputType>Exe</OutputType>
    <DisableImplicitFSharpCoreReference>true</DisableImplicitFSharpCoreReference>
    <RunSettingsFilePath>test.runsettings</RunSettingsFilePath>
  </PropertyGroup>
  <PropertyGroup Condition="'$(Configuration)|$(Platform)'=='Debug|AnyCPU'">
    <OutputPath>..\..\..\bin\Debug\</OutputPath>
    <DefineConstants>DEBUG;TRACE</DefineConstants>
  </PropertyGroup>
  <PropertyGroup Condition="'$(Configuration)|$(Platform)'=='Release|AnyCPU'">
    <OutputPath>..\..\..\bin\Release\</OutputPath>
  </PropertyGroup>
  <ItemGroup>
<<<<<<< HEAD
    <Compile Include="CompactSetTests.fs" />
    <Compile Include="SgTest.fs" />
    <Compile Include="TextureTests.fs" />
    <Compile Include="MultiStageAgTest.fs" />
    <Compile Include="RenderingTests.fs" />
    <Compile Include="PerformanceTest.fs" />
    <Compile Include="RadixSort.fs" />
=======
    <Compile Include="Scratch\RenderingTests.fs" />
    <Compile Include="Scratch\PerformanceTest.fs" />
    <Compile Include="Scratch\RadixSort.fs" />
    <Compile Include="Scratch\MultiStageAgTest.fs" />
    <Compile Include="Tests\Common.fs" />
    <Compile Include="Tests\SgTest.fs" />
    <Compile Include="Tests\Texture\Utilities.fs" />
    <Compile Include="Tests\Texture\Copy.fs" />
    <Compile Include="Tests\Texture\Create.fs" />
    <Compile Include="Tests\Texture\Download.fs" />
    <Compile Include="Tests\Texture\TextureTests.fs" />
>>>>>>> 25f2e8e2
    <Compile Include="Program.fs" />
    <None Include="paket.references" />
  </ItemGroup>
  <ItemGroup>
    <ProjectReference Include="..\..\Aardvark.GPGPU\Aardvark.GPGPU.fsproj" />
    <ProjectReference Include="..\..\Aardvark.Rendering\Aardvark.Rendering.fsproj" />
    <ProjectReference Include="..\..\Aardvark.Rendering.GL\Aardvark.Rendering.GL.fsproj" />
    <ProjectReference Include="..\..\Aardvark.SceneGraph\Aardvark.SceneGraph.fsproj" />
    <ProjectReference Include="..\..\Application\Aardvark.Application.Slim.GL\Aardvark.Application.Slim.GL.fsproj" />
    <ProjectReference Include="..\..\Application\Aardvark.Application.Slim.Vulkan\Aardvark.Application.Slim.Vulkan.fsproj" />
    <ProjectReference Include="..\..\Application\Aardvark.Application.Slim\Aardvark.Application.Slim.fsproj" />
    <ProjectReference Include="..\..\Application\Aardvark.Application.Utilities\Aardvark.Application.Utilities.fsproj" />
    <ProjectReference Include="..\..\Application\Aardvark.Application\Aardvark.Application.fsproj" />
  </ItemGroup>
  <Import Project="..\..\..\.paket\Paket.Restore.targets" />
</Project><|MERGE_RESOLUTION|>--- conflicted
+++ resolved
@@ -5,7 +5,7 @@
     <GenerateProgramFile>false</GenerateProgramFile>
     <OutputType>Exe</OutputType>
     <DisableImplicitFSharpCoreReference>true</DisableImplicitFSharpCoreReference>
-    <RunSettingsFilePath>test.runsettings</RunSettingsFilePath>
+    <RunSettingsFilePath>$(MSBuildThisFileDirectory)\test.runsettings</RunSettingsFilePath>
   </PropertyGroup>
   <PropertyGroup Condition="'$(Configuration)|$(Platform)'=='Debug|AnyCPU'">
     <OutputPath>..\..\..\bin\Debug\</OutputPath>
@@ -15,27 +15,18 @@
     <OutputPath>..\..\..\bin\Release\</OutputPath>
   </PropertyGroup>
   <ItemGroup>
-<<<<<<< HEAD
-    <Compile Include="CompactSetTests.fs" />
-    <Compile Include="SgTest.fs" />
-    <Compile Include="TextureTests.fs" />
-    <Compile Include="MultiStageAgTest.fs" />
-    <Compile Include="RenderingTests.fs" />
-    <Compile Include="PerformanceTest.fs" />
-    <Compile Include="RadixSort.fs" />
-=======
     <Compile Include="Scratch\RenderingTests.fs" />
     <Compile Include="Scratch\PerformanceTest.fs" />
     <Compile Include="Scratch\RadixSort.fs" />
     <Compile Include="Scratch\MultiStageAgTest.fs" />
     <Compile Include="Tests\Common.fs" />
-    <Compile Include="Tests\SgTest.fs" />
     <Compile Include="Tests\Texture\Utilities.fs" />
     <Compile Include="Tests\Texture\Copy.fs" />
     <Compile Include="Tests\Texture\Create.fs" />
     <Compile Include="Tests\Texture\Download.fs" />
     <Compile Include="Tests\Texture\TextureTests.fs" />
->>>>>>> 25f2e8e2
+    <Compile Include="Tests\SgTest.fs" />
+    <Compile Include="Tests\CompactSetTests.fs" />
     <Compile Include="Program.fs" />
     <None Include="paket.references" />
   </ItemGroup>
