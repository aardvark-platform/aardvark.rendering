name: Publish
on:
  push:
    branches:
      - master
<<<<<<< HEAD
      - v54
      - font-rework
=======
      - v55
>>>>>>> 4cd87b60
    paths:
      - RELEASE_NOTES.md 
      - .github/workflows/publish.yml
jobs:
  pack:
    name: Package
    runs-on: windows-latest
    steps:  
      - name: Checkout
        uses: actions/checkout@v4
      - name: Install Dotnet
        uses: actions/setup-dotnet@v4
        with:
          global-json-file: global.json
      - name: Restore Tools
        run: dotnet tool restore
      - name: Restore
        run: dotnet paket restore
      - name: Pack
        env:
          GITHUB_TOKEN: ${{ secrets.GITHUB_TOKEN }}
        run: dotnet aardpack src\Aardvark.Rendering.sln --notag
      - name: Upload Packages
        uses: actions/upload-artifact@v4
        with:
          name: packages
          path: bin\pack
      - name: GitHub Packages
        env:
          NUGET_KEY: ${{ secrets.GITHUB_TOKEN }}
        shell: cmd
        run: dotnet nuget push "bin\pack\*.nupkg" -k %NUGET_KEY% -s "https://nuget.pkg.github.com/aardvark-platform/index.json" --skip-duplicate
      - name: NuGet
        env:
          NUGET_KEY: ${{ secrets.NUGET_KEY }}
        shell: cmd
        run: dotnet nuget push "bin\pack\*.nupkg" -k %NUGET_KEY% -s "https://api.nuget.org/v3/index.json" --skip-duplicate<|MERGE_RESOLUTION|>--- conflicted
+++ resolved
@@ -3,12 +3,7 @@
   push:
     branches:
       - master
-<<<<<<< HEAD
-      - v54
-      - font-rework
-=======
       - v55
->>>>>>> 4cd87b60
     paths:
       - RELEASE_NOTES.md 
       - .github/workflows/publish.yml
