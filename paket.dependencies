framework: netstandard2.0, net471, netcoreapp3.1
source https://api.nuget.org/v3/index.json
source https://vrvis.myget.org/F/aardvark_public/api/v2

storage: none

nuget FSharp.Core                        >= 4.7.0 lowest_matching: true
nuget Microsoft.NETFramework.ReferenceAssemblies >= 1.0.0 lowest_matching: true

nuget FSharp.Data.Adaptive               ~> 1.2.6
nuget CSharp.Data.Adaptive               ~> 1.2.6

nuget Aardvark.Base.TypeProviders        ~> 4.5.15

nuget Aardvark.Base.FSharp               ~> 5.1.21
nuget Aardvark.Base.IO                   ~> 5.1.21
nuget Aardvark.Base.Incremental          ~> 5.1.21
nuget Aardvark.Base.Runtime              ~> 5.1.21
nuget Aardvark.Base.Essentials           ~> 5.1.21
nuget Aardvark.Geometry                  ~> 5.1.21
nuget Aardvark.Base.Tensors              ~> 5.1.21
nuget Aardvark.PixImage.DevIL            ~> 5.1.21

nuget FShade.Core                        ~> 5.2.1
nuget FShade                             ~> 5.2.1
nuget FShade.Debug                       ~> 5.2.1

nuget Unofficial.OpenVR					 ~> 1.1.0
nuget Unofficial.Typography              ~> 0.1.0
nuget CommonMark.NET                     ~> 0.15.1
<<<<<<< HEAD
nuget GLSLangSharp                       ~> 0.4.9
=======
nuget GLSLangSharp                       ~> 0.4.10
>>>>>>> 25f2e8e2

nuget BruTile                            ~> 2.0.0-alpha1
nuget Unofficial.LibTessDotNet           ~> 2.0.2
nuget SharpDX.Direct3D9                  ~> 4.0.1
nuget AssimpNet                          ~> 5.0.0-beta1
nuget Offler                             ~> 2.0.3

nuget Unofficial.OpenTK                  ~> 3.0.19
nuget Unofficial.OpenTK.GLControl        ~> 3.0.19
nuget Silk.NET.GLFW                      = 1.7.0
nuget Silk.NET.Core                      = 1.7.0

nuget FSharp.Charting                    ~> 0.91.1
nuget OpenHardwareMonitor                ~> 0.7.1
nuget DockPanelSuite                     = 2.10.0-beta2
nuget DockPanelSuite.ThemeVS2012Light    = 2.10.0-beta2
nuget DockPanelSuite.ThemeVS2013Blue     = 2.10.0-beta2
nuget Clipper                            ~> 6.4.0

nuget SharpZipLib                        ~> 1.2.0

group Test
framework: netcoreapp3.1
source https://api.nuget.org/v3/index.json

nuget Expecto                            ~> 9.0.4
nuget Expecto.BenchmarkDotNet            ~> 9.0.4
nuget Expecto.FsCheck                    ~> 9.0.4
nuget Expecto.Hopac                      ~> 9.0.4
nuget YoloDev.Expecto.TestSdk            ~> 0.12.8
nuget Microsoft.NET.Test.Sdk             ~> 16.11.0

group Build
framework: netstandard2.0
source https://api.nuget.org/v3/index.json
github aardvark-platform/aardvark.fake:v511<|MERGE_RESOLUTION|>--- conflicted
+++ resolved
@@ -1,71 +1,67 @@
-framework: netstandard2.0, net471, netcoreapp3.1
-source https://api.nuget.org/v3/index.json
-source https://vrvis.myget.org/F/aardvark_public/api/v2
-
-storage: none
-
-nuget FSharp.Core                        >= 4.7.0 lowest_matching: true
-nuget Microsoft.NETFramework.ReferenceAssemblies >= 1.0.0 lowest_matching: true
-
-nuget FSharp.Data.Adaptive               ~> 1.2.6
-nuget CSharp.Data.Adaptive               ~> 1.2.6
-
-nuget Aardvark.Base.TypeProviders        ~> 4.5.15
-
-nuget Aardvark.Base.FSharp               ~> 5.1.21
-nuget Aardvark.Base.IO                   ~> 5.1.21
-nuget Aardvark.Base.Incremental          ~> 5.1.21
-nuget Aardvark.Base.Runtime              ~> 5.1.21
-nuget Aardvark.Base.Essentials           ~> 5.1.21
-nuget Aardvark.Geometry                  ~> 5.1.21
-nuget Aardvark.Base.Tensors              ~> 5.1.21
-nuget Aardvark.PixImage.DevIL            ~> 5.1.21
-
-nuget FShade.Core                        ~> 5.2.1
-nuget FShade                             ~> 5.2.1
-nuget FShade.Debug                       ~> 5.2.1
-
-nuget Unofficial.OpenVR					 ~> 1.1.0
-nuget Unofficial.Typography              ~> 0.1.0
-nuget CommonMark.NET                     ~> 0.15.1
-<<<<<<< HEAD
-nuget GLSLangSharp                       ~> 0.4.9
-=======
-nuget GLSLangSharp                       ~> 0.4.10
->>>>>>> 25f2e8e2
-
-nuget BruTile                            ~> 2.0.0-alpha1
-nuget Unofficial.LibTessDotNet           ~> 2.0.2
-nuget SharpDX.Direct3D9                  ~> 4.0.1
-nuget AssimpNet                          ~> 5.0.0-beta1
-nuget Offler                             ~> 2.0.3
-
-nuget Unofficial.OpenTK                  ~> 3.0.19
-nuget Unofficial.OpenTK.GLControl        ~> 3.0.19
-nuget Silk.NET.GLFW                      = 1.7.0
-nuget Silk.NET.Core                      = 1.7.0
-
-nuget FSharp.Charting                    ~> 0.91.1
-nuget OpenHardwareMonitor                ~> 0.7.1
-nuget DockPanelSuite                     = 2.10.0-beta2
-nuget DockPanelSuite.ThemeVS2012Light    = 2.10.0-beta2
-nuget DockPanelSuite.ThemeVS2013Blue     = 2.10.0-beta2
-nuget Clipper                            ~> 6.4.0
-
-nuget SharpZipLib                        ~> 1.2.0
-
-group Test
-framework: netcoreapp3.1
-source https://api.nuget.org/v3/index.json
-
-nuget Expecto                            ~> 9.0.4
-nuget Expecto.BenchmarkDotNet            ~> 9.0.4
-nuget Expecto.FsCheck                    ~> 9.0.4
-nuget Expecto.Hopac                      ~> 9.0.4
-nuget YoloDev.Expecto.TestSdk            ~> 0.12.8
-nuget Microsoft.NET.Test.Sdk             ~> 16.11.0
-
-group Build
-framework: netstandard2.0
-source https://api.nuget.org/v3/index.json
+framework: netstandard2.0, net471, netcoreapp3.1
+source https://api.nuget.org/v3/index.json
+source https://vrvis.myget.org/F/aardvark_public/api/v2
+
+storage: none
+
+nuget FSharp.Core                        >= 4.7.0 lowest_matching: true
+nuget Microsoft.NETFramework.ReferenceAssemblies >= 1.0.0 lowest_matching: true
+
+nuget FSharp.Data.Adaptive               ~> 1.2.6
+nuget CSharp.Data.Adaptive               ~> 1.2.6
+
+nuget Aardvark.Base.TypeProviders        ~> 4.5.15
+
+nuget Aardvark.Base.FSharp               ~> 5.1.21
+nuget Aardvark.Base.IO                   ~> 5.1.21
+nuget Aardvark.Base.Incremental          ~> 5.1.21
+nuget Aardvark.Base.Runtime              ~> 5.1.21
+nuget Aardvark.Base.Essentials           ~> 5.1.21
+nuget Aardvark.Geometry                  ~> 5.1.21
+nuget Aardvark.Base.Tensors              ~> 5.1.21
+nuget Aardvark.PixImage.DevIL            ~> 5.1.21
+
+nuget FShade.Core                        ~> 5.2.1
+nuget FShade                             ~> 5.2.1
+nuget FShade.Debug                       ~> 5.2.1
+
+nuget Unofficial.OpenVR					 ~> 1.1.0
+nuget Unofficial.Typography              ~> 0.1.0
+nuget CommonMark.NET                     ~> 0.15.1
+nuget GLSLangSharp                       ~> 0.4.10
+
+nuget BruTile                            ~> 2.0.0-alpha1
+nuget Unofficial.LibTessDotNet           ~> 2.0.2
+nuget SharpDX.Direct3D9                  ~> 4.0.1
+nuget AssimpNet                          ~> 5.0.0-beta1
+nuget Offler                             ~> 2.0.3
+
+nuget Unofficial.OpenTK                  ~> 3.0.19
+nuget Unofficial.OpenTK.GLControl        ~> 3.0.19
+nuget Silk.NET.GLFW                      = 1.7.0
+nuget Silk.NET.Core                      = 1.7.0
+
+nuget FSharp.Charting                    ~> 0.91.1
+nuget OpenHardwareMonitor                ~> 0.7.1
+nuget DockPanelSuite                     = 2.10.0-beta2
+nuget DockPanelSuite.ThemeVS2012Light    = 2.10.0-beta2
+nuget DockPanelSuite.ThemeVS2013Blue     = 2.10.0-beta2
+nuget Clipper                            ~> 6.4.0
+
+nuget SharpZipLib                        ~> 1.2.0
+
+group Test
+framework: netcoreapp3.1
+source https://api.nuget.org/v3/index.json
+
+nuget Expecto                            ~> 9.0.4
+nuget Expecto.BenchmarkDotNet            ~> 9.0.4
+nuget Expecto.FsCheck                    ~> 9.0.4
+nuget Expecto.Hopac                      ~> 9.0.4
+nuget YoloDev.Expecto.TestSdk            ~> 0.12.8
+nuget Microsoft.NET.Test.Sdk             ~> 16.11.0
+
+group Build
+framework: netstandard2.0
+source https://api.nuget.org/v3/index.json
 github aardvark-platform/aardvark.fake:v511