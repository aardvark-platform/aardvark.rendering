--- conflicted
+++ resolved
@@ -1,81 +1,65 @@
-framework: auto-detect
-source https://api.nuget.org/v3/index.json
-
-storage: none
-
-nuget Aardvark.Build                                ~> 1.0.24
-nuget FSharp.Core                                   >= 8.0.0 lowest_matching: true
-nuget Microsoft.NETFramework.ReferenceAssemblies    >= 1.0.0 lowest_matching: true
-
-nuget FSharp.Data.Adaptive                          ~> 1.2.13
-nuget CSharp.Data.Adaptive                          ~> 1.2.13
-
-nuget Aardvark.Base.TypeProviders                   ~> 4.5.15
-
-nuget Aardvark.Base.FSharp                          ~> 5.3.0-prerelease0005
-nuget Aardvark.Base.IO                              ~> 5.3.0-prerelease0005
-nuget Aardvark.Base.Incremental                     ~> 5.3.0-prerelease0005
-nuget Aardvark.Base.Essentials                      ~> 5.3.0-prerelease0005
-nuget Aardvark.Geometry                             ~> 5.3.0-prerelease0005
-nuget Aardvark.Base.Tensors                         ~> 5.3.0-prerelease0005
-
-nuget Aardvark.Assembler                            ~> 0.1.0-prerelease0001
-
-nuget FShade.Core                                   ~> 5.6.0-prerelease0001
-nuget FShade                                        ~> 5.6.0-prerelease0001
-nuget FShade.Debug                                  ~> 5.6.0-prerelease0001
-
-nuget Unofficial.OpenVR					            ~> 1.1.0
-nuget Unofficial.Typography                         ~> 0.1.0
-nuget CommonMark.NET                                ~> 0.15.1
-nuget GLSLangSharp                                  ~> 0.4.14
-
-nuget Unofficial.LibTessDotNet                      ~> 2.0.2
-nuget AssimpNet                                     ~> 5.0.0-beta1
-nuget Offler                                        ~> 2.1.1-prerelease0001
-nuget FSharp.Data                                   ~> 6.4.0
-
-nuget Unofficial.OpenTK                             ~> 3.0.21
-nuget Unofficial.OpenTK.GLControl                   ~> 3.0.21
-nuget Silk.NET.GLFW                                 = 2.15.0
-nuget Silk.NET.Core                                 = 2.15.0
-nuget Silk.NET.Direct3D9                            = 2.15.0
-
-<<<<<<< HEAD
-nuget SharpZipLib                        ~> 1.4.1
-nuget FuzzySharp                         ~> 2.0.2
-=======
-nuget SharpZipLib                                   ~> 1.4.1
->>>>>>> 4cd87b60
-
-// Examples
-nuget Aardvark.PixImage.DevIL                       ~> 5.2.33-prerelease0001
-nuget Aardvark.PixImage.ImageSharp                  ~> 2.0.1-prerelease0001
-nuget Aardvark.Data.GLTF                            ~> 1.0.0-prerelease0001
-
-group Test
-    framework: net8.0
-    source https://api.nuget.org/v3/index.json
-
-    storage: none
-
-    nuget Aardvark.PixImage.ImageSharp              ~> 2.0.1-prerelease0001
-
-<<<<<<< HEAD
-nuget FSharp.Core                        >= 5.0.1 lowest_matching: true
-nuget Expecto                            ~> 9.0.4
-nuget Expecto.FsCheck                    ~> 9.0.4
-nuget Expecto.Hopac                      ~> 9.0.4
-nuget BenchmarkDotNet                    ~> 0.13.1
-nuget YoloDev.Expecto.TestSdk            ~> 0.13.3
-nuget Microsoft.NET.Test.Sdk             ~> 17.8.0
-
-=======
-    nuget Expecto                                   ~> 9.0.4
-    nuget Expecto.FsCheck                           ~> 9.0.4
-    nuget Expecto.Hopac                             ~> 9.0.4
-    nuget BenchmarkDotNet                           ~> 0.13.1
-    nuget YoloDev.Expecto.TestSdk                   ~> 0.13.3
-    nuget Microsoft.NET.Test.Sdk                    ~> 17.5.0
-
->>>>>>> 4cd87b60
+framework: auto-detect
+source https://api.nuget.org/v3/index.json
+
+storage: none
+
+nuget Aardvark.Build                                ~> 1.0.24
+nuget FSharp.Core                                   >= 8.0.0 lowest_matching: true
+nuget Microsoft.NETFramework.ReferenceAssemblies    >= 1.0.0 lowest_matching: true
+
+nuget FSharp.Data.Adaptive                          ~> 1.2.13
+nuget CSharp.Data.Adaptive                          ~> 1.2.13
+
+nuget Aardvark.Base.TypeProviders                   ~> 4.5.15
+
+nuget Aardvark.Base.FSharp                          ~> 5.3.0-prerelease0005
+nuget Aardvark.Base.IO                              ~> 5.3.0-prerelease0005
+nuget Aardvark.Base.Incremental                     ~> 5.3.0-prerelease0005
+nuget Aardvark.Base.Essentials                      ~> 5.3.0-prerelease0005
+nuget Aardvark.Geometry                             ~> 5.3.0-prerelease0005
+nuget Aardvark.Base.Tensors                         ~> 5.3.0-prerelease0005
+
+nuget Aardvark.Assembler                            ~> 0.1.0-prerelease0001
+
+nuget FShade.Core                                   ~> 5.6.0-prerelease0001
+nuget FShade                                        ~> 5.6.0-prerelease0001
+nuget FShade.Debug                                  ~> 5.6.0-prerelease0001
+
+nuget Unofficial.OpenVR					            ~> 1.1.0
+nuget Unofficial.Typography                         ~> 0.1.0
+nuget CommonMark.NET                                ~> 0.15.1
+nuget GLSLangSharp                                  ~> 0.4.14
+
+nuget Unofficial.LibTessDotNet                      ~> 2.0.2
+nuget AssimpNet                                     ~> 5.0.0-beta1
+nuget Offler                                        ~> 2.1.1-prerelease0001
+nuget FSharp.Data                                   ~> 6.4.0
+
+nuget Unofficial.OpenTK                             ~> 3.0.21
+nuget Unofficial.OpenTK.GLControl                   ~> 3.0.21
+nuget Silk.NET.GLFW                                 = 2.15.0
+nuget Silk.NET.Core                                 = 2.15.0
+nuget Silk.NET.Direct3D9                            = 2.15.0
+
+nuget SharpZipLib                                   ~> 1.4.1
+nuget FuzzySharp                                    ~> 2.0.2
+
+// Examples
+nuget Aardvark.PixImage.DevIL                       ~> 5.2.33-prerelease0001
+nuget Aardvark.PixImage.ImageSharp                  ~> 2.0.1-prerelease0001
+nuget Aardvark.Data.GLTF                            ~> 1.0.0-prerelease0001
+
+group Test
+    framework: net8.0
+    source https://api.nuget.org/v3/index.json
+
+    storage: none
+
+    nuget Aardvark.PixImage.ImageSharp              ~> 2.0.1-prerelease0001
+
+    nuget Expecto                                   ~> 9.0.4
+    nuget Expecto.FsCheck                           ~> 9.0.4
+    nuget Expecto.Hopac                             ~> 9.0.4
+    nuget BenchmarkDotNet                           ~> 0.13.1
+    nuget YoloDev.Expecto.TestSdk                   ~> 0.13.3
+    nuget Microsoft.NET.Test.Sdk                    ~> 17.5.0