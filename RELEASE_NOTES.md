--- conflicted
+++ resolved
@@ -1,4 +1,3 @@
-<<<<<<< HEAD
 ### 5.5.0-prerelease0001
 - [Vulkan] Updated wrapper to Vulkan 1.3.282
 - Moved some common types and modules (IndexedGeometry, Camera, DefaultSemantic) to separate Aardvark.Rendering.Common project.
@@ -13,7 +12,7 @@
 - Removed various other obsolete APIs
 - [Vulkan] Removed unused `Pipeline` type
 - [Vulkan] Removed `TextureFormat.ofGLSLType`
-=======
+
 ### 5.4.11
 - [Application.WPF.GL] SharingRenderControl implementation now uses Silk.NET.Direct3D9 instead of SharpDX
 - Removed SharpDX dependency
@@ -22,7 +21,6 @@
 - [Sg] Use single value attributes for IndexedGeometry
 - [IndexedGeometry] Fixed Union() and added ToIndexed() overload
 - [IndexedGeometry] Added overload Clone() for deep copy
->>>>>>> d938b5ed
 
 ### 5.4.10
 - [OpenVR] changed GL texture submit to 2 textures (previously side by side, issue with Quest 3)
