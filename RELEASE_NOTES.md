<<<<<<< HEAD
### 5.3.0-prerelease0004
- [Vulkan] Implemented RaytracingTask.Update
- [Vulkan] Implemented CommandTask.PerformUpdate
- [Vulkan] Reworked resource manager to prevent disposal of resources in use
- [Vulkan] Use separate device tokens for graphics and compute families
- [Vulkan] Lock pending set during update loop of ResourceLocationSet
- [Vulkan] Added basic support for validation features
- [Raytracing] Fixed issue with acceleration structure building and device tokens
- [GL] Fixed memory usage tracking for imported resources
- Added IRenderTask.Update overloads
- Updated to FShade 5.3 prerelease

### 5.3.0-prerelease0003
- [Vulkan] Fixed issue with duplicate descriptor writes
- [Vulkan] Trim excess elements from image sampler array
- [Vulkan] Fixed extensions being wrongly reported as unavailable
- [Vulkan] Lock pending set during update loop of DescriptorSetResource

### 5.3.0-prerelease0002
- [Vulkan] Fixed issue in DescriptorSetResource related to nested dependencies
- [Vulkan] Reworked RaytracingTask to prevent unnecessary recompilation
- [Vulkan] Implemented update-after-bind descriptors to prevent recompilation of render tasks
- [Vulkan] Added RuntimeConfig.SuppressUpdateAfterBind
- [Vulkan] Fixed issues with dynamic image sampler arrays
- Implemented shrinking of AdaptiveCompactBuffer
- Fixed issue with addition and removal order in AdaptiveCompactBuffer
- Added IRaytracingTask.Update() overloads
- Changed parameter order of Sg.pool

### 5.3.0-prerelease0001
- Initial prerelease for 5.3
=======
### 5.2.17
- Improved error handling of DDS parser
- [Sg] Added delay
- [Sg] Added reference counting for onActivation
- [Application.Slim] Fixed error code printing

### 5.2.16
- [Application.Slim.GL] Fix issue with sample count for non-multisampled windows
>>>>>>> 145f6ea7

### 5.2.15
- Font constructor with System.IO.Stream

### 5.2.14
- Framebuffer Copy/ReadPixels 

### 5.2.13
- switched to aardvark.assembler

### 5.2.12
- reverted Vulkan queue creation
- enabled sharing extensions by default (windows/linux)

### 5.2.11
- disabled useNoError (linux intel, steamdeck compat)

### 5.2.10
- text rendering workaround linux(nvidia)

### 5.2.9
- Arch/Fedora working
- moved to Aardvark.Assembler

### 5.2.9-prerelease0002
- added missing FragmentProgram.Update

### 5.2.9-prerelease0001
- test release
- moved to Aardvark.Assembler

### 5.2.8
- fixed GLFW init problem

### 5.2.7
- [Vulkan] requesting all queues for device

### 5.2.6
- [Vulkan] updated vk.xml to latest version (1.3)
- [GL] improved error handling when retrieving uniforms
- [Sg] Fixed runtime-dependent texture caching
- [GL] Remove render task commands from dirty set

### 5.2.5
- [Text] Winding order of triangles is consistent, degenerated triangles get removed
- [Vulkan] Added image limits checks for layers, levels and size
- [GL] Added texture size limit checks
- [GLFW] Fixed issues with MacOS and other platforms with poor GL support

### 5.2.4
- [Vulkan] Implemented host-side texture compression
- Added RenderTo overloads with adaptive clear values
- Added checks for maximum multisamples when creating framebuffer signatures and textures
- Implemented PickObjects for RenderCommand
- [GLFW] Fixed issue with non-positive window size
- [GL] Fixed streaming texture issues
- [GL] Use RGB internal format for BGR texture formats
- [GLFW] Add hideCocoaMenuBar parameter

### 5.2.3
- [ManagedPool] Fixed memory leak
- Improved block compression decoding and copying
- [GL] Implemented host-side texture compression

### 5.2.2
- [GL] relaxed framebuffer signature compability requirements
- [Vulkan] using any compatible QueueFamily for CopyEngine

### 5.2.1
- implemented ARM64 assembler
- fixed issue with Retina displays
- [Vulkan] fixed issue with platforms not supporting queries
- [Vulkan] fixed issue with platforms not supporting geometry or tessellation shaders

### 5.2.0
https://github.com/aardvark-platform/aardvark.docs/wiki/Aardvark-5.2-changelog

### 5.2.0-prerelease0002
- improved C# interop for ClearValues
- added setter for Call of ManagedDrawCall
- made texture clear API consistent with framebuffer clearing

### 5.2.0-prerelease0001
- Initial prerelease for 5.2

### 5.1.22
- [ManagedPool] no removal of empty PoolNodes from set of RenderObjects: dependency on IndirectBuffer input was causing performance issues when marking/re-evaluating complete set of RenderObjects

### 5.1.21
- fixed ComputeShader problem in Vulkan

### 5.1.20
- deterministic Id for instanced-effects

### 5.1.19
- updated Base & FShade

### 5.1.18

- disabled multisampling for text outline - fix for https://github.com/aardvark-platform/aardvark.rendering/issues/86

### 5.1.17
- fixed package dependeny to FSharp.Data.Adaptive
- [Vulkan] fixed package dependency to GLSLangSharp
- [GL] implemented UploadBufferCmd and CopyImageCmd

### 5.1.16
- [GL] fixed IRuntime.Clear/ClearColor
- [Sg] added C# ColorOutput overload

### 5.1.15
- fixed GL compute shader image bindings

### 5.1.14
- switched to official AssimpNet

### 5.1.13
- updated mac glfw lib & option to control cocoa menu bar

### 5.1.12
- fixed texture download in absense of bufferstorage

### 5.1.11
- fixed osx64 glvm build

### 5.1.10
- fix for segfaults on GL without direct state access

### 5.1.9
- updated FSharp.Core >= 4.7.0
- updated to newest Base/FShade/Adaptive packages
- removed System.Reactive

### 5.1.8
- added argument validation for texture copying
- added argument validation for texture download and upload
- [GL] changed Shader caches to depend on context / runtime
- [GL] fixed copy of cubemaps
- [GL] fixed RenderingLock

### 5.1.7
- added types to specify clear values more easily
- added IRenderTask.RenderTo() overloads with clear values
- added RenderTask.render* variants with clear values
- added map and bind functions for IAdaptiveResource
- DepthTest.None and DepthTest.Always are no longer aliases (revert to < 5.1.0 behavior)
- fixed various bugs related to cube texture arrays
- texture creation functions now validate parameters
- [GL] fixed nop RenderingLock 
- [GL] render control size is ensured to be valid now
- [GL] fixed bug with draw buffers and prepared surfaces with signatures different from the render task
### 5.1.6
- reworked low-level texture API
- added functions for creating (adaptive) 1D and 3D textures
- removed IBackendTextureOutputView and BackendTextureOutputView
- fixed management and disposal of renderTo tasks
- proper out-of-date marking for adaptive resources
- reworked TextureFilter and SamplerState regarding anisotropic filtering
- [GL] fixed bug in Context.Blit()
- [GL] fixed copy and download of texture array slices
- [SgFSharp] removed unnecessary SRTP usage
- [SgFSharp] added Sg.lines'
- [Vulkan] implemented dynamic sampler states

### 5.1.5
- fixed Silk.NET.Core depenedency
- fixed renderToColorCube 

### 5.1.4
- updated packages

### 5.1.3
- [Vulkan] CommandTask no longer disposes ResourceManager
- [Sg] Added instancing utilities for IndexedGeometry 

### 5.1.2
- fixed thread abort exn on linux

### 5.1.1
- https://hackmd.io/58CqcVmnRoGq-X5gIrNThg

### 5.0.17
 - [GL] OpenVR support for GL
 
### 5.0.15
 - [GL] replaced EXT_direct_state_access with ARB_direct_state_access
 - [GL] fixed crashes when using core profile
 - [GL] RenderTask.Dispose no longer needs a transaction (https://github.com/aardvark-platform/aardvark.rendering/issues/60)

### 5.0.14
 - [GL] More robust parsing of GL and GLSL versions

### 5.0.3
 - [Text] fixed compatibility with render passes

### 5.0.0
 - [Base] updated aardvark to v5
 - [Base] reworked Buffer API: added BufferUsage flags
 - [Base] added indirect draw stride
 - [Base] refactored RenderObject drawcalls
 - [Base] removed IResizeBuffer, IMappedBuffer, IMappedIndirectBuffer
 - [Sg] reworked ManagedPool

### 4.12.4
 - [GL] fixed mip level calculation in texture upload

### 4.12.3
 - [Base] updated base packages

### 4.12.2
 - [Base] fixed GLVM loading for all plattforms

### 4.12.1
 - [Base] updated GLVM for linux

### 4.12.0
 - [GL] removed warnings from LodRenderer
 - [GL] added support for NormalUV texture (2-channel float images)

### 4.11.15
 - [GL] fixed BufferRuntime.Clear

### 4.11.12
 - [GL] added quad-buffered stereo support to GameWindow

### 4.11.8
 - [Base] fixed RenderTask.custom
 - [GL] fixed size 0 UniformBuffer alloc

### 4.11.7
 - [Base] updated packages / fixed memory leak

### 4.11.5
 - [Base] reverted memory leak fix

### 4.11.4
 - [Base] rmeoved hooking mechanism of dynamic uniforms (no need anymore, allowed overwrite of view/proj trafo)
 - [Base] moved Caches (UnaryCache, BinaryCache) to Base.FSharp
 - [Sg] fixed memory leak when using derived attirbutes (e.g. ModelViewTrafo, ModelViewProjTrafo)
 - [GL] fixed texture array uniforms 

### 4.11.3
 - LoD Render: removed debug ouput

### 4.11.2
 - [GL] fixed buffer resource stats
 - [GL] fixed unmanaged memory leak of VAO
 <|MERGE_RESOLUTION|>--- conflicted
+++ resolved
@@ -1,4 +1,3 @@
-<<<<<<< HEAD
 ### 5.3.0-prerelease0004
 - [Vulkan] Implemented RaytracingTask.Update
 - [Vulkan] Implemented CommandTask.PerformUpdate
@@ -30,7 +29,7 @@
 
 ### 5.3.0-prerelease0001
 - Initial prerelease for 5.3
-=======
+
 ### 5.2.17
 - Improved error handling of DDS parser
 - [Sg] Added delay
@@ -39,7 +38,6 @@
 
 ### 5.2.16
 - [Application.Slim.GL] Fix issue with sample count for non-multisampled windows
->>>>>>> 145f6ea7
 
 ### 5.2.15
 - Font constructor with System.IO.Stream
