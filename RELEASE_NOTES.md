--- conflicted
+++ resolved
@@ -1,4 +1,3 @@
-<<<<<<< HEAD
 ### 5.4.10-prerelease0004
 - [GL] added flag to disable multidraw (experimental)
 
@@ -9,9 +8,7 @@
 
 ### 5.4.10-prerelease0001
 - [Text] improved Font resolver for Windows and MacOS
-- [PathSegment] fixed several PathSegment tools and added a few new ones
-=======
-### 5.4.7
+- [PathSegment] fixed several PathSegment tools and added a few new ones### 5.4.7
 - Fixed Frustum.withAspect and Frustum.withHorizontalFieldOfViewInDegrees
 - [GL] Fixed InvalidEnum error due to GL_POINT_SPRITE
 - [GL] Removed validation via proxy textures (resulted in errors on AMD with multisampled textures)
@@ -29,7 +26,7 @@
 - [Vulkan] Improved error formatting
 - [GLFW] Use no error context only when indicated by debug config
 - Added IRenderTask.GetRuntime() and IRenderTask.GetFramebufferSignature()
->>>>>>> dba41a01
+
 
 ### 5.4.6
 - [ContextHandles] GL.Enable(EnableCap.PointSprite)
