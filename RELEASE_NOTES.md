<<<<<<< HEAD
### 5.3.0-prerelease0003
- [Vulkan] Fixed issue with duplicate descriptor writes
- [Vulkan] Trim excess elements from image sampler array
- [Vulkan] Fixed extensions being wrongly reported as unavailable
- [Vulkan] Lock pending set during update loop of DescriptorSetResource

### 5.3.0-prerelease0002
- [Vulkan] Fixed issue in DescriptorSetResource related to nested dependencies
- [Vulkan] Reworked RaytracingTask to prevent unnecessary recompilation
- [Vulkan] Implemented update-after-bind descriptors to prevent recompilation of render tasks
- [Vulkan] Added RuntimeConfig.SuppressUpdateAfterBind
- [Vulkan] Fixed issues with dynamic image sampler arrays
- Implemented shrinking of AdaptiveCompactBuffer
- Fixed issue with addition and removal order in AdaptiveCompactBuffer
- Added IRaytracingTask.Update() overloads
- Changed parameter order of Sg.pool

### 5.3.0-prerelease0001
- Initial prerelease for 5.3
=======
### 5.2.13
- switched to aardvark.assembler
>>>>>>> ca622318

### 5.2.12
- reverted Vulkan queue creation
- enabled sharing extensions by default (windows/linux)

### 5.2.11
- disabled useNoError (linux intel, steamdeck compat)

### 5.2.10
- text rendering workaround linux(nvidia)

### 5.2.9
- Arch/Fedora working
- moved to Aardvark.Assembler

### 5.2.9-prerelease0002
- added missing FragmentProgram.Update

### 5.2.9-prerelease0001
- test release
- moved to Aardvark.Assembler

### 5.2.8
- fixed GLFW init problem

### 5.2.7
- [Vulkan] requesting all queues for device

### 5.2.6
- [Vulkan] updated vk.xml to latest version (1.3)
- [GL] improved error handling when retrieving uniforms
- [Sg] Fixed runtime-dependent texture caching
- [GL] Remove render task commands from dirty set

### 5.2.5
- [Text] Winding order of triangles is consistent, degenerated triangles get removed
- [Vulkan] Added image limits checks for layers, levels and size
- [GL] Added texture size limit checks
- [GLFW] Fixed issues with MacOS and other platforms with poor GL support

### 5.2.4
- [Vulkan] Implemented host-side texture compression
- Added RenderTo overloads with adaptive clear values
- Added checks for maximum multisamples when creating framebuffer signatures and textures
- Implemented PickObjects for RenderCommand
- [GLFW] Fixed issue with non-positive window size
- [GL] Fixed streaming texture issues
- [GL] Use RGB internal format for BGR texture formats
- [GLFW] Add hideCocoaMenuBar parameter

### 5.2.3
- [ManagedPool] Fixed memory leak
- Improved block compression decoding and copying
- [GL] Implemented host-side texture compression

### 5.2.2
- [GL] relaxed framebuffer signature compability requirements
- [Vulkan] using any compatible QueueFamily for CopyEngine

### 5.2.1
- implemented ARM64 assembler
- fixed issue with Retina displays
- [Vulkan] fixed issue with platforms not supporting queries
- [Vulkan] fixed issue with platforms not supporting geometry or tessellation shaders

### 5.2.0
https://github.com/aardvark-platform/aardvark.docs/wiki/Aardvark-5.2-changelog

### 5.2.0-prerelease0002
- improved C# interop for ClearValues
- added setter for Call of ManagedDrawCall
- made texture clear API consistent with framebuffer clearing

### 5.2.0-prerelease0001
- Initial prerelease for 5.2

### 5.1.22
- [ManagedPool] no removal of empty PoolNodes from set of RenderObjects: dependency on IndirectBuffer input was causing performance issues when marking/re-evaluating complete set of RenderObjects

### 5.1.21
- fixed ComputeShader problem in Vulkan

### 5.1.20
- deterministic Id for instanced-effects

### 5.1.19
- updated Base & FShade

### 5.1.18

- disabled multisampling for text outline - fix for https://github.com/aardvark-platform/aardvark.rendering/issues/86

### 5.1.17
- fixed package dependeny to FSharp.Data.Adaptive
- [Vulkan] fixed package dependency to GLSLangSharp
- [GL] implemented UploadBufferCmd and CopyImageCmd

### 5.1.16
- [GL] fixed IRuntime.Clear/ClearColor
- [Sg] added C# ColorOutput overload

### 5.1.15
- fixed GL compute shader image bindings

### 5.1.14
- switched to official AssimpNet

### 5.1.13
- updated mac glfw lib & option to control cocoa menu bar

### 5.1.12
- fixed texture download in absense of bufferstorage

### 5.1.11
- fixed osx64 glvm build

### 5.1.10
- fix for segfaults on GL without direct state access

### 5.1.9
- updated FSharp.Core >= 4.7.0
- updated to newest Base/FShade/Adaptive packages
- removed System.Reactive

### 5.1.8
- added argument validation for texture copying
- added argument validation for texture download and upload
- [GL] changed Shader caches to depend on context / runtime
- [GL] fixed copy of cubemaps
- [GL] fixed RenderingLock

### 5.1.7
- added types to specify clear values more easily
- added IRenderTask.RenderTo() overloads with clear values
- added RenderTask.render* variants with clear values
- added map and bind functions for IAdaptiveResource
- DepthTest.None and DepthTest.Always are no longer aliases (revert to < 5.1.0 behavior)
- fixed various bugs related to cube texture arrays
- texture creation functions now validate parameters
- [GL] fixed nop RenderingLock 
- [GL] render control size is ensured to be valid now
- [GL] fixed bug with draw buffers and prepared surfaces with signatures different from the render task
### 5.1.6
- reworked low-level texture API
- added functions for creating (adaptive) 1D and 3D textures
- removed IBackendTextureOutputView and BackendTextureOutputView
- fixed management and disposal of renderTo tasks
- proper out-of-date marking for adaptive resources
- reworked TextureFilter and SamplerState regarding anisotropic filtering
- [GL] fixed bug in Context.Blit()
- [GL] fixed copy and download of texture array slices
- [SgFSharp] removed unnecessary SRTP usage
- [SgFSharp] added Sg.lines'
- [Vulkan] implemented dynamic sampler states

### 5.1.5
- fixed Silk.NET.Core depenedency
- fixed renderToColorCube 

### 5.1.4
- updated packages

### 5.1.3
- [Vulkan] CommandTask no longer disposes ResourceManager
- [Sg] Added instancing utilities for IndexedGeometry 

### 5.1.2
- fixed thread abort exn on linux

### 5.1.1
- https://hackmd.io/58CqcVmnRoGq-X5gIrNThg

### 5.0.17
 - [GL] OpenVR support for GL
 
### 5.0.15
 - [GL] replaced EXT_direct_state_access with ARB_direct_state_access
 - [GL] fixed crashes when using core profile
 - [GL] RenderTask.Dispose no longer needs a transaction (https://github.com/aardvark-platform/aardvark.rendering/issues/60)

### 5.0.14
 - [GL] More robust parsing of GL and GLSL versions

### 5.0.3
 - [Text] fixed compatibility with render passes

### 5.0.0
 - [Base] updated aardvark to v5
 - [Base] reworked Buffer API: added BufferUsage flags
 - [Base] added indirect draw stride
 - [Base] refactored RenderObject drawcalls
 - [Base] removed IResizeBuffer, IMappedBuffer, IMappedIndirectBuffer
 - [Sg] reworked ManagedPool

### 4.12.4
 - [GL] fixed mip level calculation in texture upload

### 4.12.3
 - [Base] updated base packages

### 4.12.2
 - [Base] fixed GLVM loading for all plattforms

### 4.12.1
 - [Base] updated GLVM for linux

### 4.12.0
 - [GL] removed warnings from LodRenderer
 - [GL] added support for NormalUV texture (2-channel float images)

### 4.11.15
 - [GL] fixed BufferRuntime.Clear

### 4.11.12
 - [GL] added quad-buffered stereo support to GameWindow

### 4.11.8
 - [Base] fixed RenderTask.custom
 - [GL] fixed size 0 UniformBuffer alloc

### 4.11.7
 - [Base] updated packages / fixed memory leak

### 4.11.5
 - [Base] reverted memory leak fix

### 4.11.4
 - [Base] rmeoved hooking mechanism of dynamic uniforms (no need anymore, allowed overwrite of view/proj trafo)
 - [Base] moved Caches (UnaryCache, BinaryCache) to Base.FSharp
 - [Sg] fixed memory leak when using derived attirbutes (e.g. ModelViewTrafo, ModelViewProjTrafo)
 - [GL] fixed texture array uniforms 

### 4.11.3
 - LoD Render: removed debug ouput

### 4.11.2
 - [GL] fixed buffer resource stats
 - [GL] fixed unmanaged memory leak of VAO
 <|MERGE_RESOLUTION|>--- conflicted
+++ resolved
@@ -1,4 +1,3 @@
-<<<<<<< HEAD
 ### 5.3.0-prerelease0003
 - [Vulkan] Fixed issue with duplicate descriptor writes
 - [Vulkan] Trim excess elements from image sampler array
@@ -18,10 +17,9 @@
 
 ### 5.3.0-prerelease0001
 - Initial prerelease for 5.3
-=======
+
 ### 5.2.13
 - switched to aardvark.assembler
->>>>>>> ca622318
 
 ### 5.2.12
 - reverted Vulkan queue creation
