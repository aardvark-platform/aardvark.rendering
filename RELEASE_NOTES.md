<<<<<<< HEAD
### 5.4.10-prerelease0006
- rebuild glvm for ARM64

### 5.4.10-prerelease0005
- [Text] added option to disable sample shading

### 5.4.10-prerelease0004
- [GL] added flag to disable multidraw (experimental)

### 5.4.10-prerelease0003
- [FontResolve] fixed null family name failure
### 5.4.10-prerelease0002
- [PathSegment] minor fixes

### 5.4.10-prerelease0001
- [Text] improved Font resolver for Windows and MacOS
- [PathSegment] fixed several PathSegment tools and added a few new ones### 5.4.7
=======
### 5.4.12
- [GL] Fixed potential memory leak after ContextHandle is disposed
- Optimized generic dispatch
- Fixed potential leaks with ConcurrentDictionary.GetOrAdd

### 5.4.11
- [Application.WPF.GL] SharingRenderControl implementation now uses Silk.NET.Direct3D9 instead of SharpDX
- Removed SharpDX dependency
- Re-added dynamic shader caches
- Fixed multi-threading issue in PrimitiveValueConverter
- [Sg] Use single value attributes for IndexedGeometry
- [IndexedGeometry] Fixed Union() and added ToIndexed() overload
- [IndexedGeometry] Added overload Clone() for deep copy

### 5.4.10
- [OpenVR] changed GL texture submit to 2 textures (previously side by side, issue with Quest 3)
- [GL] Improved querying of supported sample counts
- [GL] Fixed double disposal of Context
- [GLFW] Fixed OpenTK context interop
- [Vulkan] Fixed conservative raster validation error

### 5.4.9
- [LodRenderer] Handle exceptions in background threads
- [GL] Implemented GLSL shader caches for platforms that do not support program binaries (e.g. MacOS)

### 5.4.8
- [GL] Fixed locking order of GlobalResourceLock and context locks to avoid potential deadlocks
- [GL] Added workaround for layered rendering and GLSL < 430
- [GL] Made context creation and sharing more robust (see RuntimeConfig.RobustContextSharing)
- [GL] Improved disposal of ContextHandle
- [GLVM / VKVM] Updated ARM64 binaries
- [GLFW] Fixed context resource leaks
- [GLFW] Reset GetCurrentContext on disposal
- [WinForms / WPF] Removed double dispose of context

### 5.4.7
>>>>>>> 5b52a1d8
- Fixed Frustum.withAspect and Frustum.withHorizontalFieldOfViewInDegrees
- [GL] Fixed InvalidEnum error due to GL_POINT_SPRITE
- [GL] Removed validation via proxy textures (resulted in errors on AMD with multisampled textures)
- [GL] Removed swizzle for multisampled textures (not supported)
- [GL] Added simple parameter device limit checks for textures and renderbuffers
- [GL] Improved texture memory usage tracking
- [GL] Made retrieval of program binaries more robust
- [GL] Improved driver information and error formatting
- [GL] Disabled Dispose() for Program
- [GL] Fixed resource leaks in ContextHandleOpenTK.create
- [GL] Fixed ComputeCommand.SetBufferCmd
- [GL] Fixed issue with texture targets and multisampling
- [Vulkan] Fixed swapchain creation if maxImages is zero
- [Vulkan] Fixed issue with image format queries and external memory
- [Vulkan] Improved error formatting
- [GLFW] Use no error context only when indicated by debug config
- Added IRenderTask.GetRuntime() and IRenderTask.GetFramebufferSignature()


### 5.4.6
- [ContextHandles] GL.Enable(EnableCap.PointSprite)
- [ManagedPool] Avoid evaluating draw call set if not active
- Fix BlendMode.Blend source alpha factor

### 5.4.5
- [GeometryPool] Fixed wrongly disposed shader caches

### 5.4.4
- Exceptions are caught and logged when updating shaders with the debugger
- [GL] Fixed resource management issue with compute shaders and shader debugger, resulting in invalid operation errors
- [GL] Fixed issue with preparing exported buffers
- [GL] Print before debugger break in DebugCommandStream
- [Vulkan] Fixed validation error related to memory export

### 5.4.3
- Updated to FShade 5.5
- Added support for debugging raytracing effects and compute shaders with the FShade ShaderDebugger
- Fixed issues with dirty sets in OrderedCommand (GL / Vulkan)
- [GL] Increased verbosity level of outdated resource warning
- [GL] Improved warning about missing internal format query support 

### 5.4.2
- [Vulkan] Fixed issue in SBT update
- [Sg] Added C# Surface overload
- Improved shade compile error reporting and code printing

### 5.4.1
- Fixed net6.0 target for WinForms and WPF

### 5.4.0
- https://github.com/aardvark-platform/aardvark.docs/wiki/Aardvark-Rendering-5.4-changelog

### 5.4.0-prerelease0004
- Renamed NewInputBinding to CreateInputBinding
- Reverted renaming of provider ofDict methods
- Restored IAttributeProvider.All
- Added Signature property to ManagedPool and ManagedTracePool
- Added obsolete extensions for renamed buffer copy methods
- [GL] Removed duplicate context tracking
- [Vulkan] Fixed aspect for depth / stencil samplers
- [Vulkan] Fixed shader stage computation for dynamic effects

### 5.4.0-prerelease0003
- Restored IComputeRuntime.ContextLock

### 5.4.0-prerelease0002
- Added validation for sampler state translation
- Added texture filter reduction
- Added Blit, reworked Copy and ResolveMultisamples
- [GL] Added RuntimeConfig.AllowConcurrentResourceAccess
- [Vulkan] Fixed issue with concurrent eager destroy

### 5.4.0-prerelease0001
- Initial prerelease for 5.4

### 5.3.8
- [GL] Fixed update issues with OrderedCommand

### 5.3.7
- Various optimizations
- Added RenderTask.renderTo variants with adaptive clear values
- Fixed RenderPass.before to respect given order
- [AbstractRenderTask] Make Dispose mutually exclusive with Update and Run
- [GL] Fixed ObjectDisposedException related to invalid epilogue prev pointer
- [GLFW] Fixed vsync initialization
- [GLFW] Disabled unknown joystick axis warning
- [Vulkan] Fixed issue with pipeline statistics being wrongfully selected

### 5.3.6
- Opc: more robust patchhierarchy caching: https://github.com/pro3d-space/PRo3D/issues/283

### 5.3.5
- OpcPaths now more robust (images vs Images, patches vs Patches) - https://github.com/pro3d-space/PRo3D/issues/280
- Added support for loading mipmaps from file and stream textures
- Added RenderTask.renderToWithAdaptiveClear
- [Vulkan] Fixed synchronization issue with image and buffer uploads
- [Vulkan] Implemented direct texture and framebuffer clear
- [GL] Fixed issue with directly clearing depth-only textures

### 5.3.4
- Added default component swizzle that duplicates the red channel to the green and blue channels for grayscale formats
- [Application.Slim.GL] Fixed context initialization 
- [Vulkan] Fixed deadlock in concurrent descriptor set management

### 5.3.3
- Added union operation for IndexedGeometry
- Added IndexedGeometry primitives for arrows and coordinate crosses
- [Sg] Fixed and improved active flag cache
- [Vulkan] Fixed issue with logging shader cache reads

### 5.3.2
- [GL] Fixed access violation and other issues related to internal format queries
- [GL] Implemented shader caches for compute shaders
- [Vulkan] Implemented shader caches for raytracing shaders
- Improved error logging when shader cache access fails
- Reworked shader caches to use FShade-based interface serialization instead of FsPickler
- Made shader cache directory creation lazy

### 5.3.1
- Fixed export (sharing) bug on MacOS (pNext chain needs to be empty)
- Added hardware support validation for mipmap generation
- [GL] Fixed mipmap generation for compressed file and stream textures
- [GL] Fixed issue with compressed texture download
- [Vulkan] Implemented mipmap compressed PixTexture2d upload
- [Vulkan] Fixed prepare of Stream- / FileTexture with compression

### 5.3.0
- https://github.com/aardvark-platform/aardvark.docs/wiki/Aardvark-Rendering-5.3-changelog

### 5.3.0-prerelease0005
- Implemented debug configurations for enabling backend-specific debug features
- Added validation for color attachment formats when creating framebuffer signatures
- Added proper support for unsigned integer color attachments

### 5.3.0-prerelease0004
- [Vulkan] Implemented RaytracingTask.Update
- [Vulkan] Implemented CommandTask.PerformUpdate
- [Vulkan] Reworked resource manager to prevent disposal of resources in use
- [Vulkan] Use separate device tokens for graphics and compute families
- [Vulkan] Lock pending set during update loop of ResourceLocationSet
- [Vulkan] Added basic support for validation features
- [Raytracing] Fixed issue with acceleration structure building and device tokens
- [GL] Fixed memory usage tracking for imported resources
- Added IRenderTask.Update overloads
- Updated to FShade 5.3 prerelease

### 5.3.0-prerelease0003
- [Vulkan] Fixed issue with duplicate descriptor writes
- [Vulkan] Trim excess elements from image sampler array
- [Vulkan] Fixed extensions being wrongly reported as unavailable
- [Vulkan] Lock pending set during update loop of DescriptorSetResource

### 5.3.0-prerelease0002
- [Vulkan] Fixed issue in DescriptorSetResource related to nested dependencies
- [Vulkan] Reworked RaytracingTask to prevent unnecessary recompilation
- [Vulkan] Implemented update-after-bind descriptors to prevent recompilation of render tasks
- [Vulkan] Added RuntimeConfig.SuppressUpdateAfterBind
- [Vulkan] Fixed issues with dynamic image sampler arrays
- Implemented shrinking of AdaptiveCompactBuffer
- Fixed issue with addition and removal order in AdaptiveCompactBuffer
- Added IRaytracingTask.Update() overloads
- Changed parameter order of Sg.pool

### 5.3.0-prerelease0001
- Initial prerelease for 5.3

### 5.2.17
- Improved error handling of DDS parser
- [Sg] Added delay
- [Sg] Added reference counting for onActivation
- [Application.Slim] Fixed error code printing

### 5.2.16
- [Application.Slim.GL] Fix issue with sample count for non-multisampled windows

### 5.2.15
- Font constructor with System.IO.Stream

### 5.2.14
- Framebuffer Copy/ReadPixels 

### 5.2.13
- switched to aardvark.assembler

### 5.2.12
- reverted Vulkan queue creation
- enabled sharing extensions by default (windows/linux)

### 5.2.11
- disabled useNoError (linux intel, steamdeck compat)

### 5.2.10
- text rendering workaround linux(nvidia)

### 5.2.9
- Arch/Fedora working
- moved to Aardvark.Assembler

### 5.2.9-prerelease0002
- added missing FragmentProgram.Update

### 5.2.9-prerelease0001
- test release
- moved to Aardvark.Assembler

### 5.2.8
- fixed GLFW init problem

### 5.2.7
- [Vulkan] requesting all queues for device

### 5.2.6
- [Vulkan] updated vk.xml to latest version (1.3)
- [GL] improved error handling when retrieving uniforms
- [Sg] Fixed runtime-dependent texture caching
- [GL] Remove render task commands from dirty set

### 5.2.5
- [Text] Winding order of triangles is consistent, degenerated triangles get removed
- [Vulkan] Added image limits checks for layers, levels and size
- [GL] Added texture size limit checks
- [GLFW] Fixed issues with MacOS and other platforms with poor GL support

### 5.2.4
- [Vulkan] Implemented host-side texture compression
- Added RenderTo overloads with adaptive clear values
- Added checks for maximum multisamples when creating framebuffer signatures and textures
- Implemented PickObjects for RenderCommand
- [GLFW] Fixed issue with non-positive window size
- [GL] Fixed streaming texture issues
- [GL] Use RGB internal format for BGR texture formats
- [GLFW] Add hideCocoaMenuBar parameter

### 5.2.3
- [ManagedPool] Fixed memory leak
- Improved block compression decoding and copying
- [GL] Implemented host-side texture compression

### 5.2.2
- [GL] relaxed framebuffer signature compability requirements
- [Vulkan] using any compatible QueueFamily for CopyEngine

### 5.2.1
- implemented ARM64 assembler
- fixed issue with Retina displays
- [Vulkan] fixed issue with platforms not supporting queries
- [Vulkan] fixed issue with platforms not supporting geometry or tessellation shaders

### 5.2.0
https://github.com/aardvark-platform/aardvark.docs/wiki/Aardvark-5.2-changelog

### 5.2.0-prerelease0002
- improved C# interop for ClearValues
- added setter for Call of ManagedDrawCall
- made texture clear API consistent with framebuffer clearing

### 5.2.0-prerelease0001
- Initial prerelease for 5.2

### 5.1.22
- [ManagedPool] no removal of empty PoolNodes from set of RenderObjects: dependency on IndirectBuffer input was causing performance issues when marking/re-evaluating complete set of RenderObjects

### 5.1.21
- fixed ComputeShader problem in Vulkan

### 5.1.20
- deterministic Id for instanced-effects

### 5.1.19
- updated Base & FShade

### 5.1.18

- disabled multisampling for text outline - fix for https://github.com/aardvark-platform/aardvark.rendering/issues/86

### 5.1.17
- fixed package dependeny to FSharp.Data.Adaptive
- [Vulkan] fixed package dependency to GLSLangSharp
- [GL] implemented UploadBufferCmd and CopyImageCmd

### 5.1.16
- [GL] fixed IRuntime.Clear/ClearColor
- [Sg] added C# ColorOutput overload

### 5.1.15
- fixed GL compute shader image bindings

### 5.1.14
- switched to official AssimpNet

### 5.1.13
- updated mac glfw lib & option to control cocoa menu bar

### 5.1.12
- fixed texture download in absense of bufferstorage

### 5.1.11
- fixed osx64 glvm build

### 5.1.10
- fix for segfaults on GL without direct state access

### 5.1.9
- updated FSharp.Core >= 4.7.0
- updated to newest Base/FShade/Adaptive packages
- removed System.Reactive

### 5.1.8
- added argument validation for texture copying
- added argument validation for texture download and upload
- [GL] changed Shader caches to depend on context / runtime
- [GL] fixed copy of cubemaps
- [GL] fixed RenderingLock

### 5.1.7
- added types to specify clear values more easily
- added IRenderTask.RenderTo() overloads with clear values
- added RenderTask.render* variants with clear values
- added map and bind functions for IAdaptiveResource
- DepthTest.None and DepthTest.Always are no longer aliases (revert to < 5.1.0 behavior)
- fixed various bugs related to cube texture arrays
- texture creation functions now validate parameters
- [GL] fixed nop RenderingLock 
- [GL] render control size is ensured to be valid now
- [GL] fixed bug with draw buffers and prepared surfaces with signatures different from the render task
### 5.1.6
- reworked low-level texture API
- added functions for creating (adaptive) 1D and 3D textures
- removed IBackendTextureOutputView and BackendTextureOutputView
- fixed management and disposal of renderTo tasks
- proper out-of-date marking for adaptive resources
- reworked TextureFilter and SamplerState regarding anisotropic filtering
- [GL] fixed bug in Context.Blit()
- [GL] fixed copy and download of texture array slices
- [SgFSharp] removed unnecessary SRTP usage
- [SgFSharp] added Sg.lines'
- [Vulkan] implemented dynamic sampler states

### 5.1.5
- fixed Silk.NET.Core depenedency
- fixed renderToColorCube 

### 5.1.4
- updated packages

### 5.1.3
- [Vulkan] CommandTask no longer disposes ResourceManager
- [Sg] Added instancing utilities for IndexedGeometry 

### 5.1.2
- fixed thread abort exn on linux

### 5.1.1
- https://hackmd.io/58CqcVmnRoGq-X5gIrNThg

### 5.0.17
 - [GL] OpenVR support for GL
 
### 5.0.15
 - [GL] replaced EXT_direct_state_access with ARB_direct_state_access
 - [GL] fixed crashes when using core profile
 - [GL] RenderTask.Dispose no longer needs a transaction (https://github.com/aardvark-platform/aardvark.rendering/issues/60)

### 5.0.14
 - [GL] More robust parsing of GL and GLSL versions

### 5.0.3
 - [Text] fixed compatibility with render passes

### 5.0.0
 - [Base] updated aardvark to v5
 - [Base] reworked Buffer API: added BufferUsage flags
 - [Base] added indirect draw stride
 - [Base] refactored RenderObject drawcalls
 - [Base] removed IResizeBuffer, IMappedBuffer, IMappedIndirectBuffer
 - [Sg] reworked ManagedPool

### 4.12.4
 - [GL] fixed mip level calculation in texture upload

### 4.12.3
 - [Base] updated base packages

### 4.12.2
 - [Base] fixed GLVM loading for all plattforms

### 4.12.1
 - [Base] updated GLVM for linux

### 4.12.0
 - [GL] removed warnings from LodRenderer
 - [GL] added support for NormalUV texture (2-channel float images)

### 4.11.15
 - [GL] fixed BufferRuntime.Clear

### 4.11.12
 - [GL] added quad-buffered stereo support to GameWindow

### 4.11.8
 - [Base] fixed RenderTask.custom
 - [GL] fixed size 0 UniformBuffer alloc

### 4.11.7
 - [Base] updated packages / fixed memory leak

### 4.11.5
 - [Base] reverted memory leak fix

### 4.11.4
 - [Base] rmeoved hooking mechanism of dynamic uniforms (no need anymore, allowed overwrite of view/proj trafo)
 - [Base] moved Caches (UnaryCache, BinaryCache) to Base.FSharp
 - [Sg] fixed memory leak when using derived attirbutes (e.g. ModelViewTrafo, ModelViewProjTrafo)
 - [GL] fixed texture array uniforms 

### 4.11.3
 - LoD Render: removed debug ouput

### 4.11.2
 - [GL] fixed buffer resource stats
 - [GL] fixed unmanaged memory leak of VAO
 <|MERGE_RESOLUTION|>--- conflicted
+++ resolved
@@ -1,22 +1,3 @@
-<<<<<<< HEAD
-### 5.4.10-prerelease0006
-- rebuild glvm for ARM64
-
-### 5.4.10-prerelease0005
-- [Text] added option to disable sample shading
-
-### 5.4.10-prerelease0004
-- [GL] added flag to disable multidraw (experimental)
-
-### 5.4.10-prerelease0003
-- [FontResolve] fixed null family name failure
-### 5.4.10-prerelease0002
-- [PathSegment] minor fixes
-
-### 5.4.10-prerelease0001
-- [Text] improved Font resolver for Windows and MacOS
-- [PathSegment] fixed several PathSegment tools and added a few new ones### 5.4.7
-=======
 ### 5.4.12
 - [GL] Fixed potential memory leak after ContextHandle is disposed
 - Optimized generic dispatch
@@ -37,6 +18,25 @@
 - [GL] Fixed double disposal of Context
 - [GLFW] Fixed OpenTK context interop
 - [Vulkan] Fixed conservative raster validation error
+
+### 5.4.10-prerelease0006
+- rebuild glvm for ARM64
+
+### 5.4.10-prerelease0005
+- [Text] added option to disable sample shading
+
+### 5.4.10-prerelease0004
+- [GL] added flag to disable multidraw (experimental)
+
+### 5.4.10-prerelease0003
+- [FontResolve] fixed null family name failure
+
+### 5.4.10-prerelease0002
+- [PathSegment] minor fixes
+
+### 5.4.10-prerelease0001
+- [Text] improved Font resolver for Windows and MacOS
+- [PathSegment] fixed several PathSegment tools and added a few new ones
 
 ### 5.4.9
 - [LodRenderer] Handle exceptions in background threads
@@ -53,7 +53,6 @@
 - [WinForms / WPF] Removed double dispose of context
 
 ### 5.4.7
->>>>>>> 5b52a1d8
 - Fixed Frustum.withAspect and Frustum.withHorizontalFieldOfViewInDegrees
 - [GL] Fixed InvalidEnum error due to GL_POINT_SPRITE
 - [GL] Removed validation via proxy textures (resulted in errors on AMD with multisampled textures)
@@ -71,7 +70,6 @@
 - [Vulkan] Improved error formatting
 - [GLFW] Use no error context only when indicated by debug config
 - Added IRenderTask.GetRuntime() and IRenderTask.GetFramebufferSignature()
-
 
 ### 5.4.6
 - [ContextHandles] GL.Enable(EnableCap.PointSprite)
