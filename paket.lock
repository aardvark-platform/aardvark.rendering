--- conflicted
+++ resolved
@@ -1,161 +1,153 @@
-NUGET
-  remote: https://vrvis.myget.org/F/aardvark_public
-  specs:
-    Aardvark.Base (2.0.3)
-      DevILSharp (>= 0.0.11 < 0.1)
-    Aardvark.Base.Essentials (2.0.3)
-      Aardvark.Base (>= 2.0.3)
-      Rx-Linq (>= 2.2.5 < 2.3)
-      System.Collections.Immutable (>= 1.1.36 < 1.2)
-    Aardvark.Base.FSharp (2.0.3)
-      Aardvark.Base (>= 2.0.3)
-      DevILSharp (>= 0.0.11 < 0.1)
-      FSharp.Compiler.Service (>= 2.0.0.6 < 2.0.1)
-    Aardvark.Base.Incremental (2.0.3)
-      Aardvark.Base (>= 2.0.3)
-      Aardvark.Base.Essentials (>= 2.0.3)
-      Aardvark.Base.FSharp (>= 2.0.3)
-      FsPickler.Json (>= 1.8 < 1.9)
-      Rx-Core (>= 2.2.5 < 2.3)
-      Rx-Linq (>= 2.2.5 < 2.3)
-    Aardvark.Base.Runtime (2.0.3)
-      Aardvark.Base (2.0.3)
-      Aardvark.Base.Essentials (2.0.3)
-      Aardvark.Base.FSharp (2.0.3)
-      Aardvark.Base.Incremental (2.0.3)
-<<<<<<< HEAD
-    FShade (2.0.0)
-=======
-    FShade (2.0.1)
->>>>>>> ff5ee8ba
-      Aardvark.Base (>= 2.0 < 2.1)
-      Aardvark.Base.FSharp (>= 2.0 < 2.1)
-      FSharp.Compiler.Service (>= 2.0.0.6 < 2.0.1)
-    GLSLangSharp (0.2.1)
-      Aardvark.Base (>= 2.0 < 2.1)
-      Aardvark.Base.FSharp (>= 2.0 < 2.1)
-      Aardvark.Base.Incremental (>= 2.0 < 2.1)
-    NanoVgSharp (2.0.0)
-      Aardvark.Base (>= 2.0 < 2.1)
-      Aardvark.Base.FSharp (>= 2.0 < 2.1)
-      Aardvark.Base.Incremental (>= 2.0 < 2.1)
-  remote: http://api.nuget.org/v3/index.json
-  specs:
-    AssimpNet (3.3.1)
-    BruTile (0.12)
-    DevILSharp (0.0.13)
-    DockPanelSuite (2.10.0-beta2)
-    DockPanelSuite.ThemeVS2012Light (2.10.0-beta2)
-      DockPanelSuite (>= 2.10.0-beta2)
-    DockPanelSuite.ThemeVS2013Blue (2.10.0-beta2)
-      DockPanelSuite (>= 2.10.0-beta2)
-    FSharp.Compiler.Service (2.0.0.7)
-<<<<<<< HEAD
-=======
-    FSharp.Core (4.0.0.1)
->>>>>>> ff5ee8ba
-    FSharp.Quotations.Evaluator (1.0.7)
-    FsPickler (1.8.1)
-    FsPickler.Json (1.8.1)
-      FsPickler (1.8.1)
-      Newtonsoft.Json (>= 6.0.5)
-    FsUnit (2.1)
-      FSharp.Core (>= 3.1.2.5)
-      NUnit (3.2)
-    Newtonsoft.Json (8.0.3)
-    NUnit (3.2)
-    OpenHardwareMonitor (0.7.1)
-    Rx-Core (2.2.5)
-      Rx-Interfaces (>= 2.2.5)
-    Rx-Interfaces (2.2.5)
-    Rx-Linq (2.2.5)
-      Rx-Core (>= 2.2.5)
-      Rx-Interfaces (>= 2.2.5)
-    System.Collections (4.0.10) - framework: dnxcore50
-      System.Diagnostics.Debug (>= 4.0) - framework: dnxcore50
-      System.Resources.ResourceManager (>= 4.0) - framework: dnxcore50
-      System.Runtime (>= 4.0) - framework: dnxcore50
-      System.Runtime (>= 4.0.20) - framework: dnxcore50
-      System.Runtime.Extensions (>= 4.0) - framework: dnxcore50
-      System.Threading (>= 4.0) - framework: dnxcore50
-    System.Collections.Immutable (1.1.37)
-      System.Collections (>= 4.0) - framework: dnxcore50
-      System.Diagnostics.Debug (>= 4.0) - framework: dnxcore50
-      System.Globalization (>= 4.0) - framework: dnxcore50
-      System.Linq (>= 4.0) - framework: dnxcore50
-      System.Resources.ResourceManager (>= 4.0) - framework: dnxcore50
-      System.Runtime (>= 4.0) - framework: dnxcore50
-      System.Runtime.Extensions (>= 4.0) - framework: dnxcore50
-      System.Threading (>= 4.0) - framework: dnxcore50
-    System.Diagnostics.Debug (4.0.10) - framework: dnxcore50
-      System.Runtime (>= 4.0) - framework: dnxcore50
-    System.Globalization (4.0.10) - framework: dnxcore50
-      System.Runtime (>= 4.0) - framework: dnxcore50
-    System.IO (4.0.10) - framework: dnxcore50
-      System.Globalization (>= 4.0) - framework: dnxcore50
-      System.Runtime (>= 4.0.20) - framework: dnxcore50
-      System.Text.Encoding (>= 4.0) - framework: dnxcore50
-      System.Text.Encoding (>= 4.0.10) - framework: dnxcore50
-      System.Text.Encoding.Extensions (>= 4.0) - framework: dnxcore50
-      System.Threading (>= 4.0) - framework: dnxcore50
-      System.Threading.Tasks (>= 4.0) - framework: dnxcore50
-    System.Linq (4.0) - framework: dnxcore50
-      System.Collections (>= 4.0.10) - framework: dnxcore50
-      System.Diagnostics.Debug (>= 4.0.10) - framework: dnxcore50
-      System.Resources.ResourceManager (>= 4.0) - framework: dnxcore50
-      System.Runtime (>= 4.0.20) - framework: dnxcore50
-      System.Runtime.Extensions (>= 4.0.10) - framework: dnxcore50
-    System.Private.Uri (4.0) - framework: dnxcore50
-    System.Reflection (4.0.10) - framework: dnxcore50
-      System.IO (>= 4.0) - framework: dnxcore50
-      System.Reflection.Primitives (>= 4.0) - framework: dnxcore50
-      System.Runtime (>= 4.0.20) - framework: dnxcore50
-    System.Reflection.Primitives (4.0) - framework: dnxcore50
-      System.Runtime (>= 4.0) - framework: dnxcore50
-      System.Threading (>= 4.0) - framework: dnxcore50
-    System.Resources.ResourceManager (4.0) - framework: dnxcore50
-      System.Globalization (>= 4.0) - framework: dnxcore50
-      System.Reflection (>= 4.0) - framework: dnxcore50
-      System.Reflection (>= 4.0.10) - framework: dnxcore50
-      System.Runtime (>= 4.0) - framework: dnxcore50
-      System.Runtime (>= 4.0.20) - framework: dnxcore50
-    System.Runtime (4.0.20) - framework: dnxcore50
-      System.Private.Uri (>= 4.0) - framework: dnxcore50
-    System.Runtime.Extensions (4.0.10) - framework: dnxcore50
-      System.Runtime (>= 4.0.20) - framework: dnxcore50
-    System.Text.Encoding (4.0.10) - framework: dnxcore50
-      System.Runtime (>= 4.0) - framework: dnxcore50
-    System.Text.Encoding.Extensions (4.0.10) - framework: dnxcore50
-      System.Runtime (>= 4.0) - framework: dnxcore50
-      System.Text.Encoding (>= 4.0.10) - framework: dnxcore50
-    System.Threading (4.0.10) - framework: dnxcore50
-      System.Runtime (>= 4.0) - framework: dnxcore50
-      System.Threading.Tasks (>= 4.0) - framework: dnxcore50
-    System.Threading.Tasks (4.0.10) - framework: dnxcore50
-      System.Runtime (>= 4.0) - framework: dnxcore50
-
-GROUP Build
-CONTENT: NONE
-NUGET
-  remote: http://api.nuget.org/v3/index.json
-  specs:
-    Chessie (0.5.1) - content: none
-      FSharp.Core
-    FAKE (4.17.1) - content: none
-    FSharp.Core (4.0.0.1) - content: none
-    ilmerge (2.14.1208)
-    Mono.Cecil (0.9.5.4) - content: none
-    Newtonsoft.Json (8.0.3) - content: none
-    Paket.Core (2.52.16) - content: none
-      Chessie
-      FSharp.Core
-      Newtonsoft.Json
-    SourceLink.Fake (1.1) - content: none
-GITHUB
-  remote: vrvis/Aardvark.Fake
-  specs:
-    FULLPROJECT (b5a0ca697740a5c61c93685a1631091854663490)
-      FAKE (>= 4.17 < 4.18)
-      Mono.Cecil (>= 0.9.5.4 < 0.9.6)
-      Paket.Core (>= 2.52.10 < 2.53)
+NUGET
+  remote: https://vrvis.myget.org/F/aardvark_public
+  specs:
+    Aardvark.Base (2.0.3)
+      DevILSharp (>= 0.0.11 < 0.1)
+    Aardvark.Base.Essentials (2.0.3)
+      Aardvark.Base (>= 2.0.3)
+      Rx-Linq (>= 2.2.5 < 2.3)
+      System.Collections.Immutable (>= 1.1.36 < 1.2)
+    Aardvark.Base.FSharp (2.0.3)
+      Aardvark.Base (>= 2.0.3)
+      DevILSharp (>= 0.0.11 < 0.1)
+      FSharp.Compiler.Service (>= 2.0.0.6 < 2.0.1)
+    Aardvark.Base.Incremental (2.0.3)
+      Aardvark.Base (>= 2.0.3)
+      Aardvark.Base.Essentials (>= 2.0.3)
+      Aardvark.Base.FSharp (>= 2.0.3)
+      FsPickler.Json (>= 1.8 < 1.9)
+      Rx-Core (>= 2.2.5 < 2.3)
+      Rx-Linq (>= 2.2.5 < 2.3)
+    Aardvark.Base.Runtime (2.0.3)
+      Aardvark.Base (2.0.3)
+      Aardvark.Base.Essentials (2.0.3)
+      Aardvark.Base.FSharp (2.0.3)
+      Aardvark.Base.Incremental (2.0.3)
+    FShade (2.0.1)
+      Aardvark.Base (>= 2.0 < 2.1)
+      Aardvark.Base.FSharp (>= 2.0 < 2.1)
+      FSharp.Compiler.Service (>= 2.0.0.6 < 2.0.1)
+    GLSLangSharp (0.2.1)
+      Aardvark.Base (>= 2.0 < 2.1)
+      Aardvark.Base.FSharp (>= 2.0 < 2.1)
+      Aardvark.Base.Incremental (>= 2.0 < 2.1)
+    NanoVgSharp (2.0.0)
+      Aardvark.Base (>= 2.0 < 2.1)
+      Aardvark.Base.FSharp (>= 2.0 < 2.1)
+      Aardvark.Base.Incremental (>= 2.0 < 2.1)
+  remote: http://api.nuget.org/v3/index.json
+  specs:
+    AssimpNet (3.3.1)
+    BruTile (0.12)
+    DevILSharp (0.0.13)
+    DockPanelSuite (2.10.0-beta2)
+    DockPanelSuite.ThemeVS2012Light (2.10.0-beta2)
+      DockPanelSuite (>= 2.10.0-beta2)
+    DockPanelSuite.ThemeVS2013Blue (2.10.0-beta2)
+      DockPanelSuite (>= 2.10.0-beta2)
+    FSharp.Compiler.Service (2.0.0.7)
+    FSharp.Core (4.0.0.1)
+    FSharp.Quotations.Evaluator (1.0.7)
+    FsPickler (1.8.1)
+    FsPickler.Json (1.8.1)
+      FsPickler (1.8.1)
+      Newtonsoft.Json (>= 6.0.5)
+    FsUnit (2.1)
+      FSharp.Core (>= 3.1.2.5)
+      NUnit (3.2)
+    Newtonsoft.Json (8.0.3)
+    NUnit (3.2)
+    OpenHardwareMonitor (0.7.1)
+    Rx-Core (2.2.5)
+      Rx-Interfaces (>= 2.2.5)
+    Rx-Interfaces (2.2.5)
+    Rx-Linq (2.2.5)
+      Rx-Core (>= 2.2.5)
+      Rx-Interfaces (>= 2.2.5)
+    System.Collections (4.0.10) - framework: dnxcore50
+      System.Diagnostics.Debug (>= 4.0) - framework: dnxcore50
+      System.Resources.ResourceManager (>= 4.0) - framework: dnxcore50
+      System.Runtime (>= 4.0) - framework: dnxcore50
+      System.Runtime (>= 4.0.20) - framework: dnxcore50
+      System.Runtime.Extensions (>= 4.0) - framework: dnxcore50
+      System.Threading (>= 4.0) - framework: dnxcore50
+    System.Collections.Immutable (1.1.37)
+      System.Collections (>= 4.0) - framework: dnxcore50
+      System.Diagnostics.Debug (>= 4.0) - framework: dnxcore50
+      System.Globalization (>= 4.0) - framework: dnxcore50
+      System.Linq (>= 4.0) - framework: dnxcore50
+      System.Resources.ResourceManager (>= 4.0) - framework: dnxcore50
+      System.Runtime (>= 4.0) - framework: dnxcore50
+      System.Runtime.Extensions (>= 4.0) - framework: dnxcore50
+      System.Threading (>= 4.0) - framework: dnxcore50
+    System.Diagnostics.Debug (4.0.10) - framework: dnxcore50
+      System.Runtime (>= 4.0) - framework: dnxcore50
+    System.Globalization (4.0.10) - framework: dnxcore50
+      System.Runtime (>= 4.0) - framework: dnxcore50
+    System.IO (4.0.10) - framework: dnxcore50
+      System.Globalization (>= 4.0) - framework: dnxcore50
+      System.Runtime (>= 4.0.20) - framework: dnxcore50
+      System.Text.Encoding (>= 4.0) - framework: dnxcore50
+      System.Text.Encoding (>= 4.0.10) - framework: dnxcore50
+      System.Text.Encoding.Extensions (>= 4.0) - framework: dnxcore50
+      System.Threading (>= 4.0) - framework: dnxcore50
+      System.Threading.Tasks (>= 4.0) - framework: dnxcore50
+    System.Linq (4.0) - framework: dnxcore50
+      System.Collections (>= 4.0.10) - framework: dnxcore50
+      System.Diagnostics.Debug (>= 4.0.10) - framework: dnxcore50
+      System.Resources.ResourceManager (>= 4.0) - framework: dnxcore50
+      System.Runtime (>= 4.0.20) - framework: dnxcore50
+      System.Runtime.Extensions (>= 4.0.10) - framework: dnxcore50
+    System.Private.Uri (4.0) - framework: dnxcore50
+    System.Reflection (4.0.10) - framework: dnxcore50
+      System.IO (>= 4.0) - framework: dnxcore50
+      System.Reflection.Primitives (>= 4.0) - framework: dnxcore50
+      System.Runtime (>= 4.0.20) - framework: dnxcore50
+    System.Reflection.Primitives (4.0) - framework: dnxcore50
+      System.Runtime (>= 4.0) - framework: dnxcore50
+      System.Threading (>= 4.0) - framework: dnxcore50
+    System.Resources.ResourceManager (4.0) - framework: dnxcore50
+      System.Globalization (>= 4.0) - framework: dnxcore50
+      System.Reflection (>= 4.0) - framework: dnxcore50
+      System.Reflection (>= 4.0.10) - framework: dnxcore50
+      System.Runtime (>= 4.0) - framework: dnxcore50
+      System.Runtime (>= 4.0.20) - framework: dnxcore50
+    System.Runtime (4.0.20) - framework: dnxcore50
+      System.Private.Uri (>= 4.0) - framework: dnxcore50
+    System.Runtime.Extensions (4.0.10) - framework: dnxcore50
+      System.Runtime (>= 4.0.20) - framework: dnxcore50
+    System.Text.Encoding (4.0.10) - framework: dnxcore50
+      System.Runtime (>= 4.0) - framework: dnxcore50
+    System.Text.Encoding.Extensions (4.0.10) - framework: dnxcore50
+      System.Runtime (>= 4.0) - framework: dnxcore50
+      System.Text.Encoding (>= 4.0.10) - framework: dnxcore50
+    System.Threading (4.0.10) - framework: dnxcore50
+      System.Runtime (>= 4.0) - framework: dnxcore50
+      System.Threading.Tasks (>= 4.0) - framework: dnxcore50
+    System.Threading.Tasks (4.0.10) - framework: dnxcore50
+      System.Runtime (>= 4.0) - framework: dnxcore50
+
+GROUP Build
+CONTENT: NONE
+NUGET
+  remote: http://api.nuget.org/v3/index.json
+  specs:
+    Chessie (0.4) - content: none
+      FSharp.Core
+    FAKE (4.17.1) - content: none
+    FSharp.Core (4.0.0.1) - content: none
+    Mono.Cecil (0.9.5.4) - content: none
+    Newtonsoft.Json (8.0.3) - content: none
+    Paket.Core (2.52.16) - content: none
+      Chessie
+      FSharp.Core
+      Newtonsoft.Json
+    SourceLink.Fake (1.1) - content: none
+GITHUB
+  remote: vrvis/Aardvark.Fake
+  specs:
+    FULLPROJECT (b5a0ca697740a5c61c93685a1631091854663490)
+      FAKE (>= 4.17 < 4.18)
+      Mono.Cecil (>= 0.9.5.4 < 0.9.6)
+      Paket.Core (>= 2.52.10 < 2.53)
       SourceLink.Fake (>= 1.1 < 1.2)